--- conflicted
+++ resolved
@@ -29,15 +29,9 @@
       <Uri>https://github.com/aspnet/Extensions</Uri>
       <Sha>f263e24ff720381ba0c17f10ce0b4d1725e1c062</Sha>
     </Dependency>
-<<<<<<< HEAD
-    <Dependency Name="Microsoft.Extensions.DependencyModel" Version="3.0.0-preview3-27422-6">
-      <Uri>https://github.com/dotnet/core-setup</Uri>
-      <Sha>cc146b444df76e62d606f3431ff954b0cc112f92</Sha>
-=======
     <Dependency Name="Microsoft.Extensions.DependencyModel" Version="3.0.0-preview4-27423-3">
       <Uri>https://github.com/dotnet/core-setup</Uri>
       <Sha>e1e36e48fb64a7637cbb3d340e44fb97256dfb3c</Sha>
->>>>>>> d1a2d663
     </Dependency>
     <Dependency Name="Microsoft.Extensions.HostFactoryResolver.Sources" Version="3.0.0-preview4.19122.13">
       <Uri>https://github.com/aspnet/Extensions</Uri>
@@ -73,15 +67,9 @@
       <Uri>https://github.com/dotnet/arcade</Uri>
       <Sha>0cdc39a26b67f1aa01c0833861500c9ce25b862e</Sha>
     </Dependency>
-<<<<<<< HEAD
-    <Dependency Name="Microsoft.NETCore.App" Version="3.0.0-preview3-27422-6">
-      <Uri>https://github.com/dotnet/core-setup</Uri>
-      <Sha>cc146b444df76e62d606f3431ff954b0cc112f92</Sha>
-=======
     <Dependency Name="Microsoft.NETCore.App" Version="3.0.0-preview4-27423-3">
       <Uri>https://github.com/dotnet/core-setup</Uri>
       <Sha>e1e36e48fb64a7637cbb3d340e44fb97256dfb3c</Sha>
->>>>>>> d1a2d663
     </Dependency>
   </ToolsetDependencies>
 </Dependencies>