<?xml version="1.0" encoding="utf-8"?>
<Dependencies>
  <ProductDependencies>
<<<<<<< HEAD
    <Dependency Name="Microsoft.Extensions.Caching.Memory" Version="8.0.0-rc.1.23419.8">
      <Uri>https://github.com/dotnet/runtime</Uri>
      <Sha>ac02b66e41041e1cefd355eacaddb45bcb4f1741</Sha>
    </Dependency>
    <Dependency Name="Microsoft.Extensions.Configuration.EnvironmentVariables" Version="8.0.0-rc.1.23419.8">
      <Uri>https://github.com/dotnet/runtime</Uri>
      <Sha>ac02b66e41041e1cefd355eacaddb45bcb4f1741</Sha>
    </Dependency>
    <Dependency Name="Microsoft.Extensions.Configuration.Abstractions" Version="8.0.0-rc.1.23419.8">
      <Uri>https://github.com/dotnet/runtime</Uri>
      <Sha>ac02b66e41041e1cefd355eacaddb45bcb4f1741</Sha>
    </Dependency>
    <Dependency Name="Microsoft.Extensions.Configuration.Json" Version="8.0.0-rc.1.23419.8">
      <Uri>https://github.com/dotnet/runtime</Uri>
      <Sha>ac02b66e41041e1cefd355eacaddb45bcb4f1741</Sha>
    </Dependency>
    <Dependency Name="Microsoft.Extensions.Configuration" Version="8.0.0-rc.1.23419.8">
      <Uri>https://github.com/dotnet/runtime</Uri>
      <Sha>ac02b66e41041e1cefd355eacaddb45bcb4f1741</Sha>
    </Dependency>
    <Dependency Name="Microsoft.Extensions.DependencyInjection" Version="8.0.0-rc.1.23419.8">
      <Uri>https://github.com/dotnet/runtime</Uri>
      <Sha>ac02b66e41041e1cefd355eacaddb45bcb4f1741</Sha>
    </Dependency>
    <Dependency Name="Microsoft.Extensions.DependencyModel" Version="8.0.0-rc.1.23419.8">
      <Uri>https://github.com/dotnet/runtime</Uri>
      <Sha>ac02b66e41041e1cefd355eacaddb45bcb4f1741</Sha>
    </Dependency>
    <Dependency Name="Microsoft.Extensions.HostFactoryResolver.Sources" Version="8.0.0-rc.1.23419.8">
      <Uri>https://github.com/dotnet/runtime</Uri>
      <Sha>ac02b66e41041e1cefd355eacaddb45bcb4f1741</Sha>
    </Dependency>
    <Dependency Name="Microsoft.Extensions.Logging" Version="8.0.0-rc.1.23419.8">
      <Uri>https://github.com/dotnet/runtime</Uri>
      <Sha>ac02b66e41041e1cefd355eacaddb45bcb4f1741</Sha>
    </Dependency>
    <Dependency Name="System.Text.Json" Version="8.0.0-rc.1.23419.8">
      <Uri>https://github.com/dotnet/runtime</Uri>
      <Sha>ac02b66e41041e1cefd355eacaddb45bcb4f1741</Sha>
    </Dependency>
    <Dependency Name="Microsoft.NETCore.App.Ref" Version="8.0.0-rc.1.23419.8">
      <Uri>https://github.com/dotnet/runtime</Uri>
      <Sha>ac02b66e41041e1cefd355eacaddb45bcb4f1741</Sha>
    </Dependency>
    <Dependency Name="Microsoft.NETCore.App.Runtime.win-x64" Version="8.0.0-rc.1.23419.8">
      <Uri>https://github.com/dotnet/runtime</Uri>
      <Sha>ac02b66e41041e1cefd355eacaddb45bcb4f1741</Sha>
    </Dependency>
    <!-- NB: Using BrowserDebugHost to represent the nonshipping version of Microsoft.NETCore.App -->
    <Dependency Name="Microsoft.NETCore.BrowserDebugHost.Transport" Version="8.0.0-rc.1.23419.8">
      <Uri>https://github.com/dotnet/runtime</Uri>
      <Sha>ac02b66e41041e1cefd355eacaddb45bcb4f1741</Sha>
=======
    <Dependency Name="Microsoft.Extensions.Caching.Memory" Version="8.0.0-rc.2.23418.14">
      <Uri>https://github.com/dotnet/runtime</Uri>
      <Sha>90b92bb265a412592c4c152983d7b30c92236dbe</Sha>
    </Dependency>
    <Dependency Name="Microsoft.Extensions.Configuration.EnvironmentVariables" Version="8.0.0-rc.2.23418.14">
      <Uri>https://github.com/dotnet/runtime</Uri>
      <Sha>90b92bb265a412592c4c152983d7b30c92236dbe</Sha>
    </Dependency>
    <Dependency Name="Microsoft.Extensions.Configuration.Abstractions" Version="8.0.0-rc.2.23418.14">
      <Uri>https://github.com/dotnet/runtime</Uri>
      <Sha>90b92bb265a412592c4c152983d7b30c92236dbe</Sha>
    </Dependency>
    <Dependency Name="Microsoft.Extensions.Configuration.Json" Version="8.0.0-rc.2.23418.14">
      <Uri>https://github.com/dotnet/runtime</Uri>
      <Sha>90b92bb265a412592c4c152983d7b30c92236dbe</Sha>
    </Dependency>
    <Dependency Name="Microsoft.Extensions.Configuration" Version="8.0.0-rc.2.23418.14">
      <Uri>https://github.com/dotnet/runtime</Uri>
      <Sha>90b92bb265a412592c4c152983d7b30c92236dbe</Sha>
    </Dependency>
    <Dependency Name="Microsoft.Extensions.DependencyInjection" Version="8.0.0-rc.2.23418.14">
      <Uri>https://github.com/dotnet/runtime</Uri>
      <Sha>90b92bb265a412592c4c152983d7b30c92236dbe</Sha>
    </Dependency>
    <Dependency Name="Microsoft.Extensions.DependencyModel" Version="8.0.0-rc.2.23418.14">
      <Uri>https://github.com/dotnet/runtime</Uri>
      <Sha>90b92bb265a412592c4c152983d7b30c92236dbe</Sha>
    </Dependency>
    <Dependency Name="Microsoft.Extensions.HostFactoryResolver.Sources" Version="8.0.0-rc.2.23418.14">
      <Uri>https://github.com/dotnet/runtime</Uri>
      <Sha>90b92bb265a412592c4c152983d7b30c92236dbe</Sha>
    </Dependency>
    <Dependency Name="Microsoft.Extensions.Logging" Version="8.0.0-rc.2.23418.14">
      <Uri>https://github.com/dotnet/runtime</Uri>
      <Sha>90b92bb265a412592c4c152983d7b30c92236dbe</Sha>
    </Dependency>
    <Dependency Name="System.Text.Json" Version="8.0.0-rc.2.23418.14">
      <Uri>https://github.com/dotnet/runtime</Uri>
      <Sha>90b92bb265a412592c4c152983d7b30c92236dbe</Sha>
    </Dependency>
    <Dependency Name="Microsoft.NETCore.App.Ref" Version="8.0.0-rc.2.23418.14">
      <Uri>https://github.com/dotnet/runtime</Uri>
      <Sha>90b92bb265a412592c4c152983d7b30c92236dbe</Sha>
    </Dependency>
    <Dependency Name="Microsoft.NETCore.App.Runtime.win-x64" Version="8.0.0-rc.2.23418.14">
      <Uri>https://github.com/dotnet/runtime</Uri>
      <Sha>90b92bb265a412592c4c152983d7b30c92236dbe</Sha>
    </Dependency>
    <!-- NB: Using BrowserDebugHost to represent the nonshipping version of Microsoft.NETCore.App -->
    <Dependency Name="Microsoft.NETCore.BrowserDebugHost.Transport" Version="8.0.0-rc.2.23418.14">
      <Uri>https://github.com/dotnet/runtime</Uri>
      <Sha>90b92bb265a412592c4c152983d7b30c92236dbe</Sha>
>>>>>>> 0d590c83
    </Dependency>
  </ProductDependencies>
  <ToolsetDependencies>
    <Dependency Name="Microsoft.DotNet.Arcade.Sdk" Version="8.0.0-beta.23417.3">
      <Uri>https://github.com/dotnet/arcade</Uri>
      <Sha>7837a0b504ed9a598daebd50f20520ccda5fe2b1</Sha>
    </Dependency>
    <Dependency Name="Microsoft.DotNet.Build.Tasks.Templating" Version="8.0.0-beta.23417.3">
      <Uri>https://github.com/dotnet/arcade</Uri>
      <Sha>7837a0b504ed9a598daebd50f20520ccda5fe2b1</Sha>
    </Dependency>
    <Dependency Name="Microsoft.DotNet.Helix.Sdk" Version="8.0.0-beta.23417.3">
      <Uri>https://github.com/dotnet/arcade</Uri>
      <Sha>7837a0b504ed9a598daebd50f20520ccda5fe2b1</Sha>
    </Dependency>
  </ToolsetDependencies>
</Dependencies><|MERGE_RESOLUTION|>--- conflicted
+++ resolved
@@ -1,7 +1,6 @@
 <?xml version="1.0" encoding="utf-8"?>
 <Dependencies>
   <ProductDependencies>
-<<<<<<< HEAD
     <Dependency Name="Microsoft.Extensions.Caching.Memory" Version="8.0.0-rc.1.23419.8">
       <Uri>https://github.com/dotnet/runtime</Uri>
       <Sha>ac02b66e41041e1cefd355eacaddb45bcb4f1741</Sha>
@@ -54,60 +53,6 @@
     <Dependency Name="Microsoft.NETCore.BrowserDebugHost.Transport" Version="8.0.0-rc.1.23419.8">
       <Uri>https://github.com/dotnet/runtime</Uri>
       <Sha>ac02b66e41041e1cefd355eacaddb45bcb4f1741</Sha>
-=======
-    <Dependency Name="Microsoft.Extensions.Caching.Memory" Version="8.0.0-rc.2.23418.14">
-      <Uri>https://github.com/dotnet/runtime</Uri>
-      <Sha>90b92bb265a412592c4c152983d7b30c92236dbe</Sha>
-    </Dependency>
-    <Dependency Name="Microsoft.Extensions.Configuration.EnvironmentVariables" Version="8.0.0-rc.2.23418.14">
-      <Uri>https://github.com/dotnet/runtime</Uri>
-      <Sha>90b92bb265a412592c4c152983d7b30c92236dbe</Sha>
-    </Dependency>
-    <Dependency Name="Microsoft.Extensions.Configuration.Abstractions" Version="8.0.0-rc.2.23418.14">
-      <Uri>https://github.com/dotnet/runtime</Uri>
-      <Sha>90b92bb265a412592c4c152983d7b30c92236dbe</Sha>
-    </Dependency>
-    <Dependency Name="Microsoft.Extensions.Configuration.Json" Version="8.0.0-rc.2.23418.14">
-      <Uri>https://github.com/dotnet/runtime</Uri>
-      <Sha>90b92bb265a412592c4c152983d7b30c92236dbe</Sha>
-    </Dependency>
-    <Dependency Name="Microsoft.Extensions.Configuration" Version="8.0.0-rc.2.23418.14">
-      <Uri>https://github.com/dotnet/runtime</Uri>
-      <Sha>90b92bb265a412592c4c152983d7b30c92236dbe</Sha>
-    </Dependency>
-    <Dependency Name="Microsoft.Extensions.DependencyInjection" Version="8.0.0-rc.2.23418.14">
-      <Uri>https://github.com/dotnet/runtime</Uri>
-      <Sha>90b92bb265a412592c4c152983d7b30c92236dbe</Sha>
-    </Dependency>
-    <Dependency Name="Microsoft.Extensions.DependencyModel" Version="8.0.0-rc.2.23418.14">
-      <Uri>https://github.com/dotnet/runtime</Uri>
-      <Sha>90b92bb265a412592c4c152983d7b30c92236dbe</Sha>
-    </Dependency>
-    <Dependency Name="Microsoft.Extensions.HostFactoryResolver.Sources" Version="8.0.0-rc.2.23418.14">
-      <Uri>https://github.com/dotnet/runtime</Uri>
-      <Sha>90b92bb265a412592c4c152983d7b30c92236dbe</Sha>
-    </Dependency>
-    <Dependency Name="Microsoft.Extensions.Logging" Version="8.0.0-rc.2.23418.14">
-      <Uri>https://github.com/dotnet/runtime</Uri>
-      <Sha>90b92bb265a412592c4c152983d7b30c92236dbe</Sha>
-    </Dependency>
-    <Dependency Name="System.Text.Json" Version="8.0.0-rc.2.23418.14">
-      <Uri>https://github.com/dotnet/runtime</Uri>
-      <Sha>90b92bb265a412592c4c152983d7b30c92236dbe</Sha>
-    </Dependency>
-    <Dependency Name="Microsoft.NETCore.App.Ref" Version="8.0.0-rc.2.23418.14">
-      <Uri>https://github.com/dotnet/runtime</Uri>
-      <Sha>90b92bb265a412592c4c152983d7b30c92236dbe</Sha>
-    </Dependency>
-    <Dependency Name="Microsoft.NETCore.App.Runtime.win-x64" Version="8.0.0-rc.2.23418.14">
-      <Uri>https://github.com/dotnet/runtime</Uri>
-      <Sha>90b92bb265a412592c4c152983d7b30c92236dbe</Sha>
-    </Dependency>
-    <!-- NB: Using BrowserDebugHost to represent the nonshipping version of Microsoft.NETCore.App -->
-    <Dependency Name="Microsoft.NETCore.BrowserDebugHost.Transport" Version="8.0.0-rc.2.23418.14">
-      <Uri>https://github.com/dotnet/runtime</Uri>
-      <Sha>90b92bb265a412592c4c152983d7b30c92236dbe</Sha>
->>>>>>> 0d590c83
     </Dependency>
   </ProductDependencies>
   <ToolsetDependencies>
