<?xml version="1.0" encoding="utf-8"?>
<Dependencies>
  <ProductDependencies>
    <Dependency Name="Microsoft.CSharp" Version="4.7.0" Pinned="true">
      <Uri>https://github.com/dotnet/corefx</Uri>
      <Sha>0f7f38c4fd323b26da10cce95f857f77f0f09b48</Sha>
    </Dependency>
<<<<<<< HEAD
    <Dependency Name="Microsoft.Bcl.HashCode" Version="1.1.0" CoherentParentDependency="Microsoft.NETCore.App.Runtime.win-x64">
      <Uri>https://github.com/dotnet/corefx</Uri>
      <Sha>0f7f38c4fd323b26da10cce95f857f77f0f09b48</Sha>
    </Dependency>
    <Dependency Name="System.Text.Json" Version="4.7.2" CoherentParentDependency="Microsoft.NETCore.App.Runtime.win-x64">
      <Uri>https://github.com/dotnet/corefx</Uri>
      <Sha>282d5b9f83e7a4e7fe0cef268f4f8f85e6162510</Sha>
    </Dependency>
    <Dependency Name="Microsoft.CSharp" Version="4.7.0" CoherentParentDependency="Microsoft.NETCore.App.Runtime.win-x64">
      <Uri>https://github.com/dotnet/corefx</Uri>
      <Sha>0f7f38c4fd323b26da10cce95f857f77f0f09b48</Sha>
    </Dependency>
    <Dependency Name="System.Runtime.CompilerServices.Unsafe" Version="4.7.1" Pinned="true">
      <Uri>https://github.com/dotnet/corefx</Uri>
      <Sha>8a3ffed558ddf943c1efa87d693227722d6af094</Sha>
    </Dependency>
    <Dependency Name="System.IO.Pipelines" Version="4.7.1" Pinned="true">
      <Uri>https://github.com/dotnet/corefx</Uri>
      <Sha>8a3ffed558ddf943c1efa87d693227722d6af094</Sha>
    </Dependency>
    <Dependency Name="Microsoft.DotNet.PlatformAbstractions" Version="3.1.4" CoherentParentDependency="Microsoft.Extensions.Logging">
=======
    <Dependency Name="Microsoft.DotNet.PlatformAbstractions" Version="3.1.2" Pinned="true" CoherentParentDependency="Microsoft.Extensions.Logging">
>>>>>>> ac7d6d13
      <Uri>https://github.com/dotnet/core-setup</Uri>
      <Sha>916b5cba268e1e1e803243004f4276cf40b2dda8</Sha>
    </Dependency>
    <Dependency Name="Microsoft.Extensions.Caching.Memory" Version="3.1.2" Pinned="true">
      <Uri>https://github.com/aspnet/Extensions</Uri>
      <Sha>1286a6ff55e300352dabeb6d778c9fcdd258bd08</Sha>
    </Dependency>
    <Dependency Name="Microsoft.Extensions.Configuration.EnvironmentVariables" Version="3.1.2" Pinned="true">
      <Uri>https://github.com/aspnet/Extensions</Uri>
      <Sha>1286a6ff55e300352dabeb6d778c9fcdd258bd08</Sha>
    </Dependency>
    <Dependency Name="Microsoft.Extensions.Configuration.Json" Version="3.1.2" Pinned="true">
      <Uri>https://github.com/aspnet/Extensions</Uri>
      <Sha>1286a6ff55e300352dabeb6d778c9fcdd258bd08</Sha>
    </Dependency>
    <Dependency Name="Microsoft.Extensions.Configuration" Version="3.1.2" Pinned="true">
      <Uri>https://github.com/aspnet/Extensions</Uri>
      <Sha>1286a6ff55e300352dabeb6d778c9fcdd258bd08</Sha>
    </Dependency>
    <Dependency Name="Microsoft.Extensions.DependencyInjection" Version="3.1.2" Pinned="true">
      <Uri>https://github.com/aspnet/Extensions</Uri>
      <Sha>1286a6ff55e300352dabeb6d778c9fcdd258bd08</Sha>
    </Dependency>
    <Dependency Name="Microsoft.Extensions.DependencyModel" Version="3.1.2" Pinned="true" CoherentParentDependency="Microsoft.Extensions.Logging">
      <Uri>https://github.com/dotnet/core-setup</Uri>
      <Sha>916b5cba268e1e1e803243004f4276cf40b2dda8</Sha>
    </Dependency>
    <Dependency Name="Microsoft.Extensions.HostFactoryResolver.Sources" Version="3.1.2-servicing.20067.6" Pinned="true">
      <Uri>https://github.com/aspnet/Extensions</Uri>
      <Sha>1286a6ff55e300352dabeb6d778c9fcdd258bd08</Sha>
    </Dependency>
    <Dependency Name="Microsoft.Extensions.Logging" Version="3.1.2" Pinned="true">
      <Uri>https://github.com/aspnet/Extensions</Uri>
      <Sha>1286a6ff55e300352dabeb6d778c9fcdd258bd08</Sha>
    </Dependency>
    <Dependency Name="System.Collections.Immutable" Version="1.7.0" Pinned="true" CoherentParentDependency="Microsoft.NETCore.App.Runtime.win-x64">
      <Uri>https://github.com/dotnet/corefx</Uri>
      <Sha>0f7f38c4fd323b26da10cce95f857f77f0f09b48</Sha>
    </Dependency>
    <Dependency Name="System.ComponentModel.Annotations" Version="4.7.0" Pinned="true" CoherentParentDependency="Microsoft.NETCore.App.Runtime.win-x64">
      <Uri>https://github.com/dotnet/corefx</Uri>
      <Sha>0f7f38c4fd323b26da10cce95f857f77f0f09b48</Sha>
    </Dependency>
    <Dependency Name="System.Diagnostics.DiagnosticSource" Version="4.7.0" Pinned="true" CoherentParentDependency="Microsoft.NETCore.App.Runtime.win-x64">
      <Uri>https://github.com/dotnet/corefx</Uri>
      <Sha>0f7f38c4fd323b26da10cce95f857f77f0f09b48</Sha>
    </Dependency>
  </ProductDependencies>
  <ToolsetDependencies>
    <Dependency Name="Microsoft.DotNet.Arcade.Sdk" Version="5.0.0-beta.20201.2">
      <Uri>https://github.com/dotnet/arcade</Uri>
      <Sha>bce0a98620c1c5a110b2bba9912f3d5929069c6b</Sha>
    </Dependency>
    <Dependency Name="Microsoft.DotNet.Helix.Sdk" Version="5.0.0-beta.20201.2">
      <Uri>https://github.com/dotnet/arcade</Uri>
      <Sha>bce0a98620c1c5a110b2bba9912f3d5929069c6b</Sha>
    </Dependency>
  </ToolsetDependencies>
</Dependencies><|MERGE_RESOLUTION|>--- conflicted
+++ resolved
@@ -5,31 +5,7 @@
       <Uri>https://github.com/dotnet/corefx</Uri>
       <Sha>0f7f38c4fd323b26da10cce95f857f77f0f09b48</Sha>
     </Dependency>
-<<<<<<< HEAD
-    <Dependency Name="Microsoft.Bcl.HashCode" Version="1.1.0" CoherentParentDependency="Microsoft.NETCore.App.Runtime.win-x64">
-      <Uri>https://github.com/dotnet/corefx</Uri>
-      <Sha>0f7f38c4fd323b26da10cce95f857f77f0f09b48</Sha>
-    </Dependency>
-    <Dependency Name="System.Text.Json" Version="4.7.2" CoherentParentDependency="Microsoft.NETCore.App.Runtime.win-x64">
-      <Uri>https://github.com/dotnet/corefx</Uri>
-      <Sha>282d5b9f83e7a4e7fe0cef268f4f8f85e6162510</Sha>
-    </Dependency>
-    <Dependency Name="Microsoft.CSharp" Version="4.7.0" CoherentParentDependency="Microsoft.NETCore.App.Runtime.win-x64">
-      <Uri>https://github.com/dotnet/corefx</Uri>
-      <Sha>0f7f38c4fd323b26da10cce95f857f77f0f09b48</Sha>
-    </Dependency>
-    <Dependency Name="System.Runtime.CompilerServices.Unsafe" Version="4.7.1" Pinned="true">
-      <Uri>https://github.com/dotnet/corefx</Uri>
-      <Sha>8a3ffed558ddf943c1efa87d693227722d6af094</Sha>
-    </Dependency>
-    <Dependency Name="System.IO.Pipelines" Version="4.7.1" Pinned="true">
-      <Uri>https://github.com/dotnet/corefx</Uri>
-      <Sha>8a3ffed558ddf943c1efa87d693227722d6af094</Sha>
-    </Dependency>
-    <Dependency Name="Microsoft.DotNet.PlatformAbstractions" Version="3.1.4" CoherentParentDependency="Microsoft.Extensions.Logging">
-=======
     <Dependency Name="Microsoft.DotNet.PlatformAbstractions" Version="3.1.2" Pinned="true" CoherentParentDependency="Microsoft.Extensions.Logging">
->>>>>>> ac7d6d13
       <Uri>https://github.com/dotnet/core-setup</Uri>
       <Sha>916b5cba268e1e1e803243004f4276cf40b2dda8</Sha>
     </Dependency>
