<?xml version="1.0" encoding="utf-8"?>
<Dependencies>
  <ProductDependencies>
    <Dependency Name="Microsoft.CSharp" Version="5.0.0-alpha1.19462.7" CoherentParentDependency="Microsoft.NETCore.App.Runtime.win-x64">
      <Uri>https://github.com/dotnet/corefx</Uri>
      <Sha>be3d4bad4576eecda116d3e9a368cd6959ecf5ce</Sha>
    </Dependency>
    <Dependency Name="Microsoft.DotNet.PlatformAbstractions" Version="5.0.0-alpha1.19465.2" CoherentParentDependency="Microsoft.Extensions.Logging">
      <Uri>https://github.com/dotnet/core-setup</Uri>
      <Sha>9042fe6c81aa3b47f58ccd94ff02e42f9f7a4e46</Sha>
    </Dependency>
<<<<<<< HEAD
    <Dependency Name="Microsoft.Extensions.Caching.Memory" Version="3.1.0-preview1.19469.1">
      <Uri>https://github.com/aspnet/Extensions</Uri>
      <Sha>659b604fb2e595d48a931a7ed831f6c38f035382</Sha>
    </Dependency>
    <Dependency Name="Microsoft.Extensions.Configuration.EnvironmentVariables" Version="3.1.0-preview1.19469.1">
      <Uri>https://github.com/aspnet/Extensions</Uri>
      <Sha>659b604fb2e595d48a931a7ed831f6c38f035382</Sha>
    </Dependency>
    <Dependency Name="Microsoft.Extensions.Configuration.Json" Version="3.1.0-preview1.19469.1">
      <Uri>https://github.com/aspnet/Extensions</Uri>
      <Sha>659b604fb2e595d48a931a7ed831f6c38f035382</Sha>
    </Dependency>
    <Dependency Name="Microsoft.Extensions.Configuration" Version="3.1.0-preview1.19469.1">
      <Uri>https://github.com/aspnet/Extensions</Uri>
      <Sha>659b604fb2e595d48a931a7ed831f6c38f035382</Sha>
    </Dependency>
    <Dependency Name="Microsoft.Extensions.DependencyInjection" Version="3.1.0-preview1.19469.1">
      <Uri>https://github.com/aspnet/Extensions</Uri>
      <Sha>659b604fb2e595d48a931a7ed831f6c38f035382</Sha>
=======
    <Dependency Name="Microsoft.Extensions.Caching.Memory" Version="5.0.0-alpha1.19468.1">
      <Uri>https://github.com/aspnet/Extensions</Uri>
      <Sha>d393ba3687063700bfebe900a20ecdd36ee59438</Sha>
    </Dependency>
    <Dependency Name="Microsoft.Extensions.Configuration.EnvironmentVariables" Version="5.0.0-alpha1.19468.1">
      <Uri>https://github.com/aspnet/Extensions</Uri>
      <Sha>d393ba3687063700bfebe900a20ecdd36ee59438</Sha>
    </Dependency>
    <Dependency Name="Microsoft.Extensions.Configuration.Json" Version="5.0.0-alpha1.19468.1">
      <Uri>https://github.com/aspnet/Extensions</Uri>
      <Sha>d393ba3687063700bfebe900a20ecdd36ee59438</Sha>
    </Dependency>
    <Dependency Name="Microsoft.Extensions.Configuration" Version="5.0.0-alpha1.19468.1">
      <Uri>https://github.com/aspnet/Extensions</Uri>
      <Sha>d393ba3687063700bfebe900a20ecdd36ee59438</Sha>
    </Dependency>
    <Dependency Name="Microsoft.Extensions.DependencyInjection" Version="5.0.0-alpha1.19468.1">
      <Uri>https://github.com/aspnet/Extensions</Uri>
      <Sha>d393ba3687063700bfebe900a20ecdd36ee59438</Sha>
>>>>>>> 2575ab09
    </Dependency>
    <Dependency Name="Microsoft.Extensions.DependencyModel" Version="5.0.0-alpha1.19465.2" CoherentParentDependency="Microsoft.Extensions.Logging">
      <Uri>https://github.com/dotnet/core-setup</Uri>
      <Sha>9042fe6c81aa3b47f58ccd94ff02e42f9f7a4e46</Sha>
    </Dependency>
<<<<<<< HEAD
    <Dependency Name="Microsoft.Extensions.HostFactoryResolver.Sources" Version="3.1.0-preview1.19469.1">
      <Uri>https://github.com/aspnet/Extensions</Uri>
      <Sha>659b604fb2e595d48a931a7ed831f6c38f035382</Sha>
    </Dependency>
    <Dependency Name="Microsoft.Extensions.Logging" Version="3.1.0-preview1.19469.1">
      <Uri>https://github.com/aspnet/Extensions</Uri>
      <Sha>659b604fb2e595d48a931a7ed831f6c38f035382</Sha>
=======
    <Dependency Name="Microsoft.Extensions.HostFactoryResolver.Sources" Version="5.0.0-alpha1.19468.1">
      <Uri>https://github.com/aspnet/Extensions</Uri>
      <Sha>d393ba3687063700bfebe900a20ecdd36ee59438</Sha>
    </Dependency>
    <Dependency Name="Microsoft.Extensions.Logging" Version="5.0.0-alpha1.19468.1">
      <Uri>https://github.com/aspnet/Extensions</Uri>
      <Sha>d393ba3687063700bfebe900a20ecdd36ee59438</Sha>
>>>>>>> 2575ab09
    </Dependency>
    <Dependency Name="Microsoft.NETCore.App.Ref" Version="5.0.0-alpha1.19465.2" CoherentParentDependency="Microsoft.Extensions.Logging">
      <Uri>https://github.com/dotnet/core-setup</Uri>
      <Sha>9042fe6c81aa3b47f58ccd94ff02e42f9f7a4e46</Sha>
    </Dependency>
    <Dependency Name="Microsoft.NETCore.App.Runtime.win-x64" Version="5.0.0-alpha1.19465.2" CoherentParentDependency="Microsoft.Extensions.Logging">
      <Uri>https://github.com/dotnet/core-setup</Uri>
      <Sha>9042fe6c81aa3b47f58ccd94ff02e42f9f7a4e46</Sha>
    </Dependency>
    <Dependency Name="NETStandard.Library.Ref" Version="2.1.0-alpha1.19465.2" CoherentParentDependency="Microsoft.Extensions.Logging">
      <Uri>https://github.com/dotnet/core-setup</Uri>
      <Sha>9042fe6c81aa3b47f58ccd94ff02e42f9f7a4e46</Sha>
    </Dependency>
    <Dependency Name="System.Collections.Immutable" Version="1.8.0-alpha1.19462.7" CoherentParentDependency="Microsoft.NETCore.App.Runtime.win-x64">
      <Uri>https://github.com/dotnet/corefx</Uri>
      <Sha>be3d4bad4576eecda116d3e9a368cd6959ecf5ce</Sha>
    </Dependency>
    <Dependency Name="System.ComponentModel.Annotations" Version="5.0.0-alpha1.19462.7" CoherentParentDependency="Microsoft.NETCore.App.Runtime.win-x64">
      <Uri>https://github.com/dotnet/corefx</Uri>
      <Sha>be3d4bad4576eecda116d3e9a368cd6959ecf5ce</Sha>
    </Dependency>
    <Dependency Name="System.Diagnostics.DiagnosticSource" Version="5.0.0-alpha1.19462.7" CoherentParentDependency="Microsoft.NETCore.App.Runtime.win-x64">
      <Uri>https://github.com/dotnet/corefx</Uri>
      <Sha>be3d4bad4576eecda116d3e9a368cd6959ecf5ce</Sha>
    </Dependency>
  </ProductDependencies>
  <ToolsetDependencies>
    <Dependency Name="Microsoft.DotNet.Arcade.Sdk" Version="1.0.0-beta.19461.7">
      <Uri>https://github.com/dotnet/arcade</Uri>
      <Sha>8eb29ba860a3cfcfe68f9a8256caa7efc1f1aaba</Sha>
    </Dependency>
    <Dependency Name="Microsoft.Net.Compilers.Toolset" Version="3.4.0-beta1-19456-03" CoherentParentDependency="Microsoft.Extensions.Logging">
      <Uri>https://github.com/dotnet/roslyn</Uri>
      <Sha>3c865821f2864393a0ff7fe22c92ded6d51a546c</Sha>
    </Dependency>
  </ToolsetDependencies>
</Dependencies><|MERGE_RESOLUTION|>--- conflicted
+++ resolved
@@ -9,27 +9,6 @@
       <Uri>https://github.com/dotnet/core-setup</Uri>
       <Sha>9042fe6c81aa3b47f58ccd94ff02e42f9f7a4e46</Sha>
     </Dependency>
-<<<<<<< HEAD
-    <Dependency Name="Microsoft.Extensions.Caching.Memory" Version="3.1.0-preview1.19469.1">
-      <Uri>https://github.com/aspnet/Extensions</Uri>
-      <Sha>659b604fb2e595d48a931a7ed831f6c38f035382</Sha>
-    </Dependency>
-    <Dependency Name="Microsoft.Extensions.Configuration.EnvironmentVariables" Version="3.1.0-preview1.19469.1">
-      <Uri>https://github.com/aspnet/Extensions</Uri>
-      <Sha>659b604fb2e595d48a931a7ed831f6c38f035382</Sha>
-    </Dependency>
-    <Dependency Name="Microsoft.Extensions.Configuration.Json" Version="3.1.0-preview1.19469.1">
-      <Uri>https://github.com/aspnet/Extensions</Uri>
-      <Sha>659b604fb2e595d48a931a7ed831f6c38f035382</Sha>
-    </Dependency>
-    <Dependency Name="Microsoft.Extensions.Configuration" Version="3.1.0-preview1.19469.1">
-      <Uri>https://github.com/aspnet/Extensions</Uri>
-      <Sha>659b604fb2e595d48a931a7ed831f6c38f035382</Sha>
-    </Dependency>
-    <Dependency Name="Microsoft.Extensions.DependencyInjection" Version="3.1.0-preview1.19469.1">
-      <Uri>https://github.com/aspnet/Extensions</Uri>
-      <Sha>659b604fb2e595d48a931a7ed831f6c38f035382</Sha>
-=======
     <Dependency Name="Microsoft.Extensions.Caching.Memory" Version="5.0.0-alpha1.19468.1">
       <Uri>https://github.com/aspnet/Extensions</Uri>
       <Sha>d393ba3687063700bfebe900a20ecdd36ee59438</Sha>
@@ -49,21 +28,11 @@
     <Dependency Name="Microsoft.Extensions.DependencyInjection" Version="5.0.0-alpha1.19468.1">
       <Uri>https://github.com/aspnet/Extensions</Uri>
       <Sha>d393ba3687063700bfebe900a20ecdd36ee59438</Sha>
->>>>>>> 2575ab09
     </Dependency>
     <Dependency Name="Microsoft.Extensions.DependencyModel" Version="5.0.0-alpha1.19465.2" CoherentParentDependency="Microsoft.Extensions.Logging">
       <Uri>https://github.com/dotnet/core-setup</Uri>
       <Sha>9042fe6c81aa3b47f58ccd94ff02e42f9f7a4e46</Sha>
     </Dependency>
-<<<<<<< HEAD
-    <Dependency Name="Microsoft.Extensions.HostFactoryResolver.Sources" Version="3.1.0-preview1.19469.1">
-      <Uri>https://github.com/aspnet/Extensions</Uri>
-      <Sha>659b604fb2e595d48a931a7ed831f6c38f035382</Sha>
-    </Dependency>
-    <Dependency Name="Microsoft.Extensions.Logging" Version="3.1.0-preview1.19469.1">
-      <Uri>https://github.com/aspnet/Extensions</Uri>
-      <Sha>659b604fb2e595d48a931a7ed831f6c38f035382</Sha>
-=======
     <Dependency Name="Microsoft.Extensions.HostFactoryResolver.Sources" Version="5.0.0-alpha1.19468.1">
       <Uri>https://github.com/aspnet/Extensions</Uri>
       <Sha>d393ba3687063700bfebe900a20ecdd36ee59438</Sha>
@@ -71,7 +40,6 @@
     <Dependency Name="Microsoft.Extensions.Logging" Version="5.0.0-alpha1.19468.1">
       <Uri>https://github.com/aspnet/Extensions</Uri>
       <Sha>d393ba3687063700bfebe900a20ecdd36ee59438</Sha>
->>>>>>> 2575ab09
     </Dependency>
     <Dependency Name="Microsoft.NETCore.App.Ref" Version="5.0.0-alpha1.19465.2" CoherentParentDependency="Microsoft.Extensions.Logging">
       <Uri>https://github.com/dotnet/core-setup</Uri>
