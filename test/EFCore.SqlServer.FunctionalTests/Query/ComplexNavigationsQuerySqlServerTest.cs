--- conflicted
+++ resolved
@@ -3143,15 +3143,11 @@
             @"SELECT (
     SELECT TOP(1) [l0].[Name]
     FROM [LevelThree] AS [l0]
-    WHERE ((
+    WHERE (
         SELECT TOP(1) [l1].[Id]
         FROM [LevelTwo] AS [l1]
-<<<<<<< HEAD
-        WHERE [l].[Id] = [l1].[OneToMany_Optional_Inverse2Id]) AND ((
-=======
         WHERE [l].[Id] = [l1].[OneToMany_Optional_Inverse2Id]
-        ORDER BY [l1].[Id]) IS NOT NULL) AND (((
->>>>>>> 4b0f8305
+        ORDER BY [l1].[Id]) IS NOT NULL AND ((
         SELECT TOP(1) [l2].[Id]
         FROM [LevelTwo] AS [l2]
         WHERE [l].[Id] = [l2].[OneToMany_Optional_Inverse2Id]
@@ -3321,7 +3317,7 @@
         SELECT [l].[Name] AS [l1Name], [l1].[Name] AS [l2Name], [l3].[Name] AS [l3Name]
         FROM [LevelFour] AS [l2]
         LEFT JOIN [LevelThree] AS [l3] ON [l2].[OneToOne_Optional_PK_Inverse4Id] = [l3].[Id]
-        WHERE [l1].[Id] = [l2].[OneToMany_Optional_Inverse4Id] OR ([l1].[Id] IS NULL AND [l2].[OneToMany_Optional_Inverse4Id] IS NULL)
+        WHERE [l1].[Id] IS NOT NULL AND [l1].[Id] = [l2].[OneToMany_Optional_Inverse4Id]
     ) AS [t]
     WHERE [l].[Id] = [l0].[OneToMany_Optional_Inverse2Id]
 ) AS [t0]");
@@ -3649,14 +3645,10 @@
             @"SELECT [l].[Id], (
     SELECT TOP(1) [l0].[Name]
     FROM [LevelThree] AS [l0]
-    WHERE ((
+    WHERE (
         SELECT TOP(1) [l1].[Id]
         FROM [LevelTwo] AS [l1]
-<<<<<<< HEAD
-        WHERE [l].[Id] = [l1].[OneToMany_Optional_Inverse2Id] AND [l1].[Name] = N'L2 02') AND ((
-=======
-        WHERE ([l].[Id] = [l1].[OneToMany_Optional_Inverse2Id]) AND ([l1].[Name] = N'L2 02')) IS NOT NULL) AND (((
->>>>>>> 4b0f8305
+        WHERE [l].[Id] = [l1].[OneToMany_Optional_Inverse2Id] AND [l1].[Name] = N'L2 02') IS NOT NULL AND ((
         SELECT TOP(1) [l2].[Id]
         FROM [LevelTwo] AS [l2]
         WHERE [l].[Id] = [l2].[OneToMany_Optional_Inverse2Id] AND [l2].[Name] = N'L2 02') = [l0].[OneToMany_Optional_Inverse3Id] OR ((
