// Licensed to the .NET Foundation under one or more agreements.
// The .NET Foundation licenses this file to you under the MIT license.

using Microsoft.EntityFrameworkCore.TestModels.GearsOfWarModel;

namespace Microsoft.EntityFrameworkCore.Query;

public class TPTGearsOfWarQuerySqlServerTest : TPTGearsOfWarQueryRelationalTestBase<TPTGearsOfWarQuerySqlServerFixture>
{
#pragma warning disable IDE0060 // Remove unused parameter
    public TPTGearsOfWarQuerySqlServerTest(TPTGearsOfWarQuerySqlServerFixture fixture, ITestOutputHelper testOutputHelper)
#pragma warning restore IDE0060 // Remove unused parameter
        : base(fixture)
    {
        Fixture.TestSqlLoggerFactory.Clear();
        //Fixture.TestSqlLoggerFactory.SetTestOutputHelper(testOutputHelper);
    }

    protected override bool CanExecuteQueryString
        => true;

    [ConditionalFact]
    public virtual void Check_all_tests_overridden()
        => TestHelpers.AssertAllMethodsOverridden(GetType());

    public override async Task Negate_on_binary_expression(bool async)
    {
        await base.Negate_on_binary_expression(async);

        AssertSql(
            @"SELECT [s].[Id], [s].[Banner], [s].[Banner5], [s].[InternalNumber], [s].[Name]
FROM [Squads] AS [s]
WHERE [s].[Id] = -([s].[Id] + [s].[Id])");
    }

    public override async Task Negate_on_column(bool async)
    {
        await base.Negate_on_column(async);

        AssertSql(
            @"SELECT [s].[Id], [s].[Banner], [s].[Banner5], [s].[InternalNumber], [s].[Name]
FROM [Squads] AS [s]
WHERE [s].[Id] = -[s].[Id]");
    }

    public override async Task Double_negate_on_column(bool async)
    {
        await base.Double_negate_on_column(async);

        AssertSql(
            @"SELECT [s].[Id], [s].[Banner], [s].[Banner5], [s].[InternalNumber], [s].[Name]
FROM [Squads] AS [s]
WHERE -(-[s].[Id]) = [s].[Id]");
    }

    public override async Task Negate_on_like_expression(bool async)
    {
        await base.Negate_on_like_expression(async);

        AssertSql(
            @"SELECT [s].[Id], [s].[Banner], [s].[Banner5], [s].[InternalNumber], [s].[Name]
FROM [Squads] AS [s]
WHERE [s].[Name] IS NOT NULL AND NOT ([s].[Name] LIKE N'us%')");
    }

    public override async Task Entity_equality_empty(bool async)
    {
        await base.Entity_equality_empty(async);

        AssertSql(
            @"SELECT [g].[Nickname], [g].[SquadId], [g].[AssignedCityName], [g].[CityOfBirthName], [g].[FullName], [g].[HasSoulPatch], [g].[LeaderNickname], [g].[LeaderSquadId], [g].[Rank], CASE
    WHEN [o].[Nickname] IS NOT NULL THEN N'Officer'
END AS [Discriminator]
FROM [Gears] AS [g]
LEFT JOIN [Officers] AS [o] ON [g].[Nickname] = [o].[Nickname] AND [g].[SquadId] = [o].[SquadId]
WHERE 0 = 1");
    }

    public override async Task Include_multiple_one_to_one_and_one_to_many(bool async)
    {
        await base.Include_multiple_one_to_one_and_one_to_many(async);

        AssertSql(
            @"SELECT [t].[Id], [t].[GearNickName], [t].[GearSquadId], [t].[IssueDate], [t].[Note], [t0].[Nickname], [t0].[SquadId], [t0].[AssignedCityName], [t0].[CityOfBirthName], [t0].[FullName], [t0].[HasSoulPatch], [t0].[LeaderNickname], [t0].[LeaderSquadId], [t0].[Rank], [t0].[Discriminator], [w].[Id], [w].[AmmunitionType], [w].[IsAutomatic], [w].[Name], [w].[OwnerFullName], [w].[SynergyWithId]
FROM [Tags] AS [t]
LEFT JOIN (
    SELECT [g].[Nickname], [g].[SquadId], [g].[AssignedCityName], [g].[CityOfBirthName], [g].[FullName], [g].[HasSoulPatch], [g].[LeaderNickname], [g].[LeaderSquadId], [g].[Rank], CASE
        WHEN [o].[Nickname] IS NOT NULL THEN N'Officer'
    END AS [Discriminator]
    FROM [Gears] AS [g]
    LEFT JOIN [Officers] AS [o] ON [g].[Nickname] = [o].[Nickname] AND [g].[SquadId] = [o].[SquadId]
) AS [t0] ON [t].[GearNickName] = [t0].[Nickname] AND [t].[GearSquadId] = [t0].[SquadId]
LEFT JOIN [Weapons] AS [w] ON [t0].[FullName] = [w].[OwnerFullName]
ORDER BY [t].[Id], [t0].[Nickname], [t0].[SquadId]");
    }

    public override async Task Include_multiple_one_to_one_optional_and_one_to_one_required(bool async)
    {
        await base.Include_multiple_one_to_one_optional_and_one_to_one_required(async);

        AssertSql(
            @"SELECT [t].[Id], [t].[GearNickName], [t].[GearSquadId], [t].[IssueDate], [t].[Note], [t0].[Nickname], [t0].[SquadId], [t0].[AssignedCityName], [t0].[CityOfBirthName], [t0].[FullName], [t0].[HasSoulPatch], [t0].[LeaderNickname], [t0].[LeaderSquadId], [t0].[Rank], [t0].[Discriminator], [s].[Id], [s].[Banner], [s].[Banner5], [s].[InternalNumber], [s].[Name]
FROM [Tags] AS [t]
LEFT JOIN (
    SELECT [g].[Nickname], [g].[SquadId], [g].[AssignedCityName], [g].[CityOfBirthName], [g].[FullName], [g].[HasSoulPatch], [g].[LeaderNickname], [g].[LeaderSquadId], [g].[Rank], CASE
        WHEN [o].[Nickname] IS NOT NULL THEN N'Officer'
    END AS [Discriminator]
    FROM [Gears] AS [g]
    LEFT JOIN [Officers] AS [o] ON [g].[Nickname] = [o].[Nickname] AND [g].[SquadId] = [o].[SquadId]
) AS [t0] ON [t].[GearNickName] = [t0].[Nickname] AND [t].[GearSquadId] = [t0].[SquadId]
LEFT JOIN [Squads] AS [s] ON [t0].[SquadId] = [s].[Id]");
    }

    public override async Task Include_multiple_circular(bool async)
    {
        await base.Include_multiple_circular(async);

        AssertSql(
            @"SELECT [g].[Nickname], [g].[SquadId], [g].[AssignedCityName], [g].[CityOfBirthName], [g].[FullName], [g].[HasSoulPatch], [g].[LeaderNickname], [g].[LeaderSquadId], [g].[Rank], CASE
    WHEN [o].[Nickname] IS NOT NULL THEN N'Officer'
END AS [Discriminator], [c].[Name], [c].[Location], [c].[Nation], [t].[Nickname], [t].[SquadId], [t].[AssignedCityName], [t].[CityOfBirthName], [t].[FullName], [t].[HasSoulPatch], [t].[LeaderNickname], [t].[LeaderSquadId], [t].[Rank], [t].[Discriminator]
FROM [Gears] AS [g]
LEFT JOIN [Officers] AS [o] ON [g].[Nickname] = [o].[Nickname] AND [g].[SquadId] = [o].[SquadId]
INNER JOIN [Cities] AS [c] ON [g].[CityOfBirthName] = [c].[Name]
LEFT JOIN (
    SELECT [g0].[Nickname], [g0].[SquadId], [g0].[AssignedCityName], [g0].[CityOfBirthName], [g0].[FullName], [g0].[HasSoulPatch], [g0].[LeaderNickname], [g0].[LeaderSquadId], [g0].[Rank], CASE
        WHEN [o0].[Nickname] IS NOT NULL THEN N'Officer'
    END AS [Discriminator]
    FROM [Gears] AS [g0]
    LEFT JOIN [Officers] AS [o0] ON [g0].[Nickname] = [o0].[Nickname] AND [g0].[SquadId] = [o0].[SquadId]
) AS [t] ON [c].[Name] = [t].[AssignedCityName]
ORDER BY [g].[Nickname], [g].[SquadId], [c].[Name], [t].[Nickname]");
    }

    public override async Task Include_multiple_circular_with_filter(bool async)
    {
        await base.Include_multiple_circular_with_filter(async);

        AssertSql(
            @"SELECT [g].[Nickname], [g].[SquadId], [g].[AssignedCityName], [g].[CityOfBirthName], [g].[FullName], [g].[HasSoulPatch], [g].[LeaderNickname], [g].[LeaderSquadId], [g].[Rank], CASE
    WHEN [o].[Nickname] IS NOT NULL THEN N'Officer'
END AS [Discriminator], [c].[Name], [c].[Location], [c].[Nation], [t].[Nickname], [t].[SquadId], [t].[AssignedCityName], [t].[CityOfBirthName], [t].[FullName], [t].[HasSoulPatch], [t].[LeaderNickname], [t].[LeaderSquadId], [t].[Rank], [t].[Discriminator]
FROM [Gears] AS [g]
LEFT JOIN [Officers] AS [o] ON [g].[Nickname] = [o].[Nickname] AND [g].[SquadId] = [o].[SquadId]
INNER JOIN [Cities] AS [c] ON [g].[CityOfBirthName] = [c].[Name]
LEFT JOIN (
    SELECT [g0].[Nickname], [g0].[SquadId], [g0].[AssignedCityName], [g0].[CityOfBirthName], [g0].[FullName], [g0].[HasSoulPatch], [g0].[LeaderNickname], [g0].[LeaderSquadId], [g0].[Rank], CASE
        WHEN [o0].[Nickname] IS NOT NULL THEN N'Officer'
    END AS [Discriminator]
    FROM [Gears] AS [g0]
    LEFT JOIN [Officers] AS [o0] ON [g0].[Nickname] = [o0].[Nickname] AND [g0].[SquadId] = [o0].[SquadId]
) AS [t] ON [c].[Name] = [t].[AssignedCityName]
WHERE [g].[Nickname] = N'Marcus'
ORDER BY [g].[Nickname], [g].[SquadId], [c].[Name], [t].[Nickname]");
    }

    public override async Task Include_using_alternate_key(bool async)
    {
        await base.Include_using_alternate_key(async);

        AssertSql(
            @"SELECT [g].[Nickname], [g].[SquadId], [g].[AssignedCityName], [g].[CityOfBirthName], [g].[FullName], [g].[HasSoulPatch], [g].[LeaderNickname], [g].[LeaderSquadId], [g].[Rank], CASE
    WHEN [o].[Nickname] IS NOT NULL THEN N'Officer'
END AS [Discriminator], [w].[Id], [w].[AmmunitionType], [w].[IsAutomatic], [w].[Name], [w].[OwnerFullName], [w].[SynergyWithId]
FROM [Gears] AS [g]
LEFT JOIN [Officers] AS [o] ON [g].[Nickname] = [o].[Nickname] AND [g].[SquadId] = [o].[SquadId]
LEFT JOIN [Weapons] AS [w] ON [g].[FullName] = [w].[OwnerFullName]
WHERE [g].[Nickname] = N'Marcus'
ORDER BY [g].[Nickname], [g].[SquadId]");
    }

    public override async Task Include_navigation_on_derived_type(bool async)
    {
        await base.Include_navigation_on_derived_type(async);

        AssertSql(
            @"SELECT [g].[Nickname], [g].[SquadId], [g].[AssignedCityName], [g].[CityOfBirthName], [g].[FullName], [g].[HasSoulPatch], [g].[LeaderNickname], [g].[LeaderSquadId], [g].[Rank], CASE
    WHEN [o].[Nickname] IS NOT NULL THEN N'Officer'
END AS [Discriminator], [t].[Nickname], [t].[SquadId], [t].[AssignedCityName], [t].[CityOfBirthName], [t].[FullName], [t].[HasSoulPatch], [t].[LeaderNickname], [t].[LeaderSquadId], [t].[Rank], [t].[Discriminator]
FROM [Gears] AS [g]
LEFT JOIN [Officers] AS [o] ON [g].[Nickname] = [o].[Nickname] AND [g].[SquadId] = [o].[SquadId]
LEFT JOIN (
    SELECT [g0].[Nickname], [g0].[SquadId], [g0].[AssignedCityName], [g0].[CityOfBirthName], [g0].[FullName], [g0].[HasSoulPatch], [g0].[LeaderNickname], [g0].[LeaderSquadId], [g0].[Rank], CASE
        WHEN [o0].[Nickname] IS NOT NULL THEN N'Officer'
    END AS [Discriminator]
    FROM [Gears] AS [g0]
    LEFT JOIN [Officers] AS [o0] ON [g0].[Nickname] = [o0].[Nickname] AND [g0].[SquadId] = [o0].[SquadId]
) AS [t] ON [g].[Nickname] = [t].[LeaderNickname] AND [g].[SquadId] = [t].[LeaderSquadId]
WHERE [o].[Nickname] IS NOT NULL
ORDER BY [g].[Nickname], [g].[SquadId], [t].[Nickname]");
    }

    public override async Task String_based_Include_navigation_on_derived_type(bool async)
    {
        await base.String_based_Include_navigation_on_derived_type(async);

        AssertSql(
            @"SELECT [g].[Nickname], [g].[SquadId], [g].[AssignedCityName], [g].[CityOfBirthName], [g].[FullName], [g].[HasSoulPatch], [g].[LeaderNickname], [g].[LeaderSquadId], [g].[Rank], CASE
    WHEN [o].[Nickname] IS NOT NULL THEN N'Officer'
END AS [Discriminator], [t].[Nickname], [t].[SquadId], [t].[AssignedCityName], [t].[CityOfBirthName], [t].[FullName], [t].[HasSoulPatch], [t].[LeaderNickname], [t].[LeaderSquadId], [t].[Rank], [t].[Discriminator]
FROM [Gears] AS [g]
LEFT JOIN [Officers] AS [o] ON [g].[Nickname] = [o].[Nickname] AND [g].[SquadId] = [o].[SquadId]
LEFT JOIN (
    SELECT [g0].[Nickname], [g0].[SquadId], [g0].[AssignedCityName], [g0].[CityOfBirthName], [g0].[FullName], [g0].[HasSoulPatch], [g0].[LeaderNickname], [g0].[LeaderSquadId], [g0].[Rank], CASE
        WHEN [o0].[Nickname] IS NOT NULL THEN N'Officer'
    END AS [Discriminator]
    FROM [Gears] AS [g0]
    LEFT JOIN [Officers] AS [o0] ON [g0].[Nickname] = [o0].[Nickname] AND [g0].[SquadId] = [o0].[SquadId]
) AS [t] ON [g].[Nickname] = [t].[LeaderNickname] AND [g].[SquadId] = [t].[LeaderSquadId]
WHERE [o].[Nickname] IS NOT NULL
ORDER BY [g].[Nickname], [g].[SquadId], [t].[Nickname]");
    }

    public override async Task Select_Where_Navigation_Included(bool async)
    {
        await base.Select_Where_Navigation_Included(async);

        AssertSql(
            @"SELECT [t].[Id], [t].[GearNickName], [t].[GearSquadId], [t].[IssueDate], [t].[Note], [t0].[Nickname], [t0].[SquadId], [t0].[AssignedCityName], [t0].[CityOfBirthName], [t0].[FullName], [t0].[HasSoulPatch], [t0].[LeaderNickname], [t0].[LeaderSquadId], [t0].[Rank], [t0].[Discriminator]
FROM [Tags] AS [t]
LEFT JOIN (
    SELECT [g].[Nickname], [g].[SquadId], [g].[AssignedCityName], [g].[CityOfBirthName], [g].[FullName], [g].[HasSoulPatch], [g].[LeaderNickname], [g].[LeaderSquadId], [g].[Rank], CASE
        WHEN [o].[Nickname] IS NOT NULL THEN N'Officer'
    END AS [Discriminator]
    FROM [Gears] AS [g]
    LEFT JOIN [Officers] AS [o] ON [g].[Nickname] = [o].[Nickname] AND [g].[SquadId] = [o].[SquadId]
) AS [t0] ON [t].[GearNickName] = [t0].[Nickname] AND [t].[GearSquadId] = [t0].[SquadId]
WHERE [t0].[Nickname] = N'Marcus'");
    }

    public override async Task Include_with_join_reference1(bool async)
    {
        await base.Include_with_join_reference1(async);

        AssertSql(
            @"SELECT [g].[Nickname], [g].[SquadId], [g].[AssignedCityName], [g].[CityOfBirthName], [g].[FullName], [g].[HasSoulPatch], [g].[LeaderNickname], [g].[LeaderSquadId], [g].[Rank], CASE
    WHEN [o].[Nickname] IS NOT NULL THEN N'Officer'
END AS [Discriminator], [c].[Name], [c].[Location], [c].[Nation]
FROM [Gears] AS [g]
LEFT JOIN [Officers] AS [o] ON [g].[Nickname] = [o].[Nickname] AND [g].[SquadId] = [o].[SquadId]
INNER JOIN [Tags] AS [t] ON [g].[SquadId] = [t].[GearSquadId] AND [g].[Nickname] = [t].[GearNickName]
INNER JOIN [Cities] AS [c] ON [g].[CityOfBirthName] = [c].[Name]");
    }

    public override async Task Include_with_join_reference2(bool async)
    {
        await base.Include_with_join_reference2(async);

        AssertSql(
            @"SELECT [t0].[Nickname], [t0].[SquadId], [t0].[AssignedCityName], [t0].[CityOfBirthName], [t0].[FullName], [t0].[HasSoulPatch], [t0].[LeaderNickname], [t0].[LeaderSquadId], [t0].[Rank], [t0].[Discriminator], [c].[Name], [c].[Location], [c].[Nation]
FROM [Tags] AS [t]
INNER JOIN (
    SELECT [g].[Nickname], [g].[SquadId], [g].[AssignedCityName], [g].[CityOfBirthName], [g].[FullName], [g].[HasSoulPatch], [g].[LeaderNickname], [g].[LeaderSquadId], [g].[Rank], CASE
        WHEN [o].[Nickname] IS NOT NULL THEN N'Officer'
    END AS [Discriminator]
    FROM [Gears] AS [g]
    LEFT JOIN [Officers] AS [o] ON [g].[Nickname] = [o].[Nickname] AND [g].[SquadId] = [o].[SquadId]
) AS [t0] ON [t].[GearSquadId] = [t0].[SquadId] AND [t].[GearNickName] = [t0].[Nickname]
INNER JOIN [Cities] AS [c] ON [t0].[CityOfBirthName] = [c].[Name]");
    }

    public override async Task Include_with_join_collection1(bool async)
    {
        await base.Include_with_join_collection1(async);

        AssertSql(
            @"SELECT [g].[Nickname], [g].[SquadId], [g].[AssignedCityName], [g].[CityOfBirthName], [g].[FullName], [g].[HasSoulPatch], [g].[LeaderNickname], [g].[LeaderSquadId], [g].[Rank], CASE
    WHEN [o].[Nickname] IS NOT NULL THEN N'Officer'
END AS [Discriminator], [t].[Id], [w].[Id], [w].[AmmunitionType], [w].[IsAutomatic], [w].[Name], [w].[OwnerFullName], [w].[SynergyWithId]
FROM [Gears] AS [g]
LEFT JOIN [Officers] AS [o] ON [g].[Nickname] = [o].[Nickname] AND [g].[SquadId] = [o].[SquadId]
INNER JOIN [Tags] AS [t] ON [g].[SquadId] = [t].[GearSquadId] AND [g].[Nickname] = [t].[GearNickName]
LEFT JOIN [Weapons] AS [w] ON [g].[FullName] = [w].[OwnerFullName]
ORDER BY [g].[Nickname], [g].[SquadId], [t].[Id]");
    }

    public override async Task Include_with_join_collection2(bool async)
    {
        await base.Include_with_join_collection2(async);

        AssertSql(
            @"SELECT [t0].[Nickname], [t0].[SquadId], [t0].[AssignedCityName], [t0].[CityOfBirthName], [t0].[FullName], [t0].[HasSoulPatch], [t0].[LeaderNickname], [t0].[LeaderSquadId], [t0].[Rank], [t0].[Discriminator], [t].[Id], [w].[Id], [w].[AmmunitionType], [w].[IsAutomatic], [w].[Name], [w].[OwnerFullName], [w].[SynergyWithId]
FROM [Tags] AS [t]
INNER JOIN (
    SELECT [g].[Nickname], [g].[SquadId], [g].[AssignedCityName], [g].[CityOfBirthName], [g].[FullName], [g].[HasSoulPatch], [g].[LeaderNickname], [g].[LeaderSquadId], [g].[Rank], CASE
        WHEN [o].[Nickname] IS NOT NULL THEN N'Officer'
    END AS [Discriminator]
    FROM [Gears] AS [g]
    LEFT JOIN [Officers] AS [o] ON [g].[Nickname] = [o].[Nickname] AND [g].[SquadId] = [o].[SquadId]
) AS [t0] ON [t].[GearSquadId] = [t0].[SquadId] AND [t].[GearNickName] = [t0].[Nickname]
LEFT JOIN [Weapons] AS [w] ON [t0].[FullName] = [w].[OwnerFullName]
ORDER BY [t].[Id], [t0].[Nickname], [t0].[SquadId]");
    }

    public override async Task Include_where_list_contains_navigation(bool async)
    {
        await base.Include_where_list_contains_navigation(async);

        AssertSql(
            @"SELECT [t].[Id]
FROM [Tags] AS [t]",
            //
            @"SELECT [g].[Nickname], [g].[SquadId], [g].[AssignedCityName], [g].[CityOfBirthName], [g].[FullName], [g].[HasSoulPatch], [g].[LeaderNickname], [g].[LeaderSquadId], [g].[Rank], CASE
    WHEN [o].[Nickname] IS NOT NULL THEN N'Officer'
END AS [Discriminator], [t].[Id], [t].[GearNickName], [t].[GearSquadId], [t].[IssueDate], [t].[Note]
FROM [Gears] AS [g]
LEFT JOIN [Officers] AS [o] ON [g].[Nickname] = [o].[Nickname] AND [g].[SquadId] = [o].[SquadId]
LEFT JOIN [Tags] AS [t] ON [g].[Nickname] = [t].[GearNickName] AND [g].[SquadId] = [t].[GearSquadId]
WHERE [t].[Id] IS NOT NULL AND [t].[Id] IN ('34c8d86e-a4ac-4be5-827f-584dda348a07', 'df36f493-463f-4123-83f9-6b135deeb7ba', 'a8ad98f9-e023-4e2a-9a70-c2728455bd34', '70534e05-782c-4052-8720-c2c54481ce5f', 'a7be028a-0cf2-448f-ab55-ce8bc5d8cf69', 'b39a6fba-9026-4d69-828e-fd7068673e57')");
    }

    public override async Task Include_where_list_contains_navigation2(bool async)
    {
        await base.Include_where_list_contains_navigation2(async);

        AssertSql(
            @"SELECT [t].[Id]
FROM [Tags] AS [t]",
            //
            @"SELECT [g].[Nickname], [g].[SquadId], [g].[AssignedCityName], [g].[CityOfBirthName], [g].[FullName], [g].[HasSoulPatch], [g].[LeaderNickname], [g].[LeaderSquadId], [g].[Rank], CASE
    WHEN [o].[Nickname] IS NOT NULL THEN N'Officer'
END AS [Discriminator], [t].[Id], [t].[GearNickName], [t].[GearSquadId], [t].[IssueDate], [t].[Note]
FROM [Gears] AS [g]
LEFT JOIN [Officers] AS [o] ON [g].[Nickname] = [o].[Nickname] AND [g].[SquadId] = [o].[SquadId]
INNER JOIN [Cities] AS [c] ON [g].[CityOfBirthName] = [c].[Name]
LEFT JOIN [Tags] AS [t] ON [g].[Nickname] = [t].[GearNickName] AND [g].[SquadId] = [t].[GearSquadId]
WHERE [c].[Location] IS NOT NULL AND [t].[Id] IN ('34c8d86e-a4ac-4be5-827f-584dda348a07', 'df36f493-463f-4123-83f9-6b135deeb7ba', 'a8ad98f9-e023-4e2a-9a70-c2728455bd34', '70534e05-782c-4052-8720-c2c54481ce5f', 'a7be028a-0cf2-448f-ab55-ce8bc5d8cf69', 'b39a6fba-9026-4d69-828e-fd7068673e57')");
    }

    public override async Task Navigation_accessed_twice_outside_and_inside_subquery(bool async)
    {
        await base.Navigation_accessed_twice_outside_and_inside_subquery(async);

        AssertSql(
            @"SELECT [t].[Id]
FROM [Tags] AS [t]",
            //
            @"SELECT [g].[Nickname], [g].[SquadId], [g].[AssignedCityName], [g].[CityOfBirthName], [g].[FullName], [g].[HasSoulPatch], [g].[LeaderNickname], [g].[LeaderSquadId], [g].[Rank], CASE
    WHEN [o].[Nickname] IS NOT NULL THEN N'Officer'
END AS [Discriminator]
FROM [Gears] AS [g]
LEFT JOIN [Officers] AS [o] ON [g].[Nickname] = [o].[Nickname] AND [g].[SquadId] = [o].[SquadId]
LEFT JOIN [Tags] AS [t] ON [g].[Nickname] = [t].[GearNickName] AND [g].[SquadId] = [t].[GearSquadId]
WHERE [t].[Id] IS NOT NULL AND [t].[Id] IN ('34c8d86e-a4ac-4be5-827f-584dda348a07', 'df36f493-463f-4123-83f9-6b135deeb7ba', 'a8ad98f9-e023-4e2a-9a70-c2728455bd34', '70534e05-782c-4052-8720-c2c54481ce5f', 'a7be028a-0cf2-448f-ab55-ce8bc5d8cf69', 'b39a6fba-9026-4d69-828e-fd7068673e57')");
    }

    public override async Task Include_with_join_multi_level(bool async)
    {
        await base.Include_with_join_multi_level(async);

        AssertSql(
            @"SELECT [g].[Nickname], [g].[SquadId], [g].[AssignedCityName], [g].[CityOfBirthName], [g].[FullName], [g].[HasSoulPatch], [g].[LeaderNickname], [g].[LeaderSquadId], [g].[Rank], CASE
    WHEN [o].[Nickname] IS NOT NULL THEN N'Officer'
END AS [Discriminator], [c].[Name], [c].[Location], [c].[Nation], [t].[Id], [t0].[Nickname], [t0].[SquadId], [t0].[AssignedCityName], [t0].[CityOfBirthName], [t0].[FullName], [t0].[HasSoulPatch], [t0].[LeaderNickname], [t0].[LeaderSquadId], [t0].[Rank], [t0].[Discriminator]
FROM [Gears] AS [g]
LEFT JOIN [Officers] AS [o] ON [g].[Nickname] = [o].[Nickname] AND [g].[SquadId] = [o].[SquadId]
INNER JOIN [Tags] AS [t] ON [g].[SquadId] = [t].[GearSquadId] AND [g].[Nickname] = [t].[GearNickName]
INNER JOIN [Cities] AS [c] ON [g].[CityOfBirthName] = [c].[Name]
LEFT JOIN (
    SELECT [g0].[Nickname], [g0].[SquadId], [g0].[AssignedCityName], [g0].[CityOfBirthName], [g0].[FullName], [g0].[HasSoulPatch], [g0].[LeaderNickname], [g0].[LeaderSquadId], [g0].[Rank], CASE
        WHEN [o0].[Nickname] IS NOT NULL THEN N'Officer'
    END AS [Discriminator]
    FROM [Gears] AS [g0]
    LEFT JOIN [Officers] AS [o0] ON [g0].[Nickname] = [o0].[Nickname] AND [g0].[SquadId] = [o0].[SquadId]
) AS [t0] ON [c].[Name] = [t0].[AssignedCityName]
ORDER BY [g].[Nickname], [g].[SquadId], [t].[Id], [c].[Name], [t0].[Nickname]");
    }

    public override async Task Include_with_join_and_inheritance1(bool async)
    {
        await base.Include_with_join_and_inheritance1(async);

        AssertSql(
            @"SELECT [t0].[Nickname], [t0].[SquadId], [t0].[AssignedCityName], [t0].[CityOfBirthName], [t0].[FullName], [t0].[HasSoulPatch], [t0].[LeaderNickname], [t0].[LeaderSquadId], [t0].[Rank], [t0].[Discriminator], [c].[Name], [c].[Location], [c].[Nation]
FROM [Tags] AS [t]
INNER JOIN (
    SELECT [g].[Nickname], [g].[SquadId], [g].[AssignedCityName], [g].[CityOfBirthName], [g].[FullName], [g].[HasSoulPatch], [g].[LeaderNickname], [g].[LeaderSquadId], [g].[Rank], CASE
        WHEN [o].[Nickname] IS NOT NULL THEN N'Officer'
    END AS [Discriminator]
    FROM [Gears] AS [g]
    LEFT JOIN [Officers] AS [o] ON [g].[Nickname] = [o].[Nickname] AND [g].[SquadId] = [o].[SquadId]
    WHERE [o].[Nickname] IS NOT NULL
) AS [t0] ON [t].[GearSquadId] = [t0].[SquadId] AND [t].[GearNickName] = [t0].[Nickname]
INNER JOIN [Cities] AS [c] ON [t0].[CityOfBirthName] = [c].[Name]");
    }

    public override async Task Include_with_join_and_inheritance_with_orderby_before_and_after_include(bool async)
    {
        await base.Include_with_join_and_inheritance_with_orderby_before_and_after_include(async);

        AssertSql(
            @"SELECT [t0].[Nickname], [t0].[SquadId], [t0].[AssignedCityName], [t0].[CityOfBirthName], [t0].[FullName], [t0].[HasSoulPatch], [t0].[LeaderNickname], [t0].[LeaderSquadId], [t0].[Rank], [t0].[Discriminator], [t].[Id], [t1].[Nickname], [t1].[SquadId], [t1].[AssignedCityName], [t1].[CityOfBirthName], [t1].[FullName], [t1].[HasSoulPatch], [t1].[LeaderNickname], [t1].[LeaderSquadId], [t1].[Rank], [t1].[Discriminator]
FROM [Tags] AS [t]
INNER JOIN (
    SELECT [g].[Nickname], [g].[SquadId], [g].[AssignedCityName], [g].[CityOfBirthName], [g].[FullName], [g].[HasSoulPatch], [g].[LeaderNickname], [g].[LeaderSquadId], [g].[Rank], CASE
        WHEN [o].[Nickname] IS NOT NULL THEN N'Officer'
    END AS [Discriminator]
    FROM [Gears] AS [g]
    LEFT JOIN [Officers] AS [o] ON [g].[Nickname] = [o].[Nickname] AND [g].[SquadId] = [o].[SquadId]
    WHERE [o].[Nickname] IS NOT NULL
) AS [t0] ON [t].[GearSquadId] = [t0].[SquadId] AND [t].[GearNickName] = [t0].[Nickname]
LEFT JOIN (
    SELECT [g0].[Nickname], [g0].[SquadId], [g0].[AssignedCityName], [g0].[CityOfBirthName], [g0].[FullName], [g0].[HasSoulPatch], [g0].[LeaderNickname], [g0].[LeaderSquadId], [g0].[Rank], CASE
        WHEN [o0].[Nickname] IS NOT NULL THEN N'Officer'
    END AS [Discriminator]
    FROM [Gears] AS [g0]
    LEFT JOIN [Officers] AS [o0] ON [g0].[Nickname] = [o0].[Nickname] AND [g0].[SquadId] = [o0].[SquadId]
) AS [t1] ON [t0].[Nickname] = [t1].[LeaderNickname] AND [t0].[SquadId] = [t1].[LeaderSquadId]
ORDER BY [t0].[HasSoulPatch], [t0].[Nickname] DESC, [t].[Id], [t0].[SquadId], [t1].[Nickname]");
    }

    public override async Task Include_with_join_and_inheritance2(bool async)
    {
        await base.Include_with_join_and_inheritance2(async);

        AssertSql(
            @"SELECT [g].[Nickname], [g].[SquadId], [g].[AssignedCityName], [g].[CityOfBirthName], [g].[FullName], [g].[HasSoulPatch], [g].[LeaderNickname], [g].[LeaderSquadId], [g].[Rank], CASE
    WHEN [o].[Nickname] IS NOT NULL THEN N'Officer'
END AS [Discriminator], [t].[Id], [w].[Id], [w].[AmmunitionType], [w].[IsAutomatic], [w].[Name], [w].[OwnerFullName], [w].[SynergyWithId]
FROM [Gears] AS [g]
LEFT JOIN [Officers] AS [o] ON [g].[Nickname] = [o].[Nickname] AND [g].[SquadId] = [o].[SquadId]
INNER JOIN [Tags] AS [t] ON [g].[SquadId] = [t].[GearSquadId] AND [g].[Nickname] = [t].[GearNickName]
LEFT JOIN [Weapons] AS [w] ON [g].[FullName] = [w].[OwnerFullName]
WHERE [o].[Nickname] IS NOT NULL
ORDER BY [g].[Nickname], [g].[SquadId], [t].[Id]");
    }

    public override async Task Include_with_join_and_inheritance3(bool async)
    {
        await base.Include_with_join_and_inheritance3(async);

        AssertSql(
            @"SELECT [t0].[Nickname], [t0].[SquadId], [t0].[AssignedCityName], [t0].[CityOfBirthName], [t0].[FullName], [t0].[HasSoulPatch], [t0].[LeaderNickname], [t0].[LeaderSquadId], [t0].[Rank], [t0].[Discriminator], [t].[Id], [t1].[Nickname], [t1].[SquadId], [t1].[AssignedCityName], [t1].[CityOfBirthName], [t1].[FullName], [t1].[HasSoulPatch], [t1].[LeaderNickname], [t1].[LeaderSquadId], [t1].[Rank], [t1].[Discriminator]
FROM [Tags] AS [t]
INNER JOIN (
    SELECT [g].[Nickname], [g].[SquadId], [g].[AssignedCityName], [g].[CityOfBirthName], [g].[FullName], [g].[HasSoulPatch], [g].[LeaderNickname], [g].[LeaderSquadId], [g].[Rank], CASE
        WHEN [o].[Nickname] IS NOT NULL THEN N'Officer'
    END AS [Discriminator]
    FROM [Gears] AS [g]
    LEFT JOIN [Officers] AS [o] ON [g].[Nickname] = [o].[Nickname] AND [g].[SquadId] = [o].[SquadId]
    WHERE [o].[Nickname] IS NOT NULL
) AS [t0] ON [t].[GearSquadId] = [t0].[SquadId] AND [t].[GearNickName] = [t0].[Nickname]
LEFT JOIN (
    SELECT [g0].[Nickname], [g0].[SquadId], [g0].[AssignedCityName], [g0].[CityOfBirthName], [g0].[FullName], [g0].[HasSoulPatch], [g0].[LeaderNickname], [g0].[LeaderSquadId], [g0].[Rank], CASE
        WHEN [o0].[Nickname] IS NOT NULL THEN N'Officer'
    END AS [Discriminator]
    FROM [Gears] AS [g0]
    LEFT JOIN [Officers] AS [o0] ON [g0].[Nickname] = [o0].[Nickname] AND [g0].[SquadId] = [o0].[SquadId]
) AS [t1] ON [t0].[Nickname] = [t1].[LeaderNickname] AND [t0].[SquadId] = [t1].[LeaderSquadId]
ORDER BY [t].[Id], [t0].[Nickname], [t0].[SquadId], [t1].[Nickname]");
    }

    public override async Task Include_with_nested_navigation_in_order_by(bool async)
    {
        await base.Include_with_nested_navigation_in_order_by(async);

        AssertSql(
            @"SELECT [w].[Id], [w].[AmmunitionType], [w].[IsAutomatic], [w].[Name], [w].[OwnerFullName], [w].[SynergyWithId], [t].[Nickname], [t].[SquadId], [t].[AssignedCityName], [t].[CityOfBirthName], [t].[FullName], [t].[HasSoulPatch], [t].[LeaderNickname], [t].[LeaderSquadId], [t].[Rank], [t].[Discriminator]
FROM [Weapons] AS [w]
LEFT JOIN (
    SELECT [g].[Nickname], [g].[SquadId], [g].[AssignedCityName], [g].[CityOfBirthName], [g].[FullName], [g].[HasSoulPatch], [g].[LeaderNickname], [g].[LeaderSquadId], [g].[Rank], CASE
        WHEN [o].[Nickname] IS NOT NULL THEN N'Officer'
    END AS [Discriminator]
    FROM [Gears] AS [g]
    LEFT JOIN [Officers] AS [o] ON [g].[Nickname] = [o].[Nickname] AND [g].[SquadId] = [o].[SquadId]
) AS [t] ON [w].[OwnerFullName] = [t].[FullName]
LEFT JOIN [Cities] AS [c] ON [t].[CityOfBirthName] = [c].[Name]
WHERE [t].[Nickname] <> N'Paduk' OR [t].[Nickname] IS NULL
ORDER BY [c].[Name], [w].[Id]");
    }

    public override async Task Where_enum(bool async)
    {
        await base.Where_enum(async);

        AssertSql(
            @"SELECT [g].[Nickname], [g].[SquadId], [g].[AssignedCityName], [g].[CityOfBirthName], [g].[FullName], [g].[HasSoulPatch], [g].[LeaderNickname], [g].[LeaderSquadId], [g].[Rank], CASE
    WHEN [o].[Nickname] IS NOT NULL THEN N'Officer'
END AS [Discriminator]
FROM [Gears] AS [g]
LEFT JOIN [Officers] AS [o] ON [g].[Nickname] = [o].[Nickname] AND [g].[SquadId] = [o].[SquadId]
WHERE [g].[Rank] = 4");
    }

    public override async Task Where_nullable_enum_with_constant(bool async)
    {
        await base.Where_nullable_enum_with_constant(async);

        AssertSql(
            @"SELECT [w].[Id], [w].[AmmunitionType], [w].[IsAutomatic], [w].[Name], [w].[OwnerFullName], [w].[SynergyWithId]
FROM [Weapons] AS [w]
WHERE [w].[AmmunitionType] = 1");
    }

    public override async Task Where_nullable_enum_with_null_constant(bool async)
    {
        await base.Where_nullable_enum_with_null_constant(async);

        AssertSql(
            @"SELECT [w].[Id], [w].[AmmunitionType], [w].[IsAutomatic], [w].[Name], [w].[OwnerFullName], [w].[SynergyWithId]
FROM [Weapons] AS [w]
WHERE [w].[AmmunitionType] IS NULL");
    }

    public override async Task Where_nullable_enum_with_non_nullable_parameter(bool async)
    {
        await base.Where_nullable_enum_with_non_nullable_parameter(async);

        AssertSql(
            @"@__ammunitionType_0='1'

SELECT [w].[Id], [w].[AmmunitionType], [w].[IsAutomatic], [w].[Name], [w].[OwnerFullName], [w].[SynergyWithId]
FROM [Weapons] AS [w]
WHERE [w].[AmmunitionType] = @__ammunitionType_0");
    }

    public override async Task Where_nullable_enum_with_nullable_parameter(bool async)
    {
        await base.Where_nullable_enum_with_nullable_parameter(async);

        AssertSql(
            @"@__ammunitionType_0='1' (Nullable = true)

SELECT [w].[Id], [w].[AmmunitionType], [w].[IsAutomatic], [w].[Name], [w].[OwnerFullName], [w].[SynergyWithId]
FROM [Weapons] AS [w]
WHERE [w].[AmmunitionType] = @__ammunitionType_0",
            //
            @"SELECT [w].[Id], [w].[AmmunitionType], [w].[IsAutomatic], [w].[Name], [w].[OwnerFullName], [w].[SynergyWithId]
FROM [Weapons] AS [w]
WHERE [w].[AmmunitionType] IS NULL");
    }

    public override async Task Where_bitwise_and_enum(bool async)
    {
        await base.Where_bitwise_and_enum(async);

        AssertSql(
            @"SELECT [g].[Nickname], [g].[SquadId], [g].[AssignedCityName], [g].[CityOfBirthName], [g].[FullName], [g].[HasSoulPatch], [g].[LeaderNickname], [g].[LeaderSquadId], [g].[Rank], CASE
    WHEN [o].[Nickname] IS NOT NULL THEN N'Officer'
END AS [Discriminator]
FROM [Gears] AS [g]
LEFT JOIN [Officers] AS [o] ON [g].[Nickname] = [o].[Nickname] AND [g].[SquadId] = [o].[SquadId]
WHERE ([g].[Rank] & 2) > 0",
            //
            @"SELECT [g].[Nickname], [g].[SquadId], [g].[AssignedCityName], [g].[CityOfBirthName], [g].[FullName], [g].[HasSoulPatch], [g].[LeaderNickname], [g].[LeaderSquadId], [g].[Rank], CASE
    WHEN [o].[Nickname] IS NOT NULL THEN N'Officer'
END AS [Discriminator]
FROM [Gears] AS [g]
LEFT JOIN [Officers] AS [o] ON [g].[Nickname] = [o].[Nickname] AND [g].[SquadId] = [o].[SquadId]
WHERE ([g].[Rank] & 2) = 2");
    }

    public override async Task Where_bitwise_and_integral(bool async)
    {
        await base.Where_bitwise_and_integral(async);

        AssertSql(
            @"SELECT [g].[Nickname], [g].[SquadId], [g].[AssignedCityName], [g].[CityOfBirthName], [g].[FullName], [g].[HasSoulPatch], [g].[LeaderNickname], [g].[LeaderSquadId], [g].[Rank], CASE
    WHEN [o].[Nickname] IS NOT NULL THEN N'Officer'
END AS [Discriminator]
FROM [Gears] AS [g]
LEFT JOIN [Officers] AS [o] ON [g].[Nickname] = [o].[Nickname] AND [g].[SquadId] = [o].[SquadId]
WHERE ([g].[Rank] & 1) = 1",
            //
            @"SELECT [g].[Nickname], [g].[SquadId], [g].[AssignedCityName], [g].[CityOfBirthName], [g].[FullName], [g].[HasSoulPatch], [g].[LeaderNickname], [g].[LeaderSquadId], [g].[Rank], CASE
    WHEN [o].[Nickname] IS NOT NULL THEN N'Officer'
END AS [Discriminator]
FROM [Gears] AS [g]
LEFT JOIN [Officers] AS [o] ON [g].[Nickname] = [o].[Nickname] AND [g].[SquadId] = [o].[SquadId]
WHERE (CAST([g].[Rank] AS bigint) & CAST(1 AS bigint)) = CAST(1 AS bigint)",
            //
            @"SELECT [g].[Nickname], [g].[SquadId], [g].[AssignedCityName], [g].[CityOfBirthName], [g].[FullName], [g].[HasSoulPatch], [g].[LeaderNickname], [g].[LeaderSquadId], [g].[Rank], CASE
    WHEN [o].[Nickname] IS NOT NULL THEN N'Officer'
END AS [Discriminator]
FROM [Gears] AS [g]
LEFT JOIN [Officers] AS [o] ON [g].[Nickname] = [o].[Nickname] AND [g].[SquadId] = [o].[SquadId]
WHERE (CAST([g].[Rank] AS smallint) & CAST(1 AS smallint)) = CAST(1 AS smallint)");
    }

    public override async Task Where_bitwise_and_nullable_enum_with_constant(bool async)
    {
        await base.Where_bitwise_and_nullable_enum_with_constant(async);

        AssertSql(
            @"SELECT [w].[Id], [w].[AmmunitionType], [w].[IsAutomatic], [w].[Name], [w].[OwnerFullName], [w].[SynergyWithId]
FROM [Weapons] AS [w]
WHERE ([w].[AmmunitionType] & 1) > 0");
    }

    public override async Task Where_bitwise_and_nullable_enum_with_null_constant(bool async)
    {
        await base.Where_bitwise_and_nullable_enum_with_null_constant(async);

        AssertSql(
            @"SELECT [w].[Id], [w].[AmmunitionType], [w].[IsAutomatic], [w].[Name], [w].[OwnerFullName], [w].[SynergyWithId]
FROM [Weapons] AS [w]
WHERE ([w].[AmmunitionType] & NULL) > 0");
    }

    public override async Task Where_bitwise_and_nullable_enum_with_non_nullable_parameter(bool async)
    {
        await base.Where_bitwise_and_nullable_enum_with_non_nullable_parameter(async);

        AssertSql(
            @"@__ammunitionType_0='1'

SELECT [w].[Id], [w].[AmmunitionType], [w].[IsAutomatic], [w].[Name], [w].[OwnerFullName], [w].[SynergyWithId]
FROM [Weapons] AS [w]
WHERE ([w].[AmmunitionType] & @__ammunitionType_0) > 0");
    }

    public override async Task Where_bitwise_and_nullable_enum_with_nullable_parameter(bool async)
    {
        await base.Where_bitwise_and_nullable_enum_with_nullable_parameter(async);

        AssertSql(
            @"@__ammunitionType_0='1' (Nullable = true)

SELECT [w].[Id], [w].[AmmunitionType], [w].[IsAutomatic], [w].[Name], [w].[OwnerFullName], [w].[SynergyWithId]
FROM [Weapons] AS [w]
WHERE ([w].[AmmunitionType] & @__ammunitionType_0) > 0",
            //
            @"SELECT [w].[Id], [w].[AmmunitionType], [w].[IsAutomatic], [w].[Name], [w].[OwnerFullName], [w].[SynergyWithId]
FROM [Weapons] AS [w]
WHERE ([w].[AmmunitionType] & NULL) > 0");
    }

    public override async Task Where_bitwise_or_enum(bool async)
    {
        await base.Where_bitwise_or_enum(async);

        AssertSql(
            @"SELECT [g].[Nickname], [g].[SquadId], [g].[AssignedCityName], [g].[CityOfBirthName], [g].[FullName], [g].[HasSoulPatch], [g].[LeaderNickname], [g].[LeaderSquadId], [g].[Rank], CASE
    WHEN [o].[Nickname] IS NOT NULL THEN N'Officer'
END AS [Discriminator]
FROM [Gears] AS [g]
LEFT JOIN [Officers] AS [o] ON [g].[Nickname] = [o].[Nickname] AND [g].[SquadId] = [o].[SquadId]
WHERE ([g].[Rank] | 2) > 0");
    }

    public override async Task Bitwise_projects_values_in_select(bool async)
    {
        await base.Bitwise_projects_values_in_select(async);

        AssertSql(
            @"SELECT TOP(1) CASE
    WHEN ([g].[Rank] & 2) = 2 THEN CAST(1 AS bit)
    ELSE CAST(0 AS bit)
END AS [BitwiseTrue], CASE
    WHEN ([g].[Rank] & 2) = 4 THEN CAST(1 AS bit)
    ELSE CAST(0 AS bit)
END AS [BitwiseFalse], [g].[Rank] & 2 AS [BitwiseValue]
FROM [Gears] AS [g]
WHERE ([g].[Rank] & 2) = 2");
    }

    public override async Task Where_enum_has_flag(bool async)
    {
        await base.Where_enum_has_flag(async);

        AssertSql(
            @"SELECT [g].[Nickname], [g].[SquadId], [g].[AssignedCityName], [g].[CityOfBirthName], [g].[FullName], [g].[HasSoulPatch], [g].[LeaderNickname], [g].[LeaderSquadId], [g].[Rank], CASE
    WHEN [o].[Nickname] IS NOT NULL THEN N'Officer'
END AS [Discriminator]
FROM [Gears] AS [g]
LEFT JOIN [Officers] AS [o] ON [g].[Nickname] = [o].[Nickname] AND [g].[SquadId] = [o].[SquadId]
WHERE ([g].[Rank] & 2) = 2",
            //
            @"SELECT [g].[Nickname], [g].[SquadId], [g].[AssignedCityName], [g].[CityOfBirthName], [g].[FullName], [g].[HasSoulPatch], [g].[LeaderNickname], [g].[LeaderSquadId], [g].[Rank], CASE
    WHEN [o].[Nickname] IS NOT NULL THEN N'Officer'
END AS [Discriminator]
FROM [Gears] AS [g]
LEFT JOIN [Officers] AS [o] ON [g].[Nickname] = [o].[Nickname] AND [g].[SquadId] = [o].[SquadId]
WHERE ([g].[Rank] & 18) = 18",
            //
            @"SELECT [g].[Nickname], [g].[SquadId], [g].[AssignedCityName], [g].[CityOfBirthName], [g].[FullName], [g].[HasSoulPatch], [g].[LeaderNickname], [g].[LeaderSquadId], [g].[Rank], CASE
    WHEN [o].[Nickname] IS NOT NULL THEN N'Officer'
END AS [Discriminator]
FROM [Gears] AS [g]
LEFT JOIN [Officers] AS [o] ON [g].[Nickname] = [o].[Nickname] AND [g].[SquadId] = [o].[SquadId]
WHERE ([g].[Rank] & 1) = 1",
            //
            @"SELECT [g].[Nickname], [g].[SquadId], [g].[AssignedCityName], [g].[CityOfBirthName], [g].[FullName], [g].[HasSoulPatch], [g].[LeaderNickname], [g].[LeaderSquadId], [g].[Rank], CASE
    WHEN [o].[Nickname] IS NOT NULL THEN N'Officer'
END AS [Discriminator]
FROM [Gears] AS [g]
LEFT JOIN [Officers] AS [o] ON [g].[Nickname] = [o].[Nickname] AND [g].[SquadId] = [o].[SquadId]
WHERE ([g].[Rank] & 1) = 1",
            //
            @"SELECT [g].[Nickname], [g].[SquadId], [g].[AssignedCityName], [g].[CityOfBirthName], [g].[FullName], [g].[HasSoulPatch], [g].[LeaderNickname], [g].[LeaderSquadId], [g].[Rank], CASE
    WHEN [o].[Nickname] IS NOT NULL THEN N'Officer'
END AS [Discriminator]
FROM [Gears] AS [g]
LEFT JOIN [Officers] AS [o] ON [g].[Nickname] = [o].[Nickname] AND [g].[SquadId] = [o].[SquadId]
WHERE (2 & [g].[Rank]) = [g].[Rank]");
    }

    public override async Task Where_enum_has_flag_subquery(bool async)
    {
        await base.Where_enum_has_flag_subquery(async);

        AssertSql(
            @"SELECT [g].[Nickname], [g].[SquadId], [g].[AssignedCityName], [g].[CityOfBirthName], [g].[FullName], [g].[HasSoulPatch], [g].[LeaderNickname], [g].[LeaderSquadId], [g].[Rank], CASE
    WHEN [o].[Nickname] IS NOT NULL THEN N'Officer'
END AS [Discriminator]
FROM [Gears] AS [g]
LEFT JOIN [Officers] AS [o] ON [g].[Nickname] = [o].[Nickname] AND [g].[SquadId] = [o].[SquadId]
WHERE ([g].[Rank] & COALESCE((
    SELECT TOP(1) [g0].[Rank]
    FROM [Gears] AS [g0]
    LEFT JOIN [Officers] AS [o0] ON [g0].[Nickname] = [o0].[Nickname] AND [g0].[SquadId] = [o0].[SquadId]
    ORDER BY [g0].[Nickname], [g0].[SquadId]), 0)) = COALESCE((
    SELECT TOP(1) [g0].[Rank]
    FROM [Gears] AS [g0]
    LEFT JOIN [Officers] AS [o0] ON [g0].[Nickname] = [o0].[Nickname] AND [g0].[SquadId] = [o0].[SquadId]
    ORDER BY [g0].[Nickname], [g0].[SquadId]), 0)",
            //
            @"SELECT [g].[Nickname], [g].[SquadId], [g].[AssignedCityName], [g].[CityOfBirthName], [g].[FullName], [g].[HasSoulPatch], [g].[LeaderNickname], [g].[LeaderSquadId], [g].[Rank], CASE
    WHEN [o].[Nickname] IS NOT NULL THEN N'Officer'
END AS [Discriminator]
FROM [Gears] AS [g]
LEFT JOIN [Officers] AS [o] ON [g].[Nickname] = [o].[Nickname] AND [g].[SquadId] = [o].[SquadId]
WHERE (2 & COALESCE((
    SELECT TOP(1) [g0].[Rank]
    FROM [Gears] AS [g0]
    LEFT JOIN [Officers] AS [o0] ON [g0].[Nickname] = [o0].[Nickname] AND [g0].[SquadId] = [o0].[SquadId]
    ORDER BY [g0].[Nickname], [g0].[SquadId]), 0)) = COALESCE((
    SELECT TOP(1) [g0].[Rank]
    FROM [Gears] AS [g0]
    LEFT JOIN [Officers] AS [o0] ON [g0].[Nickname] = [o0].[Nickname] AND [g0].[SquadId] = [o0].[SquadId]
    ORDER BY [g0].[Nickname], [g0].[SquadId]), 0)");
    }

    public override async Task Where_enum_has_flag_subquery_with_pushdown(bool async)
    {
        await base.Where_enum_has_flag_subquery_with_pushdown(async);

        AssertSql(
            @"SELECT [g].[Nickname], [g].[SquadId], [g].[AssignedCityName], [g].[CityOfBirthName], [g].[FullName], [g].[HasSoulPatch], [g].[LeaderNickname], [g].[LeaderSquadId], [g].[Rank], CASE
    WHEN [o].[Nickname] IS NOT NULL THEN N'Officer'
END AS [Discriminator]
FROM [Gears] AS [g]
LEFT JOIN [Officers] AS [o] ON [g].[Nickname] = [o].[Nickname] AND [g].[SquadId] = [o].[SquadId]
WHERE ([g].[Rank] & (
    SELECT TOP(1) [g0].[Rank]
    FROM [Gears] AS [g0]
    LEFT JOIN [Officers] AS [o0] ON [g0].[Nickname] = [o0].[Nickname] AND [g0].[SquadId] = [o0].[SquadId]
    ORDER BY [g0].[Nickname], [g0].[SquadId])) = (
    SELECT TOP(1) [g0].[Rank]
    FROM [Gears] AS [g0]
    LEFT JOIN [Officers] AS [o0] ON [g0].[Nickname] = [o0].[Nickname] AND [g0].[SquadId] = [o0].[SquadId]
    ORDER BY [g0].[Nickname], [g0].[SquadId]) OR ((
    SELECT TOP(1) [g0].[Rank]
    FROM [Gears] AS [g0]
    LEFT JOIN [Officers] AS [o0] ON [g0].[Nickname] = [o0].[Nickname] AND [g0].[SquadId] = [o0].[SquadId]
    ORDER BY [g0].[Nickname], [g0].[SquadId]) IS NULL AND (
    SELECT TOP(1) [g0].[Rank]
    FROM [Gears] AS [g0]
    LEFT JOIN [Officers] AS [o0] ON [g0].[Nickname] = [o0].[Nickname] AND [g0].[SquadId] = [o0].[SquadId]
    ORDER BY [g0].[Nickname], [g0].[SquadId]) IS NULL)",
            //
            @"SELECT [g].[Nickname], [g].[SquadId], [g].[AssignedCityName], [g].[CityOfBirthName], [g].[FullName], [g].[HasSoulPatch], [g].[LeaderNickname], [g].[LeaderSquadId], [g].[Rank], CASE
    WHEN [o].[Nickname] IS NOT NULL THEN N'Officer'
END AS [Discriminator]
FROM [Gears] AS [g]
LEFT JOIN [Officers] AS [o] ON [g].[Nickname] = [o].[Nickname] AND [g].[SquadId] = [o].[SquadId]
WHERE (2 & (
    SELECT TOP(1) [g0].[Rank]
    FROM [Gears] AS [g0]
    LEFT JOIN [Officers] AS [o0] ON [g0].[Nickname] = [o0].[Nickname] AND [g0].[SquadId] = [o0].[SquadId]
    ORDER BY [g0].[Nickname], [g0].[SquadId])) = (
    SELECT TOP(1) [g0].[Rank]
    FROM [Gears] AS [g0]
    LEFT JOIN [Officers] AS [o0] ON [g0].[Nickname] = [o0].[Nickname] AND [g0].[SquadId] = [o0].[SquadId]
    ORDER BY [g0].[Nickname], [g0].[SquadId]) OR ((
    SELECT TOP(1) [g0].[Rank]
    FROM [Gears] AS [g0]
    LEFT JOIN [Officers] AS [o0] ON [g0].[Nickname] = [o0].[Nickname] AND [g0].[SquadId] = [o0].[SquadId]
    ORDER BY [g0].[Nickname], [g0].[SquadId]) IS NULL AND (
    SELECT TOP(1) [g0].[Rank]
    FROM [Gears] AS [g0]
    LEFT JOIN [Officers] AS [o0] ON [g0].[Nickname] = [o0].[Nickname] AND [g0].[SquadId] = [o0].[SquadId]
    ORDER BY [g0].[Nickname], [g0].[SquadId]) IS NULL)");
    }

    public override async Task Where_enum_has_flag_subquery_client_eval(bool async)
    {
        await base.Where_enum_has_flag_subquery_client_eval(async);

        AssertSql(
            @"SELECT [g].[Nickname], [g].[SquadId], [g].[AssignedCityName], [g].[CityOfBirthName], [g].[FullName], [g].[HasSoulPatch], [g].[LeaderNickname], [g].[LeaderSquadId], [g].[Rank], CASE
    WHEN [o].[Nickname] IS NOT NULL THEN N'Officer'
END AS [Discriminator]
FROM [Gears] AS [g]
LEFT JOIN [Officers] AS [o] ON [g].[Nickname] = [o].[Nickname] AND [g].[SquadId] = [o].[SquadId]
WHERE ([g].[Rank] & (
    SELECT TOP(1) [g0].[Rank]
    FROM [Gears] AS [g0]
    LEFT JOIN [Officers] AS [o0] ON [g0].[Nickname] = [o0].[Nickname] AND [g0].[SquadId] = [o0].[SquadId]
    ORDER BY [g0].[Nickname], [g0].[SquadId])) = (
    SELECT TOP(1) [g0].[Rank]
    FROM [Gears] AS [g0]
    LEFT JOIN [Officers] AS [o0] ON [g0].[Nickname] = [o0].[Nickname] AND [g0].[SquadId] = [o0].[SquadId]
    ORDER BY [g0].[Nickname], [g0].[SquadId]) OR ((
    SELECT TOP(1) [g0].[Rank]
    FROM [Gears] AS [g0]
    LEFT JOIN [Officers] AS [o0] ON [g0].[Nickname] = [o0].[Nickname] AND [g0].[SquadId] = [o0].[SquadId]
    ORDER BY [g0].[Nickname], [g0].[SquadId]) IS NULL AND (
    SELECT TOP(1) [g0].[Rank]
    FROM [Gears] AS [g0]
    LEFT JOIN [Officers] AS [o0] ON [g0].[Nickname] = [o0].[Nickname] AND [g0].[SquadId] = [o0].[SquadId]
    ORDER BY [g0].[Nickname], [g0].[SquadId]) IS NULL)");
    }

    public override async Task Where_enum_has_flag_with_non_nullable_parameter(bool async)
    {
        await base.Where_enum_has_flag_with_non_nullable_parameter(async);

        AssertSql(
            @"@__parameter_0='2'

SELECT [g].[Nickname], [g].[SquadId], [g].[AssignedCityName], [g].[CityOfBirthName], [g].[FullName], [g].[HasSoulPatch], [g].[LeaderNickname], [g].[LeaderSquadId], [g].[Rank], CASE
    WHEN [o].[Nickname] IS NOT NULL THEN N'Officer'
END AS [Discriminator]
FROM [Gears] AS [g]
LEFT JOIN [Officers] AS [o] ON [g].[Nickname] = [o].[Nickname] AND [g].[SquadId] = [o].[SquadId]
WHERE ([g].[Rank] & @__parameter_0) = @__parameter_0");
    }

    public override async Task Where_has_flag_with_nullable_parameter(bool async)
    {
        await base.Where_has_flag_with_nullable_parameter(async);

        AssertSql(
            @"@__parameter_0='2' (Nullable = true)

SELECT [g].[Nickname], [g].[SquadId], [g].[AssignedCityName], [g].[CityOfBirthName], [g].[FullName], [g].[HasSoulPatch], [g].[LeaderNickname], [g].[LeaderSquadId], [g].[Rank], CASE
    WHEN [o].[Nickname] IS NOT NULL THEN N'Officer'
END AS [Discriminator]
FROM [Gears] AS [g]
LEFT JOIN [Officers] AS [o] ON [g].[Nickname] = [o].[Nickname] AND [g].[SquadId] = [o].[SquadId]
WHERE ([g].[Rank] & @__parameter_0) = @__parameter_0");
    }

    public override async Task Select_enum_has_flag(bool async)
    {
        await base.Select_enum_has_flag(async);

        AssertSql(
            @"SELECT TOP(1) CASE
    WHEN ([g].[Rank] & 2) = 2 THEN CAST(1 AS bit)
    ELSE CAST(0 AS bit)
END AS [hasFlagTrue], CASE
    WHEN ([g].[Rank] & 4) = 4 THEN CAST(1 AS bit)
    ELSE CAST(0 AS bit)
END AS [hasFlagFalse]
FROM [Gears] AS [g]
WHERE ([g].[Rank] & 2) = 2");
    }

    public override async Task Where_count_subquery_without_collision(bool async)
    {
        await base.Where_count_subquery_without_collision(async);

        AssertSql(
            @"SELECT [g].[Nickname], [g].[SquadId], [g].[AssignedCityName], [g].[CityOfBirthName], [g].[FullName], [g].[HasSoulPatch], [g].[LeaderNickname], [g].[LeaderSquadId], [g].[Rank], CASE
    WHEN [o].[Nickname] IS NOT NULL THEN N'Officer'
END AS [Discriminator]
FROM [Gears] AS [g]
LEFT JOIN [Officers] AS [o] ON [g].[Nickname] = [o].[Nickname] AND [g].[SquadId] = [o].[SquadId]
WHERE (
    SELECT COUNT(*)
    FROM [Weapons] AS [w]
    WHERE [g].[FullName] = [w].[OwnerFullName]) = 2");
    }

    public override async Task Where_any_subquery_without_collision(bool async)
    {
        await base.Where_any_subquery_without_collision(async);

        AssertSql(
            @"SELECT [g].[Nickname], [g].[SquadId], [g].[AssignedCityName], [g].[CityOfBirthName], [g].[FullName], [g].[HasSoulPatch], [g].[LeaderNickname], [g].[LeaderSquadId], [g].[Rank], CASE
    WHEN [o].[Nickname] IS NOT NULL THEN N'Officer'
END AS [Discriminator]
FROM [Gears] AS [g]
LEFT JOIN [Officers] AS [o] ON [g].[Nickname] = [o].[Nickname] AND [g].[SquadId] = [o].[SquadId]
WHERE EXISTS (
    SELECT 1
    FROM [Weapons] AS [w]
    WHERE [g].[FullName] = [w].[OwnerFullName])");
    }

    public override async Task Select_inverted_boolean(bool async)
    {
        await base.Select_inverted_boolean(async);

        AssertSql(
            @"SELECT [w].[Id], CASE
    WHEN [w].[IsAutomatic] = CAST(0 AS bit) THEN CAST(1 AS bit)
    ELSE CAST(0 AS bit)
END AS [Manual]
FROM [Weapons] AS [w]
WHERE [w].[IsAutomatic] = CAST(1 AS bit)");
    }

    public override async Task Select_comparison_with_null(bool async)
    {
        await base.Select_comparison_with_null(async);

        AssertSql(
            @"@__ammunitionType_0='1' (Nullable = true)

SELECT [w].[Id], CASE
    WHEN [w].[AmmunitionType] = @__ammunitionType_0 AND [w].[AmmunitionType] IS NOT NULL THEN CAST(1 AS bit)
    ELSE CAST(0 AS bit)
END AS [Cartridge]
FROM [Weapons] AS [w]
WHERE [w].[AmmunitionType] = @__ammunitionType_0",
            //
            @"SELECT [w].[Id], CASE
    WHEN [w].[AmmunitionType] IS NULL THEN CAST(1 AS bit)
    ELSE CAST(0 AS bit)
END AS [Cartridge]
FROM [Weapons] AS [w]
WHERE [w].[AmmunitionType] IS NULL");
    }

    public override async Task Select_null_parameter(bool async)
    {
        await base.Select_null_parameter(async);

        AssertSql(
            @"@__ammunitionType_0='1' (Nullable = true)

SELECT [w].[Id], @__ammunitionType_0 AS [AmmoType]
FROM [Weapons] AS [w]",
            //
            @"SELECT [w].[Id], NULL AS [AmmoType]
FROM [Weapons] AS [w]",
            //
            @"@__ammunitionType_0='2' (Nullable = true)

SELECT [w].[Id], @__ammunitionType_0 AS [AmmoType]
FROM [Weapons] AS [w]",
            //
            @"SELECT [w].[Id], NULL AS [AmmoType]
FROM [Weapons] AS [w]");
    }

    public override async Task Select_ternary_operation_with_boolean(bool async)
    {
        await base.Select_ternary_operation_with_boolean(async);

        AssertSql(
            @"SELECT [w].[Id], CASE
    WHEN [w].[IsAutomatic] = CAST(1 AS bit) THEN 1
    ELSE 0
END AS [Num]
FROM [Weapons] AS [w]");
    }

    public override async Task Select_ternary_operation_with_inverted_boolean(bool async)
    {
        await base.Select_ternary_operation_with_inverted_boolean(async);

        AssertSql(
            @"SELECT [w].[Id], CASE
    WHEN [w].[IsAutomatic] = CAST(0 AS bit) THEN 1
    ELSE 0
END AS [Num]
FROM [Weapons] AS [w]");
    }

    public override async Task Select_ternary_operation_with_has_value_not_null(bool async)
    {
        await base.Select_ternary_operation_with_has_value_not_null(async);

        AssertSql(
            @"SELECT [w].[Id], CASE
    WHEN [w].[AmmunitionType] IS NOT NULL AND [w].[AmmunitionType] = 1 THEN N'Yes'
    ELSE N'No'
END AS [IsCartridge]
FROM [Weapons] AS [w]
WHERE [w].[AmmunitionType] IS NOT NULL AND [w].[AmmunitionType] = 1");
    }

    public override async Task Select_ternary_operation_multiple_conditions(bool async)
    {
        await base.Select_ternary_operation_multiple_conditions(async);

        AssertSql(
            @"SELECT [w].[Id], CASE
    WHEN [w].[AmmunitionType] = 2 AND [w].[SynergyWithId] = 1 THEN N'Yes'
    ELSE N'No'
END AS [IsCartridge]
FROM [Weapons] AS [w]");
    }

    public override async Task Select_ternary_operation_multiple_conditions_2(bool async)
    {
        await base.Select_ternary_operation_multiple_conditions_2(async);

        AssertSql(
            @"SELECT [w].[Id], CASE
    WHEN [w].[IsAutomatic] = CAST(0 AS bit) AND [w].[SynergyWithId] = 1 THEN N'Yes'
    ELSE N'No'
END AS [IsCartridge]
FROM [Weapons] AS [w]");
    }

    public override async Task Select_multiple_conditions(bool async)
    {
        await base.Select_multiple_conditions(async);

        AssertSql(
            @"SELECT [w].[Id], CASE
    WHEN [w].[IsAutomatic] = CAST(0 AS bit) AND [w].[SynergyWithId] = 1 AND [w].[SynergyWithId] IS NOT NULL THEN CAST(1 AS bit)
    ELSE CAST(0 AS bit)
END AS [IsCartridge]
FROM [Weapons] AS [w]");
    }

    public override async Task Select_nested_ternary_operations(bool async)
    {
        await base.Select_nested_ternary_operations(async);

        AssertSql(
            @"SELECT [w].[Id], CASE
    WHEN [w].[IsAutomatic] = CAST(0 AS bit) THEN CASE
        WHEN [w].[AmmunitionType] = 1 THEN N'ManualCartridge'
        ELSE N'Manual'
    END
    ELSE N'Auto'
END AS [IsManualCartridge]
FROM [Weapons] AS [w]");
    }

    public override async Task Null_propagation_optimization1(bool async)
    {
        await base.Null_propagation_optimization1(async);

        AssertSql(
            @"SELECT [g].[Nickname], [g].[SquadId], [g].[AssignedCityName], [g].[CityOfBirthName], [g].[FullName], [g].[HasSoulPatch], [g].[LeaderNickname], [g].[LeaderSquadId], [g].[Rank], CASE
    WHEN [o].[Nickname] IS NOT NULL THEN N'Officer'
END AS [Discriminator]
FROM [Gears] AS [g]
LEFT JOIN [Officers] AS [o] ON [g].[Nickname] = [o].[Nickname] AND [g].[SquadId] = [o].[SquadId]
WHERE [g].[LeaderNickname] = N'Marcus' AND [g].[LeaderNickname] IS NOT NULL");
    }

    public override async Task Null_propagation_optimization2(bool async)
    {
        await base.Null_propagation_optimization2(async);

        // issue #16050
        AssertSql(
            @"SELECT [g].[Nickname], [g].[SquadId], [g].[AssignedCityName], [g].[CityOfBirthName], [g].[FullName], [g].[HasSoulPatch], [g].[LeaderNickname], [g].[LeaderSquadId], [g].[Rank], CASE
    WHEN [o].[Nickname] IS NOT NULL THEN N'Officer'
END AS [Discriminator]
FROM [Gears] AS [g]
LEFT JOIN [Officers] AS [o] ON [g].[Nickname] = [o].[Nickname] AND [g].[SquadId] = [o].[SquadId]
WHERE CASE
    WHEN [g].[LeaderNickname] IS NULL THEN NULL
    ELSE CASE
        WHEN [g].[LeaderNickname] IS NOT NULL AND ([g].[LeaderNickname] LIKE N'%us') THEN CAST(1 AS bit)
        ELSE CAST(0 AS bit)
    END
END = CAST(1 AS bit)");
    }

    public override async Task Null_propagation_optimization3(bool async)
    {
        await base.Null_propagation_optimization3(async);

        // issue #16050
        AssertSql(
            @"SELECT [g].[Nickname], [g].[SquadId], [g].[AssignedCityName], [g].[CityOfBirthName], [g].[FullName], [g].[HasSoulPatch], [g].[LeaderNickname], [g].[LeaderSquadId], [g].[Rank], CASE
    WHEN [o].[Nickname] IS NOT NULL THEN N'Officer'
END AS [Discriminator]
FROM [Gears] AS [g]
LEFT JOIN [Officers] AS [o] ON [g].[Nickname] = [o].[Nickname] AND [g].[SquadId] = [o].[SquadId]
WHERE CASE
    WHEN [g].[LeaderNickname] IS NOT NULL THEN CASE
        WHEN [g].[LeaderNickname] LIKE N'%us' THEN CAST(1 AS bit)
        ELSE CAST(0 AS bit)
    END
    ELSE NULL
END = CAST(1 AS bit)");
    }

    public override async Task Null_propagation_optimization4(bool async)
    {
        await base.Null_propagation_optimization4(async);

        // issue #16050
        AssertSql(
            @"SELECT [g].[Nickname], [g].[SquadId], [g].[AssignedCityName], [g].[CityOfBirthName], [g].[FullName], [g].[HasSoulPatch], [g].[LeaderNickname], [g].[LeaderSquadId], [g].[Rank], CASE
    WHEN [o].[Nickname] IS NOT NULL THEN N'Officer'
END AS [Discriminator]
FROM [Gears] AS [g]
LEFT JOIN [Officers] AS [o] ON [g].[Nickname] = [o].[Nickname] AND [g].[SquadId] = [o].[SquadId]
WHERE CASE
    WHEN [g].[LeaderNickname] IS NULL THEN NULL
    ELSE CAST(LEN([g].[LeaderNickname]) AS int)
END = 5 AND CASE
    WHEN [g].[LeaderNickname] IS NULL THEN NULL
    ELSE CAST(LEN([g].[LeaderNickname]) AS int)
END IS NOT NULL");
    }

    public override async Task Null_propagation_optimization5(bool async)
    {
        await base.Null_propagation_optimization5(async);

        // issue #16050
        AssertSql(
            @"SELECT [g].[Nickname], [g].[SquadId], [g].[AssignedCityName], [g].[CityOfBirthName], [g].[FullName], [g].[HasSoulPatch], [g].[LeaderNickname], [g].[LeaderSquadId], [g].[Rank], CASE
    WHEN [o].[Nickname] IS NOT NULL THEN N'Officer'
END AS [Discriminator]
FROM [Gears] AS [g]
LEFT JOIN [Officers] AS [o] ON [g].[Nickname] = [o].[Nickname] AND [g].[SquadId] = [o].[SquadId]
WHERE CASE
    WHEN [g].[LeaderNickname] IS NOT NULL THEN CAST(LEN([g].[LeaderNickname]) AS int)
    ELSE NULL
END = 5 AND CASE
    WHEN [g].[LeaderNickname] IS NOT NULL THEN CAST(LEN([g].[LeaderNickname]) AS int)
    ELSE NULL
END IS NOT NULL");
    }

    public override async Task Null_propagation_optimization6(bool async)
    {
        await base.Null_propagation_optimization6(async);

        // issue #16050
        AssertSql(
            @"SELECT [g].[Nickname], [g].[SquadId], [g].[AssignedCityName], [g].[CityOfBirthName], [g].[FullName], [g].[HasSoulPatch], [g].[LeaderNickname], [g].[LeaderSquadId], [g].[Rank], CASE
    WHEN [o].[Nickname] IS NOT NULL THEN N'Officer'
END AS [Discriminator]
FROM [Gears] AS [g]
LEFT JOIN [Officers] AS [o] ON [g].[Nickname] = [o].[Nickname] AND [g].[SquadId] = [o].[SquadId]
WHERE CASE
    WHEN [g].[LeaderNickname] IS NOT NULL THEN CAST(LEN([g].[LeaderNickname]) AS int)
    ELSE NULL
END = 5 AND CASE
    WHEN [g].[LeaderNickname] IS NOT NULL THEN CAST(LEN([g].[LeaderNickname]) AS int)
    ELSE NULL
END IS NOT NULL");
    }

    public override async Task Select_null_propagation_optimization7(bool async)
    {
        await base.Select_null_propagation_optimization7(async);

        // issue #16050
        AssertSql(
            @"SELECT CASE
    WHEN [g].[LeaderNickname] IS NOT NULL THEN [g].[LeaderNickname] + [g].[LeaderNickname]
    ELSE NULL
END
FROM [Gears] AS [g]");
    }

    public override async Task Select_null_propagation_optimization8(bool async)
    {
        await base.Select_null_propagation_optimization8(async);

        AssertSql(
            @"SELECT COALESCE([g].[LeaderNickname], N'') + COALESCE([g].[LeaderNickname], N'')
FROM [Gears] AS [g]");
    }

    public override async Task Select_null_propagation_optimization9(bool async)
    {
        await base.Select_null_propagation_optimization9(async);

        AssertSql(
            @"SELECT CAST(LEN([g].[FullName]) AS int)
FROM [Gears] AS [g]");
    }

    public override async Task Select_null_propagation_negative1(bool async)
    {
        await base.Select_null_propagation_negative1(async);

        AssertSql(
            @"SELECT CASE
    WHEN [g].[LeaderNickname] IS NOT NULL THEN CASE
        WHEN CAST(LEN([g].[Nickname]) AS int) = 5 THEN CAST(1 AS bit)
        ELSE CAST(0 AS bit)
    END
    ELSE NULL
END
FROM [Gears] AS [g]");
    }

    public override async Task Select_null_propagation_negative2(bool async)
    {
        await base.Select_null_propagation_negative2(async);

        AssertSql(
            @"SELECT CASE
    WHEN [g].[LeaderNickname] IS NOT NULL THEN [t].[LeaderNickname]
    ELSE NULL
END
FROM [Gears] AS [g]
CROSS JOIN (
    SELECT [g0].[LeaderNickname]
    FROM [Gears] AS [g0]
) AS [t]");
    }

    public override async Task Select_null_propagation_negative3(bool async)
    {
        await base.Select_null_propagation_negative3(async);

        AssertSql(
            @"SELECT [t].[Nickname], CASE
    WHEN [t].[Nickname] IS NOT NULL AND [t].[SquadId] IS NOT NULL THEN CASE
        WHEN [t].[LeaderNickname] IS NOT NULL THEN CAST(1 AS bit)
        ELSE CAST(0 AS bit)
    END
    ELSE NULL
END AS [Condition]
FROM [Gears] AS [g]
LEFT JOIN (
    SELECT [g0].[Nickname], [g0].[SquadId], [g0].[LeaderNickname]
    FROM [Gears] AS [g0]
) AS [t] ON [g].[HasSoulPatch] = CAST(1 AS bit)
ORDER BY [t].[Nickname]");
    }

    public override async Task Select_null_propagation_negative4(bool async)
    {
        await base.Select_null_propagation_negative4(async);

        AssertSql(
            @"SELECT CASE
    WHEN [t].[Nickname] IS NOT NULL AND [t].[SquadId] IS NOT NULL THEN CAST(1 AS bit)
    ELSE CAST(0 AS bit)
END, [t].[Nickname]
FROM [Gears] AS [g]
LEFT JOIN (
    SELECT [g0].[Nickname], [g0].[SquadId]
    FROM [Gears] AS [g0]
) AS [t] ON [g].[HasSoulPatch] = CAST(1 AS bit)
ORDER BY [t].[Nickname]");
    }

    public override async Task Select_null_propagation_negative5(bool async)
    {
        await base.Select_null_propagation_negative5(async);

        AssertSql(
            @"SELECT CASE
    WHEN [t].[Nickname] IS NOT NULL AND [t].[SquadId] IS NOT NULL THEN CAST(1 AS bit)
    ELSE CAST(0 AS bit)
END, [t].[Nickname]
FROM [Gears] AS [g]
LEFT JOIN (
    SELECT [g0].[Nickname], [g0].[SquadId]
    FROM [Gears] AS [g0]
) AS [t] ON [g].[HasSoulPatch] = CAST(1 AS bit)
ORDER BY [t].[Nickname]");
    }

    public override async Task Select_null_propagation_negative6(bool async)
    {
        await base.Select_null_propagation_negative6(async);

        AssertSql(
            @"SELECT CASE
    WHEN [g].[LeaderNickname] IS NOT NULL THEN CASE
        WHEN CAST(LEN([g].[LeaderNickname]) AS int) <> CAST(LEN([g].[LeaderNickname]) AS int) THEN CAST(1 AS bit)
        ELSE CAST(0 AS bit)
    END
    ELSE NULL
END
FROM [Gears] AS [g]");
    }

    public override async Task Select_null_propagation_negative7(bool async)
    {
        await base.Select_null_propagation_negative7(async);

        AssertSql(
            @"SELECT CASE
    WHEN [g].[LeaderNickname] IS NOT NULL THEN CAST(1 AS bit)
    ELSE NULL
END
FROM [Gears] AS [g]");
    }

    public override async Task Select_null_propagation_negative8(bool async)
    {
        await base.Select_null_propagation_negative8(async);

        AssertSql(
            @"SELECT CASE
    WHEN [s].[Id] IS NOT NULL THEN [c].[Name]
    ELSE NULL
END
FROM [Tags] AS [t]
LEFT JOIN (
    SELECT [g].[Nickname], [g].[SquadId], [g].[AssignedCityName]
    FROM [Gears] AS [g]
) AS [t0] ON [t].[GearNickName] = [t0].[Nickname] AND [t].[GearSquadId] = [t0].[SquadId]
LEFT JOIN [Squads] AS [s] ON [t0].[SquadId] = [s].[Id]
LEFT JOIN [Cities] AS [c] ON [t0].[AssignedCityName] = [c].[Name]");
    }

    public override async Task Select_null_propagation_negative9(bool async)
    {
        await base.Select_null_propagation_negative9(async);

        AssertSql(
            @"SELECT CASE
    WHEN [g].[LeaderNickname] IS NOT NULL THEN COALESCE(CASE
        WHEN CAST(LEN([g].[Nickname]) AS int) = 5 THEN CAST(1 AS bit)
        ELSE CAST(0 AS bit)
    END, CAST(0 AS bit))
    ELSE NULL
END
FROM [Gears] AS [g]");
    }

    public override async Task Select_null_propagation_works_for_navigations_with_composite_keys(bool async)
    {
        await base.Select_null_propagation_works_for_navigations_with_composite_keys(async);

        AssertSql(
            @"SELECT [t0].[Nickname]
FROM [Tags] AS [t]
LEFT JOIN (
    SELECT [g].[Nickname], [g].[SquadId]
    FROM [Gears] AS [g]
) AS [t0] ON [t].[GearNickName] = [t0].[Nickname] AND [t].[GearSquadId] = [t0].[SquadId]");
    }

    public override async Task Select_null_propagation_works_for_multiple_navigations_with_composite_keys(bool async)
    {
        await base.Select_null_propagation_works_for_multiple_navigations_with_composite_keys(async);

        AssertSql(
            @"SELECT CASE
    WHEN [c].[Name] IS NOT NULL THEN [c].[Name]
    ELSE NULL
END
FROM [Tags] AS [t]
LEFT JOIN (
    SELECT [g].[Nickname], [g].[SquadId]
    FROM [Gears] AS [g]
) AS [t0] ON [t].[GearNickName] = [t0].[Nickname] AND [t].[GearSquadId] = [t0].[SquadId]
LEFT JOIN [Tags] AS [t1] ON ([t0].[Nickname] = [t1].[GearNickName] OR ([t0].[Nickname] IS NULL AND [t1].[GearNickName] IS NULL)) AND ([t0].[SquadId] = [t1].[GearSquadId] OR ([t0].[SquadId] IS NULL AND [t1].[GearSquadId] IS NULL))
LEFT JOIN (
    SELECT [g0].[Nickname], [g0].[SquadId], [g0].[AssignedCityName]
    FROM [Gears] AS [g0]
) AS [t2] ON [t1].[GearNickName] = [t2].[Nickname] AND [t1].[GearSquadId] = [t2].[SquadId]
LEFT JOIN [Cities] AS [c] ON [t2].[AssignedCityName] = [c].[Name]");
    }

    public override async Task Select_conditional_with_anonymous_type_and_null_constant(bool async)
    {
        await base.Select_conditional_with_anonymous_type_and_null_constant(async);

        AssertSql(
            @"SELECT CASE
    WHEN [g].[LeaderNickname] IS NOT NULL THEN CAST(1 AS bit)
    ELSE CAST(0 AS bit)
END, [g].[HasSoulPatch]
FROM [Gears] AS [g]
ORDER BY [g].[Nickname]");
    }

    public override async Task Select_conditional_with_anonymous_types(bool async)
    {
        await base.Select_conditional_with_anonymous_types(async);

        AssertSql(
            @"SELECT CASE
    WHEN [g].[LeaderNickname] IS NOT NULL THEN CAST(1 AS bit)
    ELSE CAST(0 AS bit)
END, [g].[Nickname], [g].[FullName]
FROM [Gears] AS [g]
ORDER BY [g].[Nickname]");
    }

    public override async Task Where_conditional_equality_1(bool async)
    {
        await base.Where_conditional_equality_1(async);

        AssertSql(
            @"SELECT [g].[Nickname]
FROM [Gears] AS [g]
WHERE [g].[LeaderNickname] IS NULL
ORDER BY [g].[Nickname]");
    }

    public override async Task Where_conditional_equality_2(bool async)
    {
        await base.Where_conditional_equality_2(async);

        AssertSql(
            @"SELECT [g].[Nickname]
FROM [Gears] AS [g]
WHERE [g].[LeaderNickname] IS NULL
ORDER BY [g].[Nickname]");
    }

    public override async Task Where_conditional_equality_3(bool async)
    {
        await base.Where_conditional_equality_3(async);

        AssertSql(
            @"SELECT [g].[Nickname]
FROM [Gears] AS [g]
ORDER BY [g].[Nickname]");
    }

    public override async Task Select_coalesce_with_anonymous_types(bool async)
    {
        await base.Select_coalesce_with_anonymous_types(async);

        AssertSql(
            @"SELECT [g].[LeaderNickname], [g].[FullName]
FROM [Gears] AS [g]
ORDER BY [g].[Nickname]");
    }

    public override async Task Where_compare_anonymous_types(bool async)
    {
        await base.Where_compare_anonymous_types(async);

        AssertSql();
    }

    public override async Task Where_member_access_on_anonymous_type(bool async)
    {
        await base.Where_member_access_on_anonymous_type(async);

        AssertSql(
            @"SELECT [g].[Nickname]
FROM [Gears] AS [g]
WHERE [g].[LeaderNickname] = N'Marcus'");
    }

    public override async Task Where_compare_anonymous_types_with_uncorrelated_members(bool async)
    {
        await base.Where_compare_anonymous_types_with_uncorrelated_members(async);

        AssertSql(
            @"SELECT [g].[Nickname]
FROM [Gears] AS [g]
WHERE 0 = 1");
    }

    public override async Task Select_Where_Navigation_Scalar_Equals_Navigation_Scalar(bool async)
    {
        await base.Select_Where_Navigation_Scalar_Equals_Navigation_Scalar(async);

        AssertSql(
            @"SELECT [t].[Id], [t].[GearNickName], [t].[GearSquadId], [t].[IssueDate], [t].[Note], [t0].[Id], [t0].[GearNickName], [t0].[GearSquadId], [t0].[IssueDate], [t0].[Note]
FROM [Tags] AS [t]
CROSS JOIN [Tags] AS [t0]
LEFT JOIN (
    SELECT [g].[Nickname], [g].[SquadId]
    FROM [Gears] AS [g]
) AS [t1] ON [t].[GearNickName] = [t1].[Nickname] AND [t].[GearSquadId] = [t1].[SquadId]
LEFT JOIN (
    SELECT [g0].[Nickname], [g0].[SquadId]
    FROM [Gears] AS [g0]
) AS [t2] ON [t0].[GearNickName] = [t2].[Nickname] AND [t0].[GearSquadId] = [t2].[SquadId]
WHERE [t1].[Nickname] = [t2].[Nickname] OR ([t1].[Nickname] IS NULL AND [t2].[Nickname] IS NULL)");
    }

    public override async Task Select_Singleton_Navigation_With_Member_Access(bool async)
    {
        await base.Select_Singleton_Navigation_With_Member_Access(async);

        AssertSql(
            @"SELECT [t0].[Nickname], [t0].[SquadId], [t0].[AssignedCityName], [t0].[CityOfBirthName], [t0].[FullName], [t0].[HasSoulPatch], [t0].[LeaderNickname], [t0].[LeaderSquadId], [t0].[Rank], [t0].[Discriminator]
FROM [Tags] AS [t]
LEFT JOIN (
    SELECT [g].[Nickname], [g].[SquadId], [g].[AssignedCityName], [g].[CityOfBirthName], [g].[FullName], [g].[HasSoulPatch], [g].[LeaderNickname], [g].[LeaderSquadId], [g].[Rank], CASE
        WHEN [o].[Nickname] IS NOT NULL THEN N'Officer'
    END AS [Discriminator]
    FROM [Gears] AS [g]
    LEFT JOIN [Officers] AS [o] ON [g].[Nickname] = [o].[Nickname] AND [g].[SquadId] = [o].[SquadId]
) AS [t0] ON [t].[GearNickName] = [t0].[Nickname] AND [t].[GearSquadId] = [t0].[SquadId]
WHERE [t0].[Nickname] = N'Marcus' AND ([t0].[CityOfBirthName] <> N'Ephyra' OR [t0].[CityOfBirthName] IS NULL)");
    }

    public override async Task Select_Where_Navigation(bool async)
    {
        await base.Select_Where_Navigation(async);

        AssertSql(
            @"SELECT [t].[Id], [t].[GearNickName], [t].[GearSquadId], [t].[IssueDate], [t].[Note]
FROM [Tags] AS [t]
LEFT JOIN (
    SELECT [g].[Nickname], [g].[SquadId]
    FROM [Gears] AS [g]
) AS [t0] ON [t].[GearNickName] = [t0].[Nickname] AND [t].[GearSquadId] = [t0].[SquadId]
WHERE [t0].[Nickname] = N'Marcus'");
    }

    public override async Task Select_Where_Navigation_Equals_Navigation(bool async)
    {
        await base.Select_Where_Navigation_Equals_Navigation(async);

        AssertSql(
            @"SELECT [t].[Id], [t].[GearNickName], [t].[GearSquadId], [t].[IssueDate], [t].[Note], [t0].[Id], [t0].[GearNickName], [t0].[GearSquadId], [t0].[IssueDate], [t0].[Note]
FROM [Tags] AS [t]
CROSS JOIN [Tags] AS [t0]
LEFT JOIN (
    SELECT [g].[Nickname], [g].[SquadId]
    FROM [Gears] AS [g]
) AS [t1] ON [t].[GearNickName] = [t1].[Nickname] AND [t].[GearSquadId] = [t1].[SquadId]
LEFT JOIN (
    SELECT [g0].[Nickname], [g0].[SquadId]
    FROM [Gears] AS [g0]
) AS [t2] ON [t0].[GearNickName] = [t2].[Nickname] AND [t0].[GearSquadId] = [t2].[SquadId]
WHERE ([t1].[Nickname] = [t2].[Nickname] OR ([t1].[Nickname] IS NULL AND [t2].[Nickname] IS NULL)) AND ([t1].[SquadId] = [t2].[SquadId] OR ([t1].[SquadId] IS NULL AND [t2].[SquadId] IS NULL))");
    }

    public override async Task Select_Where_Navigation_Null(bool async)
    {
        await base.Select_Where_Navigation_Null(async);

        AssertSql(
            @"SELECT [t].[Id], [t].[GearNickName], [t].[GearSquadId], [t].[IssueDate], [t].[Note]
FROM [Tags] AS [t]
LEFT JOIN (
    SELECT [g].[Nickname], [g].[SquadId]
    FROM [Gears] AS [g]
) AS [t0] ON [t].[GearNickName] = [t0].[Nickname] AND [t].[GearSquadId] = [t0].[SquadId]
WHERE [t0].[Nickname] IS NULL OR [t0].[SquadId] IS NULL");
    }

    public override async Task Select_Where_Navigation_Null_Reverse(bool async)
    {
        await base.Select_Where_Navigation_Null_Reverse(async);

        AssertSql(
            @"SELECT [t].[Id], [t].[GearNickName], [t].[GearSquadId], [t].[IssueDate], [t].[Note]
FROM [Tags] AS [t]
LEFT JOIN (
    SELECT [g].[Nickname], [g].[SquadId]
    FROM [Gears] AS [g]
) AS [t0] ON [t].[GearNickName] = [t0].[Nickname] AND [t].[GearSquadId] = [t0].[SquadId]
WHERE [t0].[Nickname] IS NULL OR [t0].[SquadId] IS NULL");
    }

    public override async Task Select_Where_Navigation_Scalar_Equals_Navigation_Scalar_Projected(bool async)
    {
        await base.Select_Where_Navigation_Scalar_Equals_Navigation_Scalar_Projected(async);

        AssertSql(
            @"SELECT [t].[Id] AS [Id1], [t0].[Id] AS [Id2]
FROM [Tags] AS [t]
CROSS JOIN [Tags] AS [t0]
LEFT JOIN (
    SELECT [g].[Nickname], [g].[SquadId]
    FROM [Gears] AS [g]
) AS [t1] ON [t].[GearNickName] = [t1].[Nickname] AND [t].[GearSquadId] = [t1].[SquadId]
LEFT JOIN (
    SELECT [g0].[Nickname], [g0].[SquadId]
    FROM [Gears] AS [g0]
) AS [t2] ON [t0].[GearNickName] = [t2].[Nickname] AND [t0].[GearSquadId] = [t2].[SquadId]
WHERE [t1].[Nickname] = [t2].[Nickname] OR ([t1].[Nickname] IS NULL AND [t2].[Nickname] IS NULL)");
    }

    public override async Task Optional_Navigation_Null_Coalesce_To_Clr_Type(bool async)
    {
        await base.Optional_Navigation_Null_Coalesce_To_Clr_Type(async);

        AssertSql(
            @"SELECT TOP(1) COALESCE([w0].[IsAutomatic], CAST(0 AS bit)) AS [IsAutomatic]
FROM [Weapons] AS [w]
LEFT JOIN [Weapons] AS [w0] ON [w].[SynergyWithId] = [w0].[Id]
ORDER BY [w].[Id]");
    }

    public override async Task Where_subquery_boolean(bool async)
    {
        await base.Where_subquery_boolean(async);

        AssertSql(
            @"SELECT [g].[Nickname], [g].[SquadId], [g].[AssignedCityName], [g].[CityOfBirthName], [g].[FullName], [g].[HasSoulPatch], [g].[LeaderNickname], [g].[LeaderSquadId], [g].[Rank], CASE
    WHEN [o].[Nickname] IS NOT NULL THEN N'Officer'
END AS [Discriminator]
FROM [Gears] AS [g]
LEFT JOIN [Officers] AS [o] ON [g].[Nickname] = [o].[Nickname] AND [g].[SquadId] = [o].[SquadId]
WHERE COALESCE((
    SELECT TOP(1) [w].[IsAutomatic]
    FROM [Weapons] AS [w]
    WHERE [g].[FullName] = [w].[OwnerFullName]
    ORDER BY [w].[Id]), CAST(0 AS bit)) = CAST(1 AS bit)");
    }

    public override async Task Where_subquery_boolean_with_pushdown(bool async)
    {
        await base.Where_subquery_boolean_with_pushdown(async);

        AssertSql(
            @"SELECT [g].[Nickname], [g].[SquadId], [g].[AssignedCityName], [g].[CityOfBirthName], [g].[FullName], [g].[HasSoulPatch], [g].[LeaderNickname], [g].[LeaderSquadId], [g].[Rank], CASE
    WHEN [o].[Nickname] IS NOT NULL THEN N'Officer'
END AS [Discriminator]
FROM [Gears] AS [g]
LEFT JOIN [Officers] AS [o] ON [g].[Nickname] = [o].[Nickname] AND [g].[SquadId] = [o].[SquadId]
WHERE (
    SELECT TOP(1) [w].[IsAutomatic]
    FROM [Weapons] AS [w]
    WHERE [g].[FullName] = [w].[OwnerFullName]
    ORDER BY [w].[Id]) = CAST(1 AS bit)");
    }

    public override async Task Where_subquery_distinct_firstordefault_boolean(bool async)
    {
        await base.Where_subquery_distinct_firstordefault_boolean(async);

        AssertSql(
            @"SELECT [g].[Nickname], [g].[SquadId], [g].[AssignedCityName], [g].[CityOfBirthName], [g].[FullName], [g].[HasSoulPatch], [g].[LeaderNickname], [g].[LeaderSquadId], [g].[Rank], CASE
    WHEN [o].[Nickname] IS NOT NULL THEN N'Officer'
END AS [Discriminator]
FROM [Gears] AS [g]
LEFT JOIN [Officers] AS [o] ON [g].[Nickname] = [o].[Nickname] AND [g].[SquadId] = [o].[SquadId]
WHERE [g].[HasSoulPatch] = CAST(1 AS bit) AND COALESCE((
    SELECT TOP(1) [t].[IsAutomatic]
    FROM (
        SELECT DISTINCT [w].[Id], [w].[AmmunitionType], [w].[IsAutomatic], [w].[Name], [w].[OwnerFullName], [w].[SynergyWithId]
        FROM [Weapons] AS [w]
        WHERE [g].[FullName] = [w].[OwnerFullName]
    ) AS [t]
    ORDER BY [t].[Id]), CAST(0 AS bit)) = CAST(1 AS bit)");
    }

    public override async Task Where_subquery_distinct_firstordefault_boolean_with_pushdown(bool async)
    {
        await base.Where_subquery_distinct_firstordefault_boolean_with_pushdown(async);

        AssertSql(
            @"SELECT [g].[Nickname], [g].[SquadId], [g].[AssignedCityName], [g].[CityOfBirthName], [g].[FullName], [g].[HasSoulPatch], [g].[LeaderNickname], [g].[LeaderSquadId], [g].[Rank], CASE
    WHEN [o].[Nickname] IS NOT NULL THEN N'Officer'
END AS [Discriminator]
FROM [Gears] AS [g]
LEFT JOIN [Officers] AS [o] ON [g].[Nickname] = [o].[Nickname] AND [g].[SquadId] = [o].[SquadId]
WHERE [g].[HasSoulPatch] = CAST(1 AS bit) AND (
    SELECT TOP(1) [t].[IsAutomatic]
    FROM (
        SELECT DISTINCT [w].[Id], [w].[AmmunitionType], [w].[IsAutomatic], [w].[Name], [w].[OwnerFullName], [w].[SynergyWithId]
        FROM [Weapons] AS [w]
        WHERE [g].[FullName] = [w].[OwnerFullName]
    ) AS [t]
    ORDER BY [t].[Id]) = CAST(1 AS bit)");
    }

    public override async Task Where_subquery_distinct_first_boolean(bool async)
    {
        await base.Where_subquery_distinct_first_boolean(async);

        AssertSql(
            @"SELECT [g].[Nickname], [g].[SquadId], [g].[AssignedCityName], [g].[CityOfBirthName], [g].[FullName], [g].[HasSoulPatch], [g].[LeaderNickname], [g].[LeaderSquadId], [g].[Rank], CASE
    WHEN [o].[Nickname] IS NOT NULL THEN N'Officer'
END AS [Discriminator]
FROM [Gears] AS [g]
LEFT JOIN [Officers] AS [o] ON [g].[Nickname] = [o].[Nickname] AND [g].[SquadId] = [o].[SquadId]
WHERE [g].[HasSoulPatch] = CAST(1 AS bit) AND (
    SELECT TOP(1) [t].[IsAutomatic]
    FROM (
        SELECT DISTINCT [w].[Id], [w].[AmmunitionType], [w].[IsAutomatic], [w].[Name], [w].[OwnerFullName], [w].[SynergyWithId]
        FROM [Weapons] AS [w]
        WHERE [g].[FullName] = [w].[OwnerFullName]
    ) AS [t]
    ORDER BY [t].[Id]) = CAST(1 AS bit)
ORDER BY [g].[Nickname]");
    }

    public override async Task Where_subquery_distinct_singleordefault_boolean1(bool async)
    {
        await base.Where_subquery_distinct_singleordefault_boolean1(async);

        AssertSql(
            @"SELECT [g].[Nickname], [g].[SquadId], [g].[AssignedCityName], [g].[CityOfBirthName], [g].[FullName], [g].[HasSoulPatch], [g].[LeaderNickname], [g].[LeaderSquadId], [g].[Rank], CASE
    WHEN [o].[Nickname] IS NOT NULL THEN N'Officer'
END AS [Discriminator]
FROM [Gears] AS [g]
LEFT JOIN [Officers] AS [o] ON [g].[Nickname] = [o].[Nickname] AND [g].[SquadId] = [o].[SquadId]
WHERE [g].[HasSoulPatch] = CAST(1 AS bit) AND COALESCE((
    SELECT TOP(1) [t].[IsAutomatic]
    FROM (
        SELECT DISTINCT [w].[Id], [w].[AmmunitionType], [w].[IsAutomatic], [w].[Name], [w].[OwnerFullName], [w].[SynergyWithId]
        FROM [Weapons] AS [w]
        WHERE [g].[FullName] = [w].[OwnerFullName] AND ([w].[Name] LIKE N'%Lancer%')
    ) AS [t]), CAST(0 AS bit)) = CAST(1 AS bit)
ORDER BY [g].[Nickname]");
    }

    public override async Task Where_subquery_distinct_singleordefault_boolean2(bool async)
    {
        await base.Where_subquery_distinct_singleordefault_boolean2(async);

        AssertSql(
            @"SELECT [g].[Nickname], [g].[SquadId], [g].[AssignedCityName], [g].[CityOfBirthName], [g].[FullName], [g].[HasSoulPatch], [g].[LeaderNickname], [g].[LeaderSquadId], [g].[Rank], CASE
    WHEN [o].[Nickname] IS NOT NULL THEN N'Officer'
END AS [Discriminator]
FROM [Gears] AS [g]
LEFT JOIN [Officers] AS [o] ON [g].[Nickname] = [o].[Nickname] AND [g].[SquadId] = [o].[SquadId]
WHERE [g].[HasSoulPatch] = CAST(1 AS bit) AND COALESCE((
    SELECT DISTINCT TOP(1) [w].[IsAutomatic]
    FROM [Weapons] AS [w]
    WHERE [g].[FullName] = [w].[OwnerFullName] AND ([w].[Name] LIKE N'%Lancer%')), CAST(0 AS bit)) = CAST(1 AS bit)
ORDER BY [g].[Nickname]");
    }

    public override async Task Where_subquery_distinct_singleordefault_boolean_with_pushdown(bool async)
    {
        await base.Where_subquery_distinct_singleordefault_boolean_with_pushdown(async);

        AssertSql(
            @"SELECT [g].[Nickname], [g].[SquadId], [g].[AssignedCityName], [g].[CityOfBirthName], [g].[FullName], [g].[HasSoulPatch], [g].[LeaderNickname], [g].[LeaderSquadId], [g].[Rank], CASE
    WHEN [o].[Nickname] IS NOT NULL THEN N'Officer'
END AS [Discriminator]
FROM [Gears] AS [g]
LEFT JOIN [Officers] AS [o] ON [g].[Nickname] = [o].[Nickname] AND [g].[SquadId] = [o].[SquadId]
WHERE [g].[HasSoulPatch] = CAST(1 AS bit) AND (
    SELECT TOP(1) [t].[IsAutomatic]
    FROM (
        SELECT DISTINCT [w].[Id], [w].[AmmunitionType], [w].[IsAutomatic], [w].[Name], [w].[OwnerFullName], [w].[SynergyWithId]
        FROM [Weapons] AS [w]
        WHERE [g].[FullName] = [w].[OwnerFullName] AND ([w].[Name] LIKE N'%Lancer%')
    ) AS [t]) = CAST(1 AS bit)
ORDER BY [g].[Nickname]");
    }

    public override async Task Where_subquery_distinct_lastordefault_boolean(bool async)
    {
        await base.Where_subquery_distinct_lastordefault_boolean(async);

        AssertSql(
            @"SELECT [g].[Nickname], [g].[SquadId], [g].[AssignedCityName], [g].[CityOfBirthName], [g].[FullName], [g].[HasSoulPatch], [g].[LeaderNickname], [g].[LeaderSquadId], [g].[Rank], CASE
    WHEN [o].[Nickname] IS NOT NULL THEN N'Officer'
END AS [Discriminator]
FROM [Gears] AS [g]
LEFT JOIN [Officers] AS [o] ON [g].[Nickname] = [o].[Nickname] AND [g].[SquadId] = [o].[SquadId]
WHERE (
    SELECT TOP(1) [t].[IsAutomatic]
    FROM (
        SELECT DISTINCT [w].[Id], [w].[AmmunitionType], [w].[IsAutomatic], [w].[Name], [w].[OwnerFullName], [w].[SynergyWithId]
        FROM [Weapons] AS [w]
        WHERE [g].[FullName] = [w].[OwnerFullName]
    ) AS [t]
    ORDER BY [t].[Id] DESC) = CAST(0 AS bit)
ORDER BY [g].[Nickname]");
    }

    public override async Task Where_subquery_distinct_last_boolean(bool async)
    {
        await base.Where_subquery_distinct_last_boolean(async);

        AssertSql(
            @"SELECT [g].[Nickname], [g].[SquadId], [g].[AssignedCityName], [g].[CityOfBirthName], [g].[FullName], [g].[HasSoulPatch], [g].[LeaderNickname], [g].[LeaderSquadId], [g].[Rank], CASE
    WHEN [o].[Nickname] IS NOT NULL THEN N'Officer'
END AS [Discriminator]
FROM [Gears] AS [g]
LEFT JOIN [Officers] AS [o] ON [g].[Nickname] = [o].[Nickname] AND [g].[SquadId] = [o].[SquadId]
WHERE [g].[HasSoulPatch] = CAST(0 AS bit) AND (
    SELECT TOP(1) [t].[IsAutomatic]
    FROM (
        SELECT DISTINCT [w].[Id], [w].[AmmunitionType], [w].[IsAutomatic], [w].[Name], [w].[OwnerFullName], [w].[SynergyWithId]
        FROM [Weapons] AS [w]
        WHERE [g].[FullName] = [w].[OwnerFullName]
    ) AS [t]
    ORDER BY [t].[Id] DESC) = CAST(1 AS bit)
ORDER BY [g].[Nickname]");
    }

    public override async Task Where_subquery_distinct_orderby_firstordefault_boolean(bool async)
    {
        await base.Where_subquery_distinct_orderby_firstordefault_boolean(async);

        AssertSql(
            @"SELECT [g].[Nickname], [g].[SquadId], [g].[AssignedCityName], [g].[CityOfBirthName], [g].[FullName], [g].[HasSoulPatch], [g].[LeaderNickname], [g].[LeaderSquadId], [g].[Rank], CASE
    WHEN [o].[Nickname] IS NOT NULL THEN N'Officer'
END AS [Discriminator]
FROM [Gears] AS [g]
LEFT JOIN [Officers] AS [o] ON [g].[Nickname] = [o].[Nickname] AND [g].[SquadId] = [o].[SquadId]
WHERE [g].[HasSoulPatch] = CAST(1 AS bit) AND COALESCE((
    SELECT TOP(1) [t].[IsAutomatic]
    FROM (
        SELECT DISTINCT [w].[Id], [w].[AmmunitionType], [w].[IsAutomatic], [w].[Name], [w].[OwnerFullName], [w].[SynergyWithId]
        FROM [Weapons] AS [w]
        WHERE [g].[FullName] = [w].[OwnerFullName]
    ) AS [t]
    ORDER BY [t].[Id]), CAST(0 AS bit)) = CAST(1 AS bit)");
    }

    public override async Task Where_subquery_distinct_orderby_firstordefault_boolean_with_pushdown(bool async)
    {
        await base.Where_subquery_distinct_orderby_firstordefault_boolean_with_pushdown(async);

        AssertSql(
            @"SELECT [g].[Nickname], [g].[SquadId], [g].[AssignedCityName], [g].[CityOfBirthName], [g].[FullName], [g].[HasSoulPatch], [g].[LeaderNickname], [g].[LeaderSquadId], [g].[Rank], CASE
    WHEN [o].[Nickname] IS NOT NULL THEN N'Officer'
END AS [Discriminator]
FROM [Gears] AS [g]
LEFT JOIN [Officers] AS [o] ON [g].[Nickname] = [o].[Nickname] AND [g].[SquadId] = [o].[SquadId]
WHERE [g].[HasSoulPatch] = CAST(1 AS bit) AND (
    SELECT TOP(1) [t].[IsAutomatic]
    FROM (
        SELECT DISTINCT [w].[Id], [w].[AmmunitionType], [w].[IsAutomatic], [w].[Name], [w].[OwnerFullName], [w].[SynergyWithId]
        FROM [Weapons] AS [w]
        WHERE [g].[FullName] = [w].[OwnerFullName]
    ) AS [t]
    ORDER BY [t].[Id]) = CAST(1 AS bit)");
    }

    public override async Task Where_subquery_union_firstordefault_boolean(bool async)
    {
        await base.Where_subquery_union_firstordefault_boolean(async);

        AssertSql(
            @"SELECT [g].[Nickname], [g].[SquadId], [g].[AssignedCityName], [g].[CityOfBirthName], [g].[FullName], [g].[HasSoulPatch], [g].[LeaderNickname], [g].[LeaderSquadId], [g].[Rank], CASE
    WHEN [o].[Nickname] IS NOT NULL THEN N'Officer'
END AS [Discriminator]
FROM [Gears] AS [g]
LEFT JOIN [Officers] AS [o] ON [g].[Nickname] = [o].[Nickname] AND [g].[SquadId] = [o].[SquadId]
WHERE [g].[HasSoulPatch] = CAST(1 AS bit) AND (
    SELECT TOP(1) [t].[IsAutomatic]
    FROM (
        SELECT [w].[Id], [w].[AmmunitionType], [w].[IsAutomatic], [w].[Name], [w].[OwnerFullName], [w].[SynergyWithId]
        FROM [Weapons] AS [w]
        WHERE [g].[FullName] = [w].[OwnerFullName]
        UNION
        SELECT [w0].[Id], [w0].[AmmunitionType], [w0].[IsAutomatic], [w0].[Name], [w0].[OwnerFullName], [w0].[SynergyWithId]
        FROM [Weapons] AS [w0]
        WHERE [g].[FullName] = [w0].[OwnerFullName]
    ) AS [t]
    ORDER BY [t].[Id]) = CAST(1 AS bit)");
    }

    public override async Task Where_subquery_join_firstordefault_boolean(bool async)
    {
        await base.Where_subquery_join_firstordefault_boolean(async);

        AssertSql(
            @"SELECT [g].[Nickname], [g].[SquadId], [g].[AssignedCityName], [g].[CityOfBirthName], [g].[FullName], [g].[HasSoulPatch], [g].[LeaderNickname], [g].[LeaderSquadId], [g].[Rank], CASE
    WHEN [o].[Nickname] IS NOT NULL THEN N'Officer'
END AS [Discriminator]
FROM [Gears] AS [g]
LEFT JOIN [Officers] AS [o] ON [g].[Nickname] = [o].[Nickname] AND [g].[SquadId] = [o].[SquadId]
WHERE [g].[HasSoulPatch] = CAST(1 AS bit) AND (
    SELECT TOP(1) [w].[IsAutomatic]
    FROM [Weapons] AS [w]
    INNER JOIN (
        SELECT [w0].[Id], [w0].[AmmunitionType], [w0].[IsAutomatic], [w0].[Name], [w0].[OwnerFullName], [w0].[SynergyWithId]
        FROM [Weapons] AS [w0]
        WHERE [g].[FullName] = [w0].[OwnerFullName]
    ) AS [t] ON [w].[Id] = [t].[Id]
    WHERE [g].[FullName] = [w].[OwnerFullName]
    ORDER BY [w].[Id]) = CAST(1 AS bit)");
    }

    public override async Task Where_subquery_left_join_firstordefault_boolean(bool async)
    {
        await base.Where_subquery_left_join_firstordefault_boolean(async);

        AssertSql(
            @"SELECT [g].[Nickname], [g].[SquadId], [g].[AssignedCityName], [g].[CityOfBirthName], [g].[FullName], [g].[HasSoulPatch], [g].[LeaderNickname], [g].[LeaderSquadId], [g].[Rank], CASE
    WHEN [o].[Nickname] IS NOT NULL THEN N'Officer'
END AS [Discriminator]
FROM [Gears] AS [g]
LEFT JOIN [Officers] AS [o] ON [g].[Nickname] = [o].[Nickname] AND [g].[SquadId] = [o].[SquadId]
WHERE [g].[HasSoulPatch] = CAST(1 AS bit) AND (
    SELECT TOP(1) [w].[IsAutomatic]
    FROM [Weapons] AS [w]
    LEFT JOIN (
        SELECT [w0].[Id], [w0].[AmmunitionType], [w0].[IsAutomatic], [w0].[Name], [w0].[OwnerFullName], [w0].[SynergyWithId]
        FROM [Weapons] AS [w0]
        WHERE [g].[FullName] = [w0].[OwnerFullName]
    ) AS [t] ON [w].[Id] = [t].[Id]
    WHERE [g].[FullName] = [w].[OwnerFullName]
    ORDER BY [w].[Id]) = CAST(1 AS bit)");
    }

    public override async Task Where_subquery_concat_firstordefault_boolean(bool async)
    {
        await base.Where_subquery_concat_firstordefault_boolean(async);

        AssertSql(
            @"SELECT [g].[Nickname], [g].[SquadId], [g].[AssignedCityName], [g].[CityOfBirthName], [g].[FullName], [g].[HasSoulPatch], [g].[LeaderNickname], [g].[LeaderSquadId], [g].[Rank], CASE
    WHEN [o].[Nickname] IS NOT NULL THEN N'Officer'
END AS [Discriminator]
FROM [Gears] AS [g]
LEFT JOIN [Officers] AS [o] ON [g].[Nickname] = [o].[Nickname] AND [g].[SquadId] = [o].[SquadId]
WHERE [g].[HasSoulPatch] = CAST(1 AS bit) AND (
    SELECT TOP(1) [t].[IsAutomatic]
    FROM (
        SELECT [w].[Id], [w].[AmmunitionType], [w].[IsAutomatic], [w].[Name], [w].[OwnerFullName], [w].[SynergyWithId]
        FROM [Weapons] AS [w]
        WHERE [g].[FullName] = [w].[OwnerFullName]
        UNION ALL
        SELECT [w0].[Id], [w0].[AmmunitionType], [w0].[IsAutomatic], [w0].[Name], [w0].[OwnerFullName], [w0].[SynergyWithId]
        FROM [Weapons] AS [w0]
        WHERE [g].[FullName] = [w0].[OwnerFullName]
    ) AS [t]
    ORDER BY [t].[Id]) = CAST(1 AS bit)");
    }

    public override async Task Concat_with_count(bool async)
    {
        await base.Concat_with_count(async);

        AssertSql(
            @"SELECT COUNT(*)
FROM (
    SELECT [g].[Nickname], [g].[SquadId], [g].[AssignedCityName], [g].[CityOfBirthName], [g].[FullName], [g].[HasSoulPatch], [g].[LeaderNickname], [g].[LeaderSquadId], [g].[Rank], CASE
        WHEN [o].[Nickname] IS NOT NULL THEN N'Officer'
    END AS [Discriminator]
    FROM [Gears] AS [g]
    LEFT JOIN [Officers] AS [o] ON [g].[Nickname] = [o].[Nickname] AND [g].[SquadId] = [o].[SquadId]
    UNION ALL
    SELECT [g0].[Nickname], [g0].[SquadId], [g0].[AssignedCityName], [g0].[CityOfBirthName], [g0].[FullName], [g0].[HasSoulPatch], [g0].[LeaderNickname], [g0].[LeaderSquadId], [g0].[Rank], CASE
        WHEN [o0].[Nickname] IS NOT NULL THEN N'Officer'
    END AS [Discriminator]
    FROM [Gears] AS [g0]
    LEFT JOIN [Officers] AS [o0] ON [g0].[Nickname] = [o0].[Nickname] AND [g0].[SquadId] = [o0].[SquadId]
) AS [t]");
    }

    public override async Task Concat_scalars_with_count(bool async)
    {
        await base.Concat_scalars_with_count(async);

        AssertSql(
            @"SELECT COUNT(*)
FROM (
    SELECT [g].[Nickname]
    FROM [Gears] AS [g]
    LEFT JOIN [Officers] AS [o] ON [g].[Nickname] = [o].[Nickname] AND [g].[SquadId] = [o].[SquadId]
    UNION ALL
    SELECT [g0].[FullName] AS [Nickname]
    FROM [Gears] AS [g0]
    LEFT JOIN [Officers] AS [o0] ON [g0].[Nickname] = [o0].[Nickname] AND [g0].[SquadId] = [o0].[SquadId]
) AS [t]");
    }

    public override async Task Concat_anonymous_with_count(bool async)
    {
        await base.Concat_anonymous_with_count(async);

        AssertSql(
            @"SELECT COUNT(*)
FROM (
    SELECT [g].[Nickname], [g].[SquadId], [g].[AssignedCityName], [g].[CityOfBirthName], [g].[FullName], [g].[HasSoulPatch], [g].[LeaderNickname], [g].[LeaderSquadId], [g].[Rank], CASE
        WHEN [o].[Nickname] IS NOT NULL THEN N'Officer'
    END AS [Discriminator], [g].[Nickname] AS [Name]
    FROM [Gears] AS [g]
    LEFT JOIN [Officers] AS [o] ON [g].[Nickname] = [o].[Nickname] AND [g].[SquadId] = [o].[SquadId]
    UNION ALL
    SELECT [g0].[Nickname], [g0].[SquadId], [g0].[AssignedCityName], [g0].[CityOfBirthName], [g0].[FullName], [g0].[HasSoulPatch], [g0].[LeaderNickname], [g0].[LeaderSquadId], [g0].[Rank], CASE
        WHEN [o0].[Nickname] IS NOT NULL THEN N'Officer'
    END AS [Discriminator], [g0].[FullName] AS [Name]
    FROM [Gears] AS [g0]
    LEFT JOIN [Officers] AS [o0] ON [g0].[Nickname] = [o0].[Nickname] AND [g0].[SquadId] = [o0].[SquadId]
) AS [t]");
    }

    public override async Task Concat_with_scalar_projection(bool async)
    {
        await base.Concat_with_scalar_projection(async);

        AssertSql(
            @"SELECT [t].[Nickname]
FROM (
    SELECT [g].[Nickname], [g].[SquadId], [g].[AssignedCityName], [g].[CityOfBirthName], [g].[FullName], [g].[HasSoulPatch], [g].[LeaderNickname], [g].[LeaderSquadId], [g].[Rank], CASE
        WHEN [o].[Nickname] IS NOT NULL THEN N'Officer'
    END AS [Discriminator]
    FROM [Gears] AS [g]
    LEFT JOIN [Officers] AS [o] ON [g].[Nickname] = [o].[Nickname] AND [g].[SquadId] = [o].[SquadId]
    UNION ALL
    SELECT [g0].[Nickname], [g0].[SquadId], [g0].[AssignedCityName], [g0].[CityOfBirthName], [g0].[FullName], [g0].[HasSoulPatch], [g0].[LeaderNickname], [g0].[LeaderSquadId], [g0].[Rank], CASE
        WHEN [o0].[Nickname] IS NOT NULL THEN N'Officer'
    END AS [Discriminator]
    FROM [Gears] AS [g0]
    LEFT JOIN [Officers] AS [o0] ON [g0].[Nickname] = [o0].[Nickname] AND [g0].[SquadId] = [o0].[SquadId]
) AS [t]");
    }

    public override async Task Select_navigation_with_concat_and_count(bool async)
    {
        await base.Select_navigation_with_concat_and_count(async);

        AssertSql(
            @"SELECT (
    SELECT COUNT(*)
    FROM (
        SELECT [w].[Id], [w].[AmmunitionType], [w].[IsAutomatic], [w].[Name], [w].[OwnerFullName], [w].[SynergyWithId]
        FROM [Weapons] AS [w]
        WHERE [g].[FullName] = [w].[OwnerFullName]
        UNION ALL
        SELECT [w0].[Id], [w0].[AmmunitionType], [w0].[IsAutomatic], [w0].[Name], [w0].[OwnerFullName], [w0].[SynergyWithId]
        FROM [Weapons] AS [w0]
        WHERE [g].[FullName] = [w0].[OwnerFullName]
    ) AS [t])
FROM [Gears] AS [g]
WHERE [g].[HasSoulPatch] = CAST(0 AS bit)");
    }

    public override async Task Concat_with_collection_navigations(bool async)
    {
        await base.Concat_with_collection_navigations(async);

        AssertSql(
            @"SELECT (
    SELECT COUNT(*)
    FROM (
        SELECT [w].[Id], [w].[AmmunitionType], [w].[IsAutomatic], [w].[Name], [w].[OwnerFullName], [w].[SynergyWithId]
        FROM [Weapons] AS [w]
        WHERE [g].[FullName] = [w].[OwnerFullName]
        UNION
        SELECT [w0].[Id], [w0].[AmmunitionType], [w0].[IsAutomatic], [w0].[Name], [w0].[OwnerFullName], [w0].[SynergyWithId]
        FROM [Weapons] AS [w0]
        WHERE [g].[FullName] = [w0].[OwnerFullName]
    ) AS [t])
FROM [Gears] AS [g]
WHERE [g].[HasSoulPatch] = CAST(1 AS bit)");
    }

    public override async Task Union_with_collection_navigations(bool async)
    {
        await base.Union_with_collection_navigations(async);

        AssertSql(
            @"SELECT (
    SELECT COUNT(*)
    FROM (
        SELECT [g0].[Nickname], [g0].[SquadId], [g0].[AssignedCityName], [g0].[CityOfBirthName], [g0].[FullName], [g0].[HasSoulPatch], [g0].[LeaderNickname], [g0].[LeaderSquadId], [g0].[Rank], CASE
            WHEN [o0].[Nickname] IS NOT NULL THEN N'Officer'
        END AS [Discriminator]
        FROM [Gears] AS [g0]
        LEFT JOIN [Officers] AS [o0] ON [g0].[Nickname] = [o0].[Nickname] AND [g0].[SquadId] = [o0].[SquadId]
        WHERE [g].[Nickname] = [g0].[LeaderNickname] AND [g].[SquadId] = [g0].[LeaderSquadId]
        UNION
        SELECT [g1].[Nickname], [g1].[SquadId], [g1].[AssignedCityName], [g1].[CityOfBirthName], [g1].[FullName], [g1].[HasSoulPatch], [g1].[LeaderNickname], [g1].[LeaderSquadId], [g1].[Rank], CASE
            WHEN [o1].[Nickname] IS NOT NULL THEN N'Officer'
        END AS [Discriminator]
        FROM [Gears] AS [g1]
        LEFT JOIN [Officers] AS [o1] ON [g1].[Nickname] = [o1].[Nickname] AND [g1].[SquadId] = [o1].[SquadId]
        WHERE [g].[Nickname] = [g1].[LeaderNickname] AND [g].[SquadId] = [g1].[LeaderSquadId]
    ) AS [t])
FROM [Gears] AS [g]
LEFT JOIN [Officers] AS [o] ON [g].[Nickname] = [o].[Nickname] AND [g].[SquadId] = [o].[SquadId]
WHERE [o].[Nickname] IS NOT NULL");
    }

    public override async Task Select_subquery_distinct_firstordefault(bool async)
    {
        await base.Select_subquery_distinct_firstordefault(async);

        AssertSql(
            @"SELECT (
    SELECT TOP(1) [t].[Name]
    FROM (
        SELECT DISTINCT [w].[Id], [w].[AmmunitionType], [w].[IsAutomatic], [w].[Name], [w].[OwnerFullName], [w].[SynergyWithId]
        FROM [Weapons] AS [w]
        WHERE [g].[FullName] = [w].[OwnerFullName]
    ) AS [t]
    ORDER BY [t].[Id])
FROM [Gears] AS [g]
WHERE [g].[HasSoulPatch] = CAST(1 AS bit)");
    }

    public override async Task Singleton_Navigation_With_Member_Access(bool async)
    {
        await base.Singleton_Navigation_With_Member_Access(async);

        AssertSql(
            @"SELECT [t0].[CityOfBirthName] AS [B]
FROM [Tags] AS [t]
LEFT JOIN (
    SELECT [g].[Nickname], [g].[SquadId], [g].[CityOfBirthName]
    FROM [Gears] AS [g]
) AS [t0] ON [t].[GearNickName] = [t0].[Nickname] AND [t].[GearSquadId] = [t0].[SquadId]
WHERE [t0].[Nickname] = N'Marcus' AND ([t0].[CityOfBirthName] <> N'Ephyra' OR [t0].[CityOfBirthName] IS NULL)");
    }

    public override async Task GroupJoin_Composite_Key(bool async)
    {
        await base.GroupJoin_Composite_Key(async);

        AssertSql(
            @"SELECT [t0].[Nickname], [t0].[SquadId], [t0].[AssignedCityName], [t0].[CityOfBirthName], [t0].[FullName], [t0].[HasSoulPatch], [t0].[LeaderNickname], [t0].[LeaderSquadId], [t0].[Rank], [t0].[Discriminator]
FROM [Tags] AS [t]
INNER JOIN (
    SELECT [g].[Nickname], [g].[SquadId], [g].[AssignedCityName], [g].[CityOfBirthName], [g].[FullName], [g].[HasSoulPatch], [g].[LeaderNickname], [g].[LeaderSquadId], [g].[Rank], CASE
        WHEN [o].[Nickname] IS NOT NULL THEN N'Officer'
    END AS [Discriminator]
    FROM [Gears] AS [g]
    LEFT JOIN [Officers] AS [o] ON [g].[Nickname] = [o].[Nickname] AND [g].[SquadId] = [o].[SquadId]
) AS [t0] ON [t].[GearNickName] = [t0].[Nickname] AND [t].[GearSquadId] = [t0].[SquadId]");
    }

    public override async Task Join_navigation_translated_to_subquery_composite_key(bool async)
    {
        await base.Join_navigation_translated_to_subquery_composite_key(async);

        AssertSql(
            @"SELECT [g].[FullName], [t1].[Note]
FROM [Gears] AS [g]
INNER JOIN (
    SELECT [t].[Note], [t0].[FullName]
    FROM [Tags] AS [t]
    LEFT JOIN (
        SELECT [g0].[Nickname], [g0].[SquadId], [g0].[FullName]
        FROM [Gears] AS [g0]
    ) AS [t0] ON [t].[GearNickName] = [t0].[Nickname] AND [t].[GearSquadId] = [t0].[SquadId]
) AS [t1] ON [g].[FullName] = [t1].[FullName]");
    }

    public override async Task Join_with_order_by_on_inner_sequence_navigation_translated_to_subquery_composite_key(bool async)
    {
        await base.Join_with_order_by_on_inner_sequence_navigation_translated_to_subquery_composite_key(async);

        AssertSql(
            @"SELECT [g].[FullName], [t1].[Note]
FROM [Gears] AS [g]
INNER JOIN (
    SELECT [t].[Note], [t0].[FullName]
    FROM [Tags] AS [t]
    LEFT JOIN (
        SELECT [g0].[Nickname], [g0].[SquadId], [g0].[FullName]
        FROM [Gears] AS [g0]
    ) AS [t0] ON [t].[GearNickName] = [t0].[Nickname] AND [t].[GearSquadId] = [t0].[SquadId]
) AS [t1] ON [g].[FullName] = [t1].[FullName]");
    }

    public override async Task Join_with_order_by_without_skip_or_take(bool async)
    {
        await base.Join_with_order_by_without_skip_or_take(async);

        AssertSql(
            @"SELECT [w].[Name], [g].[FullName]
FROM [Gears] AS [g]
INNER JOIN [Weapons] AS [w] ON [g].[FullName] = [w].[OwnerFullName]");
    }

    public override async Task Join_with_order_by_without_skip_or_take_nested(bool async)
    {
        await base.Join_with_order_by_without_skip_or_take_nested(async);

        AssertSql(
            @"SELECT [w].[Name], [t].[FullName]
FROM [Squads] AS [s]
INNER JOIN (
    SELECT [g].[SquadId], [g].[FullName]
    FROM [Gears] AS [g]
) AS [t] ON [s].[Id] = [t].[SquadId]
INNER JOIN [Weapons] AS [w] ON [t].[FullName] = [w].[OwnerFullName]");
    }

    public override async Task Collection_with_inheritance_and_join_include_joined(bool async)
    {
        await base.Collection_with_inheritance_and_join_include_joined(async);

        AssertSql(
            @"SELECT [t0].[Nickname], [t0].[SquadId], [t0].[AssignedCityName], [t0].[CityOfBirthName], [t0].[FullName], [t0].[HasSoulPatch], [t0].[LeaderNickname], [t0].[LeaderSquadId], [t0].[Rank], [t0].[Discriminator], [t1].[Id], [t1].[GearNickName], [t1].[GearSquadId], [t1].[IssueDate], [t1].[Note]
FROM [Tags] AS [t]
INNER JOIN (
    SELECT [g].[Nickname], [g].[SquadId], [g].[AssignedCityName], [g].[CityOfBirthName], [g].[FullName], [g].[HasSoulPatch], [g].[LeaderNickname], [g].[LeaderSquadId], [g].[Rank], CASE
        WHEN [o].[Nickname] IS NOT NULL THEN N'Officer'
    END AS [Discriminator]
    FROM [Gears] AS [g]
    LEFT JOIN [Officers] AS [o] ON [g].[Nickname] = [o].[Nickname] AND [g].[SquadId] = [o].[SquadId]
    WHERE [o].[Nickname] IS NOT NULL
) AS [t0] ON [t].[GearSquadId] = [t0].[SquadId] AND [t].[GearNickName] = [t0].[Nickname]
LEFT JOIN [Tags] AS [t1] ON [t0].[Nickname] = [t1].[GearNickName] AND [t0].[SquadId] = [t1].[GearSquadId]");
    }

    public override async Task Collection_with_inheritance_and_join_include_source(bool async)
    {
        await base.Collection_with_inheritance_and_join_include_source(async);

        AssertSql(
            @"SELECT [g].[Nickname], [g].[SquadId], [g].[AssignedCityName], [g].[CityOfBirthName], [g].[FullName], [g].[HasSoulPatch], [g].[LeaderNickname], [g].[LeaderSquadId], [g].[Rank], CASE
    WHEN [o].[Nickname] IS NOT NULL THEN N'Officer'
END AS [Discriminator], [t0].[Id], [t0].[GearNickName], [t0].[GearSquadId], [t0].[IssueDate], [t0].[Note]
FROM [Gears] AS [g]
LEFT JOIN [Officers] AS [o] ON [g].[Nickname] = [o].[Nickname] AND [g].[SquadId] = [o].[SquadId]
INNER JOIN [Tags] AS [t] ON [g].[SquadId] = [t].[GearSquadId] AND [g].[Nickname] = [t].[GearNickName]
LEFT JOIN [Tags] AS [t0] ON [g].[Nickname] = [t0].[GearNickName] AND [g].[SquadId] = [t0].[GearSquadId]
WHERE [o].[Nickname] IS NOT NULL");
    }

    public override async Task Non_unicode_string_literal_is_used_for_non_unicode_column(bool async)
    {
        await base.Non_unicode_string_literal_is_used_for_non_unicode_column(async);

        AssertSql(
            @"SELECT [c].[Name], [c].[Location], [c].[Nation]
FROM [Cities] AS [c]
WHERE [c].[Location] = 'Unknown'");
    }

    public override async Task Non_unicode_string_literal_is_used_for_non_unicode_column_right(bool async)
    {
        await base.Non_unicode_string_literal_is_used_for_non_unicode_column_right(async);

        AssertSql(
            @"SELECT [c].[Name], [c].[Location], [c].[Nation]
FROM [Cities] AS [c]
WHERE 'Unknown' = [c].[Location]");
    }

    public override async Task Non_unicode_parameter_is_used_for_non_unicode_column(bool async)
    {
        await base.Non_unicode_parameter_is_used_for_non_unicode_column(async);

        AssertSql(
            @"@__value_0='Unknown' (Size = 100) (DbType = AnsiString)

SELECT [c].[Name], [c].[Location], [c].[Nation]
FROM [Cities] AS [c]
WHERE [c].[Location] = @__value_0");
    }

    public override async Task Non_unicode_string_literals_in_contains_is_used_for_non_unicode_column(bool async)
    {
        await base.Non_unicode_string_literals_in_contains_is_used_for_non_unicode_column(async);

        AssertSql(
            @"SELECT [c].[Name], [c].[Location], [c].[Nation]
FROM [Cities] AS [c]
WHERE [c].[Location] IN ('Unknown', 'Jacinto''s location', 'Ephyra''s location')");
    }

    public override async Task Non_unicode_string_literals_is_used_for_non_unicode_column_with_subquery(bool async)
    {
        await base.Non_unicode_string_literals_is_used_for_non_unicode_column_with_subquery(async);

        AssertSql(
            @"SELECT [c].[Name], [c].[Location], [c].[Nation]
FROM [Cities] AS [c]
WHERE [c].[Location] = 'Unknown' AND (
    SELECT COUNT(*)
    FROM [Gears] AS [g]
    LEFT JOIN [Officers] AS [o] ON [g].[Nickname] = [o].[Nickname] AND [g].[SquadId] = [o].[SquadId]
    WHERE [c].[Name] = [g].[CityOfBirthName] AND [g].[Nickname] = N'Paduk') = 1");
    }

    public override async Task Non_unicode_string_literals_is_used_for_non_unicode_column_in_subquery(bool async)
    {
        await base.Non_unicode_string_literals_is_used_for_non_unicode_column_in_subquery(async);

        AssertSql(
            @"SELECT [g].[Nickname], [g].[SquadId], [g].[AssignedCityName], [g].[CityOfBirthName], [g].[FullName], [g].[HasSoulPatch], [g].[LeaderNickname], [g].[LeaderSquadId], [g].[Rank], CASE
    WHEN [o].[Nickname] IS NOT NULL THEN N'Officer'
END AS [Discriminator]
FROM [Gears] AS [g]
LEFT JOIN [Officers] AS [o] ON [g].[Nickname] = [o].[Nickname] AND [g].[SquadId] = [o].[SquadId]
INNER JOIN [Cities] AS [c] ON [g].[CityOfBirthName] = [c].[Name]
WHERE [g].[Nickname] = N'Marcus' AND [c].[Location] = 'Jacinto''s location'");
    }

    public override async Task Non_unicode_string_literals_is_used_for_non_unicode_column_with_contains(bool async)
    {
        await base.Non_unicode_string_literals_is_used_for_non_unicode_column_with_contains(async);

        AssertSql(
            @"SELECT [c].[Name], [c].[Location], [c].[Nation]
FROM [Cities] AS [c]
WHERE [c].[Location] LIKE '%Jacinto%'");
    }

    public override async Task Non_unicode_string_literals_is_used_for_non_unicode_column_with_concat(bool async)
    {
        await base.Non_unicode_string_literals_is_used_for_non_unicode_column_with_concat(async);

        AssertSql(
            @"SELECT [c].[Name], [c].[Location], [c].[Nation]
FROM [Cities] AS [c]
WHERE COALESCE([c].[Location], '') + 'Added' LIKE '%Add%'");
    }

    public override void Include_on_GroupJoin_SelectMany_DefaultIfEmpty_with_coalesce_result1()
    {
        base.Include_on_GroupJoin_SelectMany_DefaultIfEmpty_with_coalesce_result1();

        // Issue#16897
        AssertSql(
            @"SELECT [t].[Nickname], [t].[SquadId], [t].[AssignedCityName], [t].[CityOfBirthName], [t].[FullName], [t].[HasSoulPatch], [t].[LeaderNickname], [t].[LeaderSquadId], [t].[Rank], [t].[Discriminator], [g].[Nickname], [g].[SquadId], [g].[AssignedCityName], [g].[CityOfBirthName], [g].[FullName], [g].[HasSoulPatch], [g].[LeaderNickname], [g].[LeaderSquadId], [g].[Rank], CASE
    WHEN [o].[Nickname] IS NOT NULL THEN N'Officer'
END AS [Discriminator], [w].[Id], [w].[AmmunitionType], [w].[IsAutomatic], [w].[Name], [w].[OwnerFullName], [w].[SynergyWithId]
FROM [Gears] AS [g]
LEFT JOIN [Officers] AS [o] ON [g].[Nickname] = [o].[Nickname] AND [g].[SquadId] = [o].[SquadId]
LEFT JOIN (
    SELECT [g0].[Nickname], [g0].[SquadId], [g0].[AssignedCityName], [g0].[CityOfBirthName], [g0].[FullName], [g0].[HasSoulPatch], [g0].[LeaderNickname], [g0].[LeaderSquadId], [g0].[Rank], CASE
        WHEN [o0].[Nickname] IS NOT NULL THEN N'Officer'
    END AS [Discriminator]
    FROM [Gears] AS [g0]
    LEFT JOIN [Officers] AS [o0] ON [g0].[Nickname] = [o0].[Nickname] AND [g0].[SquadId] = [o0].[SquadId]
) AS [t] ON [g].[LeaderNickname] = [t].[Nickname]
LEFT JOIN [Weapons] AS [w] ON [g].[FullName] = [w].[OwnerFullName]
ORDER BY [g].[Nickname], [g].[SquadId], [t].[Nickname], [t].[SquadId]");
    }

    public override void Include_on_GroupJoin_SelectMany_DefaultIfEmpty_with_coalesce_result2()
    {
        base.Include_on_GroupJoin_SelectMany_DefaultIfEmpty_with_coalesce_result2();

        // Issue#16897
        AssertSql(
            @"SELECT [t].[Nickname], [t].[SquadId], [t].[AssignedCityName], [t].[CityOfBirthName], [t].[FullName], [t].[HasSoulPatch], [t].[LeaderNickname], [t].[LeaderSquadId], [t].[Rank], [t].[Discriminator], [g].[Nickname], [g].[SquadId], [w].[Id], [w].[AmmunitionType], [w].[IsAutomatic], [w].[Name], [w].[OwnerFullName], [w].[SynergyWithId], [g].[AssignedCityName], [g].[CityOfBirthName], [g].[FullName], [g].[HasSoulPatch], [g].[LeaderNickname], [g].[LeaderSquadId], [g].[Rank], CASE
    WHEN [o].[Nickname] IS NOT NULL THEN N'Officer'
END AS [Discriminator]
FROM [Gears] AS [g]
LEFT JOIN [Officers] AS [o] ON [g].[Nickname] = [o].[Nickname] AND [g].[SquadId] = [o].[SquadId]
LEFT JOIN (
    SELECT [g0].[Nickname], [g0].[SquadId], [g0].[AssignedCityName], [g0].[CityOfBirthName], [g0].[FullName], [g0].[HasSoulPatch], [g0].[LeaderNickname], [g0].[LeaderSquadId], [g0].[Rank], CASE
        WHEN [o0].[Nickname] IS NOT NULL THEN N'Officer'
    END AS [Discriminator]
    FROM [Gears] AS [g0]
    LEFT JOIN [Officers] AS [o0] ON [g0].[Nickname] = [o0].[Nickname] AND [g0].[SquadId] = [o0].[SquadId]
) AS [t] ON [g].[LeaderNickname] = [t].[Nickname]
LEFT JOIN [Weapons] AS [w] ON [t].[FullName] = [w].[OwnerFullName]
ORDER BY [g].[Nickname], [g].[SquadId], [t].[Nickname], [t].[SquadId]");
    }

    public override async Task Include_on_GroupJoin_SelectMany_DefaultIfEmpty_with_coalesce_result3(bool async)
    {
        await base.Include_on_GroupJoin_SelectMany_DefaultIfEmpty_with_coalesce_result3(async);

        // Issue#16897
        AssertSql(
            @"SELECT [t].[Nickname], [t].[SquadId], [t].[AssignedCityName], [t].[CityOfBirthName], [t].[FullName], [t].[HasSoulPatch], [t].[LeaderNickname], [t].[LeaderSquadId], [t].[Rank], [t].[Discriminator], [g].[Nickname], [g].[SquadId], [w].[Id], [w].[AmmunitionType], [w].[IsAutomatic], [w].[Name], [w].[OwnerFullName], [w].[SynergyWithId], [g].[AssignedCityName], [g].[CityOfBirthName], [g].[FullName], [g].[HasSoulPatch], [g].[LeaderNickname], [g].[LeaderSquadId], [g].[Rank], CASE
    WHEN [o].[Nickname] IS NOT NULL THEN N'Officer'
END AS [Discriminator], [w0].[Id], [w0].[AmmunitionType], [w0].[IsAutomatic], [w0].[Name], [w0].[OwnerFullName], [w0].[SynergyWithId]
FROM [Gears] AS [g]
LEFT JOIN [Officers] AS [o] ON [g].[Nickname] = [o].[Nickname] AND [g].[SquadId] = [o].[SquadId]
LEFT JOIN (
    SELECT [g0].[Nickname], [g0].[SquadId], [g0].[AssignedCityName], [g0].[CityOfBirthName], [g0].[FullName], [g0].[HasSoulPatch], [g0].[LeaderNickname], [g0].[LeaderSquadId], [g0].[Rank], CASE
        WHEN [o0].[Nickname] IS NOT NULL THEN N'Officer'
    END AS [Discriminator]
    FROM [Gears] AS [g0]
    LEFT JOIN [Officers] AS [o0] ON [g0].[Nickname] = [o0].[Nickname] AND [g0].[SquadId] = [o0].[SquadId]
) AS [t] ON [g].[LeaderNickname] = [t].[Nickname]
LEFT JOIN [Weapons] AS [w] ON [t].[FullName] = [w].[OwnerFullName]
LEFT JOIN [Weapons] AS [w0] ON [g].[FullName] = [w0].[OwnerFullName]
ORDER BY [g].[Nickname], [g].[SquadId], [t].[Nickname], [t].[SquadId], [w].[Id]");
    }

    public override async Task Include_on_GroupJoin_SelectMany_DefaultIfEmpty_with_coalesce_result4(bool async)
    {
        await base.Include_on_GroupJoin_SelectMany_DefaultIfEmpty_with_coalesce_result4(async);

        // Issue#16897
        AssertSql(
            @"SELECT [g].[Nickname], [g].[SquadId], [g].[AssignedCityName], [g].[CityOfBirthName], [g].[FullName], [g].[HasSoulPatch], [g].[LeaderNickname], [g].[LeaderSquadId], [g].[Rank], CASE
    WHEN [o].[Nickname] IS NOT NULL THEN N'Officer'
END AS [Discriminator], [t].[Nickname], [t].[SquadId], [w].[Id], [w].[AmmunitionType], [w].[IsAutomatic], [w].[Name], [w].[OwnerFullName], [w].[SynergyWithId], [t].[AssignedCityName], [t].[CityOfBirthName], [t].[FullName], [t].[HasSoulPatch], [t].[LeaderNickname], [t].[LeaderSquadId], [t].[Rank], [t].[Discriminator], [w0].[Id], [w0].[AmmunitionType], [w0].[IsAutomatic], [w0].[Name], [w0].[OwnerFullName], [w0].[SynergyWithId], [w1].[Id], [w1].[AmmunitionType], [w1].[IsAutomatic], [w1].[Name], [w1].[OwnerFullName], [w1].[SynergyWithId], [w2].[Id], [w2].[AmmunitionType], [w2].[IsAutomatic], [w2].[Name], [w2].[OwnerFullName], [w2].[SynergyWithId]
FROM [Gears] AS [g]
LEFT JOIN [Officers] AS [o] ON [g].[Nickname] = [o].[Nickname] AND [g].[SquadId] = [o].[SquadId]
LEFT JOIN (
    SELECT [g0].[Nickname], [g0].[SquadId], [g0].[AssignedCityName], [g0].[CityOfBirthName], [g0].[FullName], [g0].[HasSoulPatch], [g0].[LeaderNickname], [g0].[LeaderSquadId], [g0].[Rank], CASE
        WHEN [o0].[Nickname] IS NOT NULL THEN N'Officer'
    END AS [Discriminator]
    FROM [Gears] AS [g0]
    LEFT JOIN [Officers] AS [o0] ON [g0].[Nickname] = [o0].[Nickname] AND [g0].[SquadId] = [o0].[SquadId]
) AS [t] ON [g].[LeaderNickname] = [t].[Nickname]
LEFT JOIN [Weapons] AS [w] ON [g].[FullName] = [w].[OwnerFullName]
LEFT JOIN [Weapons] AS [w0] ON [t].[FullName] = [w0].[OwnerFullName]
LEFT JOIN [Weapons] AS [w1] ON [t].[FullName] = [w1].[OwnerFullName]
LEFT JOIN [Weapons] AS [w2] ON [g].[FullName] = [w2].[OwnerFullName]
ORDER BY [g].[Nickname], [g].[SquadId], [t].[Nickname], [t].[SquadId], [w].[Id], [w0].[Id], [w1].[Id]");
    }

    public override async Task Include_on_GroupJoin_SelectMany_DefaultIfEmpty_with_inheritance_and_coalesce_result(bool async)
    {
        await base.Include_on_GroupJoin_SelectMany_DefaultIfEmpty_with_inheritance_and_coalesce_result(async);

        // Issue#16897
        AssertSql(
            @"SELECT [t].[Nickname], [t].[SquadId], [t].[AssignedCityName], [t].[CityOfBirthName], [t].[FullName], [t].[HasSoulPatch], [t].[LeaderNickname], [t].[LeaderSquadId], [t].[Rank], [t].[Discriminator], [g].[Nickname], [g].[SquadId], [w].[Id], [w].[AmmunitionType], [w].[IsAutomatic], [w].[Name], [w].[OwnerFullName], [w].[SynergyWithId], [g].[AssignedCityName], [g].[CityOfBirthName], [g].[FullName], [g].[HasSoulPatch], [g].[LeaderNickname], [g].[LeaderSquadId], [g].[Rank], CASE
    WHEN [o].[Nickname] IS NOT NULL THEN N'Officer'
END AS [Discriminator], [w0].[Id], [w0].[AmmunitionType], [w0].[IsAutomatic], [w0].[Name], [w0].[OwnerFullName], [w0].[SynergyWithId]
FROM [Gears] AS [g]
LEFT JOIN [Officers] AS [o] ON [g].[Nickname] = [o].[Nickname] AND [g].[SquadId] = [o].[SquadId]
LEFT JOIN (
    SELECT [g0].[Nickname], [g0].[SquadId], [g0].[AssignedCityName], [g0].[CityOfBirthName], [g0].[FullName], [g0].[HasSoulPatch], [g0].[LeaderNickname], [g0].[LeaderSquadId], [g0].[Rank], CASE
        WHEN [o0].[Nickname] IS NOT NULL THEN N'Officer'
    END AS [Discriminator]
    FROM [Gears] AS [g0]
    LEFT JOIN [Officers] AS [o0] ON [g0].[Nickname] = [o0].[Nickname] AND [g0].[SquadId] = [o0].[SquadId]
    WHERE [o0].[Nickname] IS NOT NULL
) AS [t] ON [g].[LeaderNickname] = [t].[Nickname]
LEFT JOIN [Weapons] AS [w] ON [t].[FullName] = [w].[OwnerFullName]
LEFT JOIN [Weapons] AS [w0] ON [g].[FullName] = [w0].[OwnerFullName]
ORDER BY [g].[Nickname], [g].[SquadId], [t].[Nickname], [t].[SquadId], [w].[Id]");
    }

    public override async Task Include_on_GroupJoin_SelectMany_DefaultIfEmpty_with_conditional_result(bool async)
    {
        await base.Include_on_GroupJoin_SelectMany_DefaultIfEmpty_with_conditional_result(async);

        // Issue#16897
        AssertSql(
            @"SELECT CASE
    WHEN [t].[Nickname] IS NOT NULL AND [t].[SquadId] IS NOT NULL THEN CAST(1 AS bit)
    ELSE CAST(0 AS bit)
END, [t].[Nickname], [t].[SquadId], [t].[AssignedCityName], [t].[CityOfBirthName], [t].[FullName], [t].[HasSoulPatch], [t].[LeaderNickname], [t].[LeaderSquadId], [t].[Rank], [t].[Discriminator], [g].[Nickname], [g].[SquadId], [w].[Id], [w].[AmmunitionType], [w].[IsAutomatic], [w].[Name], [w].[OwnerFullName], [w].[SynergyWithId], [g].[AssignedCityName], [g].[CityOfBirthName], [g].[FullName], [g].[HasSoulPatch], [g].[LeaderNickname], [g].[LeaderSquadId], [g].[Rank], CASE
    WHEN [o].[Nickname] IS NOT NULL THEN N'Officer'
END AS [Discriminator], [w0].[Id], [w0].[AmmunitionType], [w0].[IsAutomatic], [w0].[Name], [w0].[OwnerFullName], [w0].[SynergyWithId]
FROM [Gears] AS [g]
LEFT JOIN [Officers] AS [o] ON [g].[Nickname] = [o].[Nickname] AND [g].[SquadId] = [o].[SquadId]
LEFT JOIN (
    SELECT [g0].[Nickname], [g0].[SquadId], [g0].[AssignedCityName], [g0].[CityOfBirthName], [g0].[FullName], [g0].[HasSoulPatch], [g0].[LeaderNickname], [g0].[LeaderSquadId], [g0].[Rank], CASE
        WHEN [o0].[Nickname] IS NOT NULL THEN N'Officer'
    END AS [Discriminator]
    FROM [Gears] AS [g0]
    LEFT JOIN [Officers] AS [o0] ON [g0].[Nickname] = [o0].[Nickname] AND [g0].[SquadId] = [o0].[SquadId]
) AS [t] ON [g].[LeaderNickname] = [t].[Nickname]
LEFT JOIN [Weapons] AS [w] ON [t].[FullName] = [w].[OwnerFullName]
LEFT JOIN [Weapons] AS [w0] ON [g].[FullName] = [w0].[OwnerFullName]
ORDER BY [g].[Nickname], [g].[SquadId], [t].[Nickname], [t].[SquadId], [w].[Id]");
    }

    public override async Task Include_on_GroupJoin_SelectMany_DefaultIfEmpty_with_complex_projection_result(bool async)
    {
        await base.Include_on_GroupJoin_SelectMany_DefaultIfEmpty_with_complex_projection_result(async);

        AssertSql(
            @"SELECT [g].[Nickname], [g].[SquadId], [g].[AssignedCityName], [g].[CityOfBirthName], [g].[FullName], [g].[HasSoulPatch], [g].[LeaderNickname], [g].[LeaderSquadId], [g].[Rank], CASE
    WHEN [o].[Nickname] IS NOT NULL THEN N'Officer'
END AS [Discriminator], [t].[Nickname], [t].[SquadId], [w].[Id], [w].[AmmunitionType], [w].[IsAutomatic], [w].[Name], [w].[OwnerFullName], [w].[SynergyWithId], [t].[AssignedCityName], [t].[CityOfBirthName], [t].[FullName], [t].[HasSoulPatch], [t].[LeaderNickname], [t].[LeaderSquadId], [t].[Rank], [t].[Discriminator], [w0].[Id], [w0].[AmmunitionType], [w0].[IsAutomatic], [w0].[Name], [w0].[OwnerFullName], [w0].[SynergyWithId], [w1].[Id], [w1].[AmmunitionType], [w1].[IsAutomatic], [w1].[Name], [w1].[OwnerFullName], [w1].[SynergyWithId], [w2].[Id], [w2].[AmmunitionType], [w2].[IsAutomatic], [w2].[Name], [w2].[OwnerFullName], [w2].[SynergyWithId], CASE
    WHEN [t].[Nickname] IS NOT NULL AND [t].[SquadId] IS NOT NULL THEN CAST(1 AS bit)
    ELSE CAST(0 AS bit)
END, [w3].[Id], [w3].[AmmunitionType], [w3].[IsAutomatic], [w3].[Name], [w3].[OwnerFullName], [w3].[SynergyWithId], [w4].[Id], [w4].[AmmunitionType], [w4].[IsAutomatic], [w4].[Name], [w4].[OwnerFullName], [w4].[SynergyWithId]
FROM [Gears] AS [g]
LEFT JOIN [Officers] AS [o] ON [g].[Nickname] = [o].[Nickname] AND [g].[SquadId] = [o].[SquadId]
LEFT JOIN (
    SELECT [g0].[Nickname], [g0].[SquadId], [g0].[AssignedCityName], [g0].[CityOfBirthName], [g0].[FullName], [g0].[HasSoulPatch], [g0].[LeaderNickname], [g0].[LeaderSquadId], [g0].[Rank], CASE
        WHEN [o0].[Nickname] IS NOT NULL THEN N'Officer'
    END AS [Discriminator]
    FROM [Gears] AS [g0]
    LEFT JOIN [Officers] AS [o0] ON [g0].[Nickname] = [o0].[Nickname] AND [g0].[SquadId] = [o0].[SquadId]
) AS [t] ON [g].[LeaderNickname] = [t].[Nickname]
LEFT JOIN [Weapons] AS [w] ON [g].[FullName] = [w].[OwnerFullName]
LEFT JOIN [Weapons] AS [w0] ON [t].[FullName] = [w0].[OwnerFullName]
LEFT JOIN [Weapons] AS [w1] ON [t].[FullName] = [w1].[OwnerFullName]
LEFT JOIN [Weapons] AS [w2] ON [g].[FullName] = [w2].[OwnerFullName]
LEFT JOIN [Weapons] AS [w3] ON [t].[FullName] = [w3].[OwnerFullName]
LEFT JOIN [Weapons] AS [w4] ON [g].[FullName] = [w4].[OwnerFullName]
ORDER BY [g].[Nickname], [g].[SquadId], [t].[Nickname], [t].[SquadId], [w].[Id], [w0].[Id], [w1].[Id], [w2].[Id], [w3].[Id]");
    }

    public override async Task Coalesce_operator_in_predicate(bool async)
    {
        await base.Coalesce_operator_in_predicate(async);

        AssertSql(
            @"SELECT [w].[Id], [w].[AmmunitionType], [w].[IsAutomatic], [w].[Name], [w].[OwnerFullName], [w].[SynergyWithId]
FROM [Weapons] AS [w]
WHERE COALESCE([w].[IsAutomatic], CAST(0 AS bit)) = CAST(1 AS bit)");
    }

    public override async Task Coalesce_operator_in_predicate_with_other_conditions(bool async)
    {
        await base.Coalesce_operator_in_predicate_with_other_conditions(async);

        AssertSql(
            @"SELECT [w].[Id], [w].[AmmunitionType], [w].[IsAutomatic], [w].[Name], [w].[OwnerFullName], [w].[SynergyWithId]
FROM [Weapons] AS [w]
WHERE [w].[AmmunitionType] = 1 AND COALESCE([w].[IsAutomatic], CAST(0 AS bit)) = CAST(1 AS bit)");
    }

    public override async Task Coalesce_operator_in_projection_with_other_conditions(bool async)
    {
        await base.Coalesce_operator_in_projection_with_other_conditions(async);

        AssertSql(
            @"SELECT CASE
    WHEN [w].[AmmunitionType] = 1 AND [w].[AmmunitionType] IS NOT NULL AND COALESCE([w].[IsAutomatic], CAST(0 AS bit)) = CAST(1 AS bit) THEN CAST(1 AS bit)
    ELSE CAST(0 AS bit)
END
FROM [Weapons] AS [w]");
    }

    public override async Task Optional_navigation_type_compensation_works_with_predicate(bool async)
    {
        await base.Optional_navigation_type_compensation_works_with_predicate(async);

        AssertSql(
            @"SELECT [t].[Id], [t].[GearNickName], [t].[GearSquadId], [t].[IssueDate], [t].[Note]
FROM [Tags] AS [t]
LEFT JOIN (
    SELECT [g].[Nickname], [g].[SquadId], [g].[HasSoulPatch]
    FROM [Gears] AS [g]
) AS [t0] ON [t].[GearNickName] = [t0].[Nickname] AND [t].[GearSquadId] = [t0].[SquadId]
WHERE ([t].[Note] <> N'K.I.A.' OR [t].[Note] IS NULL) AND [t0].[HasSoulPatch] = CAST(1 AS bit)");
    }

    public override async Task Optional_navigation_type_compensation_works_with_predicate2(bool async)
    {
        await base.Optional_navigation_type_compensation_works_with_predicate2(async);

        AssertSql(
            @"SELECT [t].[Id], [t].[GearNickName], [t].[GearSquadId], [t].[IssueDate], [t].[Note]
FROM [Tags] AS [t]
LEFT JOIN (
    SELECT [g].[Nickname], [g].[SquadId], [g].[HasSoulPatch]
    FROM [Gears] AS [g]
) AS [t0] ON [t].[GearNickName] = [t0].[Nickname] AND [t].[GearSquadId] = [t0].[SquadId]
WHERE [t0].[HasSoulPatch] = CAST(1 AS bit)");
    }

    public override async Task Optional_navigation_type_compensation_works_with_predicate_negated(bool async)
    {
        await base.Optional_navigation_type_compensation_works_with_predicate_negated(async);

        AssertSql(
            @"SELECT [t].[Id], [t].[GearNickName], [t].[GearSquadId], [t].[IssueDate], [t].[Note]
FROM [Tags] AS [t]
LEFT JOIN (
    SELECT [g].[Nickname], [g].[SquadId], [g].[HasSoulPatch]
    FROM [Gears] AS [g]
) AS [t0] ON [t].[GearNickName] = [t0].[Nickname] AND [t].[GearSquadId] = [t0].[SquadId]
WHERE [t0].[HasSoulPatch] = CAST(0 AS bit)");
    }

    public override async Task Optional_navigation_type_compensation_works_with_predicate_negated_complex1(bool async)
    {
        await base.Optional_navigation_type_compensation_works_with_predicate_negated_complex1(async);

        AssertSql(
            @"SELECT [t].[Id], [t].[GearNickName], [t].[GearSquadId], [t].[IssueDate], [t].[Note]
FROM [Tags] AS [t]
LEFT JOIN (
    SELECT [g].[Nickname], [g].[SquadId], [g].[HasSoulPatch]
    FROM [Gears] AS [g]
) AS [t0] ON [t].[GearNickName] = [t0].[Nickname] AND [t].[GearSquadId] = [t0].[SquadId]
WHERE CASE
    WHEN [t0].[HasSoulPatch] = CAST(1 AS bit) THEN CAST(1 AS bit)
    ELSE [t0].[HasSoulPatch]
END = CAST(0 AS bit)");
    }

    public override async Task Optional_navigation_type_compensation_works_with_predicate_negated_complex2(bool async)
    {
        await base.Optional_navigation_type_compensation_works_with_predicate_negated_complex2(async);

        AssertSql(
            @"SELECT [t].[Id], [t].[GearNickName], [t].[GearSquadId], [t].[IssueDate], [t].[Note]
FROM [Tags] AS [t]
LEFT JOIN (
    SELECT [g].[Nickname], [g].[SquadId], [g].[HasSoulPatch]
    FROM [Gears] AS [g]
) AS [t0] ON [t].[GearNickName] = [t0].[Nickname] AND [t].[GearSquadId] = [t0].[SquadId]
WHERE CASE
    WHEN [t0].[HasSoulPatch] = CAST(0 AS bit) THEN CAST(0 AS bit)
    ELSE [t0].[HasSoulPatch]
END = CAST(0 AS bit)");
    }

    public override async Task Optional_navigation_type_compensation_works_with_conditional_expression(bool async)
    {
        await base.Optional_navigation_type_compensation_works_with_conditional_expression(async);

        AssertSql(
            @"SELECT [t].[Id], [t].[GearNickName], [t].[GearSquadId], [t].[IssueDate], [t].[Note]
FROM [Tags] AS [t]
LEFT JOIN (
    SELECT [g].[Nickname], [g].[SquadId], [g].[HasSoulPatch]
    FROM [Gears] AS [g]
) AS [t0] ON [t].[GearNickName] = [t0].[Nickname] AND [t].[GearSquadId] = [t0].[SquadId]
WHERE CASE
    WHEN [t0].[HasSoulPatch] = CAST(1 AS bit) THEN CAST(1 AS bit)
    ELSE CAST(0 AS bit)
END = CAST(1 AS bit)");
    }

    public override async Task Optional_navigation_type_compensation_works_with_binary_expression(bool async)
    {
        await base.Optional_navigation_type_compensation_works_with_binary_expression(async);

        AssertSql(
            @"SELECT [t].[Id], [t].[GearNickName], [t].[GearSquadId], [t].[IssueDate], [t].[Note]
FROM [Tags] AS [t]
LEFT JOIN (
    SELECT [g].[Nickname], [g].[SquadId], [g].[HasSoulPatch]
    FROM [Gears] AS [g]
) AS [t0] ON [t].[GearNickName] = [t0].[Nickname] AND [t].[GearSquadId] = [t0].[SquadId]
WHERE [t0].[HasSoulPatch] = CAST(1 AS bit) OR ([t].[Note] LIKE N'%Cole%')");
    }

    public override async Task Optional_navigation_type_compensation_works_with_binary_and_expression(bool async)
    {
        await base.Optional_navigation_type_compensation_works_with_binary_and_expression(async);

        AssertSql(
            @"SELECT CASE
    WHEN [t0].[HasSoulPatch] = CAST(1 AS bit) AND ([t].[Note] LIKE N'%Cole%') THEN CAST(1 AS bit)
    ELSE CAST(0 AS bit)
END
FROM [Tags] AS [t]
LEFT JOIN (
    SELECT [g].[Nickname], [g].[SquadId], [g].[HasSoulPatch]
    FROM [Gears] AS [g]
) AS [t0] ON [t].[GearNickName] = [t0].[Nickname] AND [t].[GearSquadId] = [t0].[SquadId]");
    }

    public override async Task Optional_navigation_type_compensation_works_with_projection(bool async)
    {
        await base.Optional_navigation_type_compensation_works_with_projection(async);

        AssertSql(
            @"SELECT [t0].[SquadId]
FROM [Tags] AS [t]
LEFT JOIN (
    SELECT [g].[Nickname], [g].[SquadId]
    FROM [Gears] AS [g]
) AS [t0] ON [t].[GearNickName] = [t0].[Nickname] AND [t].[GearSquadId] = [t0].[SquadId]
WHERE [t].[Note] <> N'K.I.A.' OR [t].[Note] IS NULL");
    }

    public override async Task Optional_navigation_type_compensation_works_with_projection_into_anonymous_type(bool async)
    {
        await base.Optional_navigation_type_compensation_works_with_projection_into_anonymous_type(async);

        AssertSql(
            @"SELECT [t0].[SquadId]
FROM [Tags] AS [t]
LEFT JOIN (
    SELECT [g].[Nickname], [g].[SquadId]
    FROM [Gears] AS [g]
) AS [t0] ON [t].[GearNickName] = [t0].[Nickname] AND [t].[GearSquadId] = [t0].[SquadId]
WHERE [t].[Note] <> N'K.I.A.' OR [t].[Note] IS NULL");
    }

    public override async Task Optional_navigation_type_compensation_works_with_DTOs(bool async)
    {
        await base.Optional_navigation_type_compensation_works_with_DTOs(async);

        AssertSql(
            @"SELECT [t0].[SquadId] AS [Id]
FROM [Tags] AS [t]
LEFT JOIN (
    SELECT [g].[Nickname], [g].[SquadId]
    FROM [Gears] AS [g]
) AS [t0] ON [t].[GearNickName] = [t0].[Nickname] AND [t].[GearSquadId] = [t0].[SquadId]
WHERE [t].[Note] <> N'K.I.A.' OR [t].[Note] IS NULL");
    }

    public override async Task Optional_navigation_type_compensation_works_with_list_initializers(bool async)
    {
        await base.Optional_navigation_type_compensation_works_with_list_initializers(async);

        AssertSql(
            @"SELECT [t0].[SquadId], [t0].[SquadId] + 1
FROM [Tags] AS [t]
LEFT JOIN (
    SELECT [g].[Nickname], [g].[SquadId]
    FROM [Gears] AS [g]
) AS [t0] ON [t].[GearNickName] = [t0].[Nickname] AND [t].[GearSquadId] = [t0].[SquadId]
WHERE [t].[Note] <> N'K.I.A.' OR [t].[Note] IS NULL
ORDER BY [t].[Note]");
    }

    public override async Task Optional_navigation_type_compensation_works_with_array_initializers(bool async)
    {
        await base.Optional_navigation_type_compensation_works_with_array_initializers(async);

        AssertSql(
            @"SELECT [t0].[SquadId]
FROM [Tags] AS [t]
LEFT JOIN (
    SELECT [g].[Nickname], [g].[SquadId]
    FROM [Gears] AS [g]
) AS [t0] ON [t].[GearNickName] = [t0].[Nickname] AND [t].[GearSquadId] = [t0].[SquadId]
WHERE [t].[Note] <> N'K.I.A.' OR [t].[Note] IS NULL");
    }

    public override async Task Optional_navigation_type_compensation_works_with_orderby(bool async)
    {
        await base.Optional_navigation_type_compensation_works_with_orderby(async);

        AssertSql(
            @"SELECT [t].[Id], [t].[GearNickName], [t].[GearSquadId], [t].[IssueDate], [t].[Note]
FROM [Tags] AS [t]
LEFT JOIN (
    SELECT [g].[Nickname], [g].[SquadId]
    FROM [Gears] AS [g]
) AS [t0] ON [t].[GearNickName] = [t0].[Nickname] AND [t].[GearSquadId] = [t0].[SquadId]
WHERE [t].[Note] <> N'K.I.A.' OR [t].[Note] IS NULL
ORDER BY [t0].[SquadId]");
    }

    public override async Task Optional_navigation_type_compensation_works_with_all(bool async)
    {
        await base.Optional_navigation_type_compensation_works_with_all(async);

        AssertSql(
            @"SELECT CASE
    WHEN NOT EXISTS (
        SELECT 1
        FROM [Tags] AS [t]
        LEFT JOIN (
            SELECT [g].[Nickname], [g].[SquadId], [g].[AssignedCityName], [g].[CityOfBirthName], [g].[FullName], [g].[HasSoulPatch], [g].[LeaderNickname], [g].[LeaderSquadId], [g].[Rank], CASE
                WHEN [o].[Nickname] IS NOT NULL THEN N'Officer'
            END AS [Discriminator]
            FROM [Gears] AS [g]
            LEFT JOIN [Officers] AS [o] ON [g].[Nickname] = [o].[Nickname] AND [g].[SquadId] = [o].[SquadId]
        ) AS [t0] ON [t].[GearNickName] = [t0].[Nickname] AND [t].[GearSquadId] = [t0].[SquadId]
        WHERE ([t].[Note] <> N'K.I.A.' OR [t].[Note] IS NULL) AND [t0].[HasSoulPatch] = CAST(0 AS bit)) THEN CAST(1 AS bit)
    ELSE CAST(0 AS bit)
END");
    }

    public override async Task Optional_navigation_type_compensation_works_with_negated_predicate(bool async)
    {
        await base.Optional_navigation_type_compensation_works_with_negated_predicate(async);

        AssertSql(
            @"SELECT [t].[Id], [t].[GearNickName], [t].[GearSquadId], [t].[IssueDate], [t].[Note]
FROM [Tags] AS [t]
LEFT JOIN (
    SELECT [g].[Nickname], [g].[SquadId], [g].[HasSoulPatch]
    FROM [Gears] AS [g]
) AS [t0] ON [t].[GearNickName] = [t0].[Nickname] AND [t].[GearSquadId] = [t0].[SquadId]
WHERE ([t].[Note] <> N'K.I.A.' OR [t].[Note] IS NULL) AND [t0].[HasSoulPatch] = CAST(0 AS bit)");
    }

    public override async Task Optional_navigation_type_compensation_works_with_contains(bool async)
    {
        await base.Optional_navigation_type_compensation_works_with_contains(async);

        AssertSql(
            @"SELECT [t].[Id], [t].[GearNickName], [t].[GearSquadId], [t].[IssueDate], [t].[Note]
FROM [Tags] AS [t]
LEFT JOIN (
    SELECT [g].[Nickname], [g].[SquadId]
    FROM [Gears] AS [g]
) AS [t0] ON [t].[GearNickName] = [t0].[Nickname] AND [t].[GearSquadId] = [t0].[SquadId]
WHERE ([t].[Note] <> N'K.I.A.' OR [t].[Note] IS NULL) AND EXISTS (
    SELECT 1
    FROM [Gears] AS [g0]
    LEFT JOIN [Officers] AS [o0] ON [g0].[Nickname] = [o0].[Nickname] AND [g0].[SquadId] = [o0].[SquadId]
    WHERE [g0].[SquadId] = [t0].[SquadId])");
    }

    public override async Task Optional_navigation_type_compensation_works_with_skip(bool async)
    {
        await base.Optional_navigation_type_compensation_works_with_skip(async);

        AssertSql();
    }

    public override async Task Optional_navigation_type_compensation_works_with_take(bool async)
    {
        await base.Optional_navigation_type_compensation_works_with_take(async);

        AssertSql();
    }

    public override async Task Select_correlated_filtered_collection(bool async)
    {
        await base.Select_correlated_filtered_collection(async);

        AssertSql(
            @"SELECT [g].[Nickname], [g].[SquadId], [c].[Name], [t].[Id], [t].[AmmunitionType], [t].[IsAutomatic], [t].[Name], [t].[OwnerFullName], [t].[SynergyWithId]
FROM [Gears] AS [g]
INNER JOIN [Cities] AS [c] ON [g].[CityOfBirthName] = [c].[Name]
LEFT JOIN (
    SELECT [w].[Id], [w].[AmmunitionType], [w].[IsAutomatic], [w].[Name], [w].[OwnerFullName], [w].[SynergyWithId]
    FROM [Weapons] AS [w]
    WHERE [w].[Name] <> N'Lancer' OR [w].[Name] IS NULL
) AS [t] ON [g].[FullName] = [t].[OwnerFullName]
WHERE [c].[Name] IN (N'Ephyra', N'Hanover')
ORDER BY [g].[Nickname], [g].[SquadId], [c].[Name]");
    }

    public override async Task Select_correlated_filtered_collection_with_composite_key(bool async)
    {
        await base.Select_correlated_filtered_collection_with_composite_key(async);

        AssertSql(
            @"SELECT [g].[Nickname], [g].[SquadId], [t].[Nickname], [t].[SquadId], [t].[AssignedCityName], [t].[CityOfBirthName], [t].[FullName], [t].[HasSoulPatch], [t].[LeaderNickname], [t].[LeaderSquadId], [t].[Rank], [t].[Discriminator]
FROM [Gears] AS [g]
LEFT JOIN [Officers] AS [o] ON [g].[Nickname] = [o].[Nickname] AND [g].[SquadId] = [o].[SquadId]
LEFT JOIN (
    SELECT [g0].[Nickname], [g0].[SquadId], [g0].[AssignedCityName], [g0].[CityOfBirthName], [g0].[FullName], [g0].[HasSoulPatch], [g0].[LeaderNickname], [g0].[LeaderSquadId], [g0].[Rank], CASE
        WHEN [o0].[Nickname] IS NOT NULL THEN N'Officer'
    END AS [Discriminator]
    FROM [Gears] AS [g0]
    LEFT JOIN [Officers] AS [o0] ON [g0].[Nickname] = [o0].[Nickname] AND [g0].[SquadId] = [o0].[SquadId]
    WHERE [g0].[Nickname] <> N'Dom'
) AS [t] ON [g].[Nickname] = [t].[LeaderNickname] AND [g].[SquadId] = [t].[LeaderSquadId]
WHERE [o].[Nickname] IS NOT NULL
ORDER BY [g].[Nickname], [g].[SquadId], [t].[Nickname]");
    }

    public override async Task Select_correlated_filtered_collection_works_with_caching(bool async)
    {
        await base.Select_correlated_filtered_collection_works_with_caching(async);

        AssertSql(
            @"SELECT [t].[Id], [t0].[Nickname], [t0].[SquadId], [t0].[AssignedCityName], [t0].[CityOfBirthName], [t0].[FullName], [t0].[HasSoulPatch], [t0].[LeaderNickname], [t0].[LeaderSquadId], [t0].[Rank], [t0].[Discriminator]
FROM [Tags] AS [t]
LEFT JOIN (
    SELECT [g].[Nickname], [g].[SquadId], [g].[AssignedCityName], [g].[CityOfBirthName], [g].[FullName], [g].[HasSoulPatch], [g].[LeaderNickname], [g].[LeaderSquadId], [g].[Rank], CASE
        WHEN [o].[Nickname] IS NOT NULL THEN N'Officer'
    END AS [Discriminator]
    FROM [Gears] AS [g]
    LEFT JOIN [Officers] AS [o] ON [g].[Nickname] = [o].[Nickname] AND [g].[SquadId] = [o].[SquadId]
) AS [t0] ON [t].[GearNickName] = [t0].[Nickname]
ORDER BY [t].[Note], [t].[Id], [t0].[Nickname]");
    }

    public override async Task Join_predicate_value_equals_condition(bool async)
    {
        await base.Join_predicate_value_equals_condition(async);

        AssertSql(
            @"SELECT [g].[Nickname], [g].[SquadId], [g].[AssignedCityName], [g].[CityOfBirthName], [g].[FullName], [g].[HasSoulPatch], [g].[LeaderNickname], [g].[LeaderSquadId], [g].[Rank], CASE
    WHEN [o].[Nickname] IS NOT NULL THEN N'Officer'
END AS [Discriminator]
FROM [Gears] AS [g]
LEFT JOIN [Officers] AS [o] ON [g].[Nickname] = [o].[Nickname] AND [g].[SquadId] = [o].[SquadId]
INNER JOIN [Weapons] AS [w] ON [w].[SynergyWithId] IS NOT NULL");
    }

    public override async Task Join_predicate_value(bool async)
    {
        await base.Join_predicate_value(async);

        AssertSql(
            @"SELECT [g].[Nickname], [g].[SquadId], [g].[AssignedCityName], [g].[CityOfBirthName], [g].[FullName], [g].[HasSoulPatch], [g].[LeaderNickname], [g].[LeaderSquadId], [g].[Rank], CASE
    WHEN [o].[Nickname] IS NOT NULL THEN N'Officer'
END AS [Discriminator]
FROM [Gears] AS [g]
LEFT JOIN [Officers] AS [o] ON [g].[Nickname] = [o].[Nickname] AND [g].[SquadId] = [o].[SquadId]
INNER JOIN [Weapons] AS [w] ON [g].[HasSoulPatch] = CAST(1 AS bit)");
    }

    public override async Task Join_predicate_condition_equals_condition(bool async)
    {
        await base.Join_predicate_condition_equals_condition(async);

        AssertSql(
            @"SELECT [g].[Nickname], [g].[SquadId], [g].[AssignedCityName], [g].[CityOfBirthName], [g].[FullName], [g].[HasSoulPatch], [g].[LeaderNickname], [g].[LeaderSquadId], [g].[Rank], CASE
    WHEN [o].[Nickname] IS NOT NULL THEN N'Officer'
END AS [Discriminator]
FROM [Gears] AS [g]
LEFT JOIN [Officers] AS [o] ON [g].[Nickname] = [o].[Nickname] AND [g].[SquadId] = [o].[SquadId]
INNER JOIN [Weapons] AS [w] ON [w].[SynergyWithId] IS NOT NULL");
    }

    public override async Task Left_join_predicate_value_equals_condition(bool async)
    {
        await base.Left_join_predicate_value_equals_condition(async);

        AssertSql(
            @"SELECT [g].[Nickname], [g].[SquadId], [g].[AssignedCityName], [g].[CityOfBirthName], [g].[FullName], [g].[HasSoulPatch], [g].[LeaderNickname], [g].[LeaderSquadId], [g].[Rank], CASE
    WHEN [o].[Nickname] IS NOT NULL THEN N'Officer'
END AS [Discriminator]
FROM [Gears] AS [g]
LEFT JOIN [Officers] AS [o] ON [g].[Nickname] = [o].[Nickname] AND [g].[SquadId] = [o].[SquadId]
LEFT JOIN [Weapons] AS [w] ON [w].[SynergyWithId] IS NOT NULL");
    }

    public override async Task Left_join_predicate_value(bool async)
    {
        await base.Left_join_predicate_value(async);

        AssertSql(
            @"SELECT [g].[Nickname], [g].[SquadId], [g].[AssignedCityName], [g].[CityOfBirthName], [g].[FullName], [g].[HasSoulPatch], [g].[LeaderNickname], [g].[LeaderSquadId], [g].[Rank], CASE
    WHEN [o].[Nickname] IS NOT NULL THEN N'Officer'
END AS [Discriminator]
FROM [Gears] AS [g]
LEFT JOIN [Officers] AS [o] ON [g].[Nickname] = [o].[Nickname] AND [g].[SquadId] = [o].[SquadId]
LEFT JOIN [Weapons] AS [w] ON [g].[HasSoulPatch] = CAST(1 AS bit)");
    }

    public override async Task Left_join_predicate_condition_equals_condition(bool async)
    {
        await base.Left_join_predicate_condition_equals_condition(async);

        AssertSql(
            @"SELECT [g].[Nickname], [g].[SquadId], [g].[AssignedCityName], [g].[CityOfBirthName], [g].[FullName], [g].[HasSoulPatch], [g].[LeaderNickname], [g].[LeaderSquadId], [g].[Rank], CASE
    WHEN [o].[Nickname] IS NOT NULL THEN N'Officer'
END AS [Discriminator]
FROM [Gears] AS [g]
LEFT JOIN [Officers] AS [o] ON [g].[Nickname] = [o].[Nickname] AND [g].[SquadId] = [o].[SquadId]
LEFT JOIN [Weapons] AS [w] ON [w].[SynergyWithId] IS NOT NULL");
    }

    public override async Task Where_datetimeoffset_now(bool async)
    {
        await base.Where_datetimeoffset_now(async);

        AssertSql(
            @"SELECT [m].[Id], [m].[CodeName], [m].[Duration], [m].[Rating], [m].[Timeline]
FROM [Missions] AS [m]
WHERE [m].[Timeline] <> SYSDATETIMEOFFSET()");
    }

    public override async Task Where_datetimeoffset_utcnow(bool async)
    {
        await base.Where_datetimeoffset_utcnow(async);

        AssertSql(
            @"SELECT [m].[Id], [m].[CodeName], [m].[Duration], [m].[Rating], [m].[Timeline]
FROM [Missions] AS [m]
WHERE [m].[Timeline] <> CAST(SYSUTCDATETIME() AS datetimeoffset)");
    }

    public override async Task Where_datetimeoffset_date_component(bool async)
    {
        await base.Where_datetimeoffset_date_component(async);

        AssertSql(
            @"@__Date_0='0001-01-01T00:00:00.0000000'

SELECT [m].[Id], [m].[CodeName], [m].[Duration], [m].[Rating], [m].[Timeline]
FROM [Missions] AS [m]
WHERE CONVERT(date, [m].[Timeline]) > @__Date_0");
    }

    public override async Task Where_datetimeoffset_year_component(bool async)
    {
        await base.Where_datetimeoffset_year_component(async);

        AssertSql(
            @"SELECT [m].[Id], [m].[CodeName], [m].[Duration], [m].[Rating], [m].[Timeline]
FROM [Missions] AS [m]
WHERE DATEPART(year, [m].[Timeline]) = 2");
    }

    public override async Task Where_datetimeoffset_month_component(bool async)
    {
        await base.Where_datetimeoffset_month_component(async);

        AssertSql(
            @"SELECT [m].[Id], [m].[CodeName], [m].[Duration], [m].[Rating], [m].[Timeline]
FROM [Missions] AS [m]
WHERE DATEPART(month, [m].[Timeline]) = 1");
    }

    public override async Task Where_datetimeoffset_dayofyear_component(bool async)
    {
        await base.Where_datetimeoffset_dayofyear_component(async);

        AssertSql(
            @"SELECT [m].[Id], [m].[CodeName], [m].[Duration], [m].[Rating], [m].[Timeline]
FROM [Missions] AS [m]
WHERE DATEPART(dayofyear, [m].[Timeline]) = 2");
    }

    public override async Task Where_datetimeoffset_day_component(bool async)
    {
        await base.Where_datetimeoffset_day_component(async);

        AssertSql(
            @"SELECT [m].[Id], [m].[CodeName], [m].[Duration], [m].[Rating], [m].[Timeline]
FROM [Missions] AS [m]
WHERE DATEPART(day, [m].[Timeline]) = 2");
    }

    public override async Task Where_datetimeoffset_hour_component(bool async)
    {
        await base.Where_datetimeoffset_hour_component(async);

        AssertSql(
            @"SELECT [m].[Id], [m].[CodeName], [m].[Duration], [m].[Rating], [m].[Timeline]
FROM [Missions] AS [m]
WHERE DATEPART(hour, [m].[Timeline]) = 10");
    }

    public override async Task Where_datetimeoffset_minute_component(bool async)
    {
        await base.Where_datetimeoffset_minute_component(async);

        AssertSql(
            @"SELECT [m].[Id], [m].[CodeName], [m].[Duration], [m].[Rating], [m].[Timeline]
FROM [Missions] AS [m]
WHERE DATEPART(minute, [m].[Timeline]) = 0");
    }

    public override async Task Where_datetimeoffset_second_component(bool async)
    {
        await base.Where_datetimeoffset_second_component(async);

        AssertSql(
            @"SELECT [m].[Id], [m].[CodeName], [m].[Duration], [m].[Rating], [m].[Timeline]
FROM [Missions] AS [m]
WHERE DATEPART(second, [m].[Timeline]) = 0");
    }

    public override async Task Where_datetimeoffset_millisecond_component(bool async)
    {
        await base.Where_datetimeoffset_millisecond_component(async);

        AssertSql(
            @"SELECT [m].[Id], [m].[CodeName], [m].[Duration], [m].[Rating], [m].[Timeline]
FROM [Missions] AS [m]
WHERE DATEPART(millisecond, [m].[Timeline]) = 0");
    }

    public override async Task DateTimeOffset_DateAdd_AddMonths(bool async)
    {
        await base.DateTimeOffset_DateAdd_AddMonths(async);

        AssertSql(
            @"SELECT DATEADD(month, CAST(1 AS int), [m].[Timeline])
FROM [Missions] AS [m]");
    }

    public override async Task DateTimeOffset_DateAdd_AddDays(bool async)
    {
        await base.DateTimeOffset_DateAdd_AddDays(async);

        AssertSql(
            @"SELECT DATEADD(day, CAST(1.0E0 AS int), [m].[Timeline])
FROM [Missions] AS [m]");
    }

    public override async Task DateTimeOffset_DateAdd_AddHours(bool async)
    {
        await base.DateTimeOffset_DateAdd_AddHours(async);

        AssertSql(
            @"SELECT DATEADD(hour, CAST(1.0E0 AS int), [m].[Timeline])
FROM [Missions] AS [m]");
    }

    public override async Task DateTimeOffset_DateAdd_AddMinutes(bool async)
    {
        await base.DateTimeOffset_DateAdd_AddMinutes(async);

        AssertSql(
            @"SELECT DATEADD(minute, CAST(1.0E0 AS int), [m].[Timeline])
FROM [Missions] AS [m]");
    }

    public override async Task DateTimeOffset_DateAdd_AddSeconds(bool async)
    {
        await base.DateTimeOffset_DateAdd_AddSeconds(async);

        AssertSql(
            @"SELECT DATEADD(second, CAST(1.0E0 AS int), [m].[Timeline])
FROM [Missions] AS [m]");
    }

    public override async Task DateTimeOffset_DateAdd_AddMilliseconds(bool async)
    {
        await base.DateTimeOffset_DateAdd_AddMilliseconds(async);

        AssertSql(
            @"SELECT DATEADD(millisecond, CAST(300.0E0 AS int), [m].[Timeline])
FROM [Missions] AS [m]");
    }

    public override async Task Where_datetimeoffset_milliseconds_parameter_and_constant(bool async)
    {
        await base.Where_datetimeoffset_milliseconds_parameter_and_constant(async);

        AssertSql(
            @"SELECT COUNT(*)
FROM [Missions] AS [m]
WHERE [m].[Timeline] = '1902-01-02T10:00:00.1234567+01:30'");
    }

    public override async Task Orderby_added_for_client_side_GroupJoin_composite_dependent_to_principal_LOJ_when_incomplete_key_is_used(
        bool async)
    {
        await base.Orderby_added_for_client_side_GroupJoin_composite_dependent_to_principal_LOJ_when_incomplete_key_is_used(async);

        AssertSql();
    }

    public override async Task Complex_predicate_with_AndAlso_and_nullable_bool_property(bool async)
    {
        await base.Complex_predicate_with_AndAlso_and_nullable_bool_property(async);

        AssertSql(
            @"SELECT [w].[Id], [w].[AmmunitionType], [w].[IsAutomatic], [w].[Name], [w].[OwnerFullName], [w].[SynergyWithId]
FROM [Weapons] AS [w]
LEFT JOIN (
    SELECT [g].[FullName], [g].[HasSoulPatch]
    FROM [Gears] AS [g]
) AS [t] ON [w].[OwnerFullName] = [t].[FullName]
WHERE [w].[Id] <> 50 AND [t].[HasSoulPatch] = CAST(0 AS bit)");
    }

    public override async Task Distinct_with_optional_navigation_is_translated_to_sql(bool async)
    {
        await base.Distinct_with_optional_navigation_is_translated_to_sql(async);

        AssertSql(
            @"SELECT DISTINCT [g].[HasSoulPatch]
FROM [Gears] AS [g]
LEFT JOIN [Tags] AS [t] ON [g].[Nickname] = [t].[GearNickName] AND [g].[SquadId] = [t].[GearSquadId]
WHERE [t].[Note] <> N'Foo' OR [t].[Note] IS NULL");
    }

    public override async Task Sum_with_optional_navigation_is_translated_to_sql(bool async)
    {
        await base.Sum_with_optional_navigation_is_translated_to_sql(async);

        AssertSql(
            @"SELECT COALESCE(SUM([g].[SquadId]), 0)
FROM [Gears] AS [g]
LEFT JOIN [Tags] AS [t] ON [g].[Nickname] = [t].[GearNickName] AND [g].[SquadId] = [t].[GearSquadId]
WHERE [t].[Note] <> N'Foo' OR [t].[Note] IS NULL");
    }

    public override async Task Count_with_optional_navigation_is_translated_to_sql(bool async)
    {
        await base.Count_with_optional_navigation_is_translated_to_sql(async);

        AssertSql(
            @"SELECT COUNT(*)
FROM [Gears] AS [g]
LEFT JOIN [Tags] AS [t] ON [g].[Nickname] = [t].[GearNickName] AND [g].[SquadId] = [t].[GearSquadId]
WHERE [t].[Note] <> N'Foo' OR [t].[Note] IS NULL");
    }

    public override async Task FirstOrDefault_with_manually_created_groupjoin_is_translated_to_sql(bool async)
    {
        await base.FirstOrDefault_with_manually_created_groupjoin_is_translated_to_sql(async);

        AssertSql(
            @"SELECT TOP(1) [s].[Id], [s].[Banner], [s].[Banner5], [s].[InternalNumber], [s].[Name]
FROM [Squads] AS [s]
LEFT JOIN (
    SELECT [g].[Nickname], [g].[SquadId], [g].[AssignedCityName], [g].[CityOfBirthName], [g].[FullName], [g].[HasSoulPatch], [g].[LeaderNickname], [g].[LeaderSquadId], [g].[Rank], CASE
        WHEN [o].[Nickname] IS NOT NULL THEN N'Officer'
    END AS [Discriminator]
    FROM [Gears] AS [g]
    LEFT JOIN [Officers] AS [o] ON [g].[Nickname] = [o].[Nickname] AND [g].[SquadId] = [o].[SquadId]
) AS [t] ON [s].[Id] = [t].[SquadId]
WHERE [s].[Name] = N'Kilo'");
    }

    public override async Task Any_with_optional_navigation_as_subquery_predicate_is_translated_to_sql(bool async)
    {
        await base.Any_with_optional_navigation_as_subquery_predicate_is_translated_to_sql(async);

        AssertSql(
            @"SELECT [s].[Name]
FROM [Squads] AS [s]
WHERE NOT (EXISTS (
    SELECT 1
    FROM [Gears] AS [g]
    LEFT JOIN [Officers] AS [o] ON [g].[Nickname] = [o].[Nickname] AND [g].[SquadId] = [o].[SquadId]
    LEFT JOIN [Tags] AS [t] ON [g].[Nickname] = [t].[GearNickName] AND [g].[SquadId] = [t].[GearSquadId]
    WHERE [s].[Id] = [g].[SquadId] AND [t].[Note] = N'Dom''s Tag'))");
    }

    public override async Task All_with_optional_navigation_is_translated_to_sql(bool async)
    {
        await base.All_with_optional_navigation_is_translated_to_sql(async);

        AssertSql(
            @"SELECT CASE
    WHEN NOT EXISTS (
        SELECT 1
        FROM [Gears] AS [g]
        LEFT JOIN [Officers] AS [o] ON [g].[Nickname] = [o].[Nickname] AND [g].[SquadId] = [o].[SquadId]
        LEFT JOIN [Tags] AS [t] ON [g].[Nickname] = [t].[GearNickName] AND [g].[SquadId] = [t].[GearSquadId]
        WHERE [t].[Note] = N'Foo' AND [t].[Note] IS NOT NULL) THEN CAST(1 AS bit)
    ELSE CAST(0 AS bit)
END");
    }

    public override async Task Contains_with_local_nullable_guid_list_closure(bool async)
    {
        await base.Contains_with_local_nullable_guid_list_closure(async);

        AssertSql(
            @"SELECT [t].[Id], [t].[GearNickName], [t].[GearSquadId], [t].[IssueDate], [t].[Note]
FROM [Tags] AS [t]
WHERE [t].[Id] IN ('d2c26679-562b-44d1-ab96-23d1775e0926', '23cbcf9b-ce14-45cf-aafa-2c2667ebfdd3', 'ab1b82d7-88db-42bd-a132-7eef9aa68af4')");
    }

    public override async Task Unnecessary_include_doesnt_get_added_complex_when_projecting_EF_Property(bool async)
    {
        await base.Unnecessary_include_doesnt_get_added_complex_when_projecting_EF_Property(async);

        AssertSql(
            @"SELECT [g].[FullName]
FROM [Gears] AS [g]
WHERE [g].[HasSoulPatch] = CAST(1 AS bit)
ORDER BY [g].[Rank]");
    }

    public override async Task Multiple_order_bys_are_properly_lifted_from_subquery_created_by_include(bool async)
    {
        await base.Multiple_order_bys_are_properly_lifted_from_subquery_created_by_include(async);

        AssertSql(
            @"SELECT [g].[FullName]
FROM [Gears] AS [g]
WHERE [g].[HasSoulPatch] = CAST(0 AS bit)
ORDER BY [g].[FullName]");
    }

    public override async Task Order_by_is_properly_lifted_from_subquery_with_same_order_by_in_the_outer_query(bool async)
    {
        await base.Order_by_is_properly_lifted_from_subquery_with_same_order_by_in_the_outer_query(async);

        AssertSql(
            @"SELECT [g].[FullName]
FROM [Gears] AS [g]
WHERE [g].[HasSoulPatch] = CAST(0 AS bit)
ORDER BY [g].[FullName]");
    }

    public override async Task Where_is_properly_lifted_from_subquery_created_by_include(bool async)
    {
        await base.Where_is_properly_lifted_from_subquery_created_by_include(async);

        AssertSql(
            @"SELECT [g].[Nickname], [g].[SquadId], [g].[AssignedCityName], [g].[CityOfBirthName], [g].[FullName], [g].[HasSoulPatch], [g].[LeaderNickname], [g].[LeaderSquadId], [g].[Rank], CASE
    WHEN [o].[Nickname] IS NOT NULL THEN N'Officer'
END AS [Discriminator], [t].[Id], [t].[GearNickName], [t].[GearSquadId], [t].[IssueDate], [t].[Note]
FROM [Gears] AS [g]
LEFT JOIN [Officers] AS [o] ON [g].[Nickname] = [o].[Nickname] AND [g].[SquadId] = [o].[SquadId]
LEFT JOIN [Tags] AS [t] ON [g].[Nickname] = [t].[GearNickName] AND [g].[SquadId] = [t].[GearSquadId]
WHERE [g].[FullName] <> N'Augustus Cole' AND [g].[HasSoulPatch] = CAST(0 AS bit)
ORDER BY [g].[FullName]");
    }

    public override async Task Subquery_is_lifted_from_main_from_clause_of_SelectMany(bool async)
    {
        await base.Subquery_is_lifted_from_main_from_clause_of_SelectMany(async);

        AssertSql(
            @"SELECT [g].[FullName] AS [Name1], [t].[FullName] AS [Name2]
FROM [Gears] AS [g]
CROSS JOIN (
    SELECT [g0].[FullName], [g0].[HasSoulPatch]
    FROM [Gears] AS [g0]
) AS [t]
WHERE [g].[HasSoulPatch] = CAST(1 AS bit) AND [t].[HasSoulPatch] = CAST(0 AS bit)
ORDER BY [g].[FullName]");
    }

    public override async Task Subquery_containing_SelectMany_projecting_main_from_clause_gets_lifted(bool async)
    {
        await base.Subquery_containing_SelectMany_projecting_main_from_clause_gets_lifted(async);

        AssertSql(
            @"SELECT [g].[FullName]
FROM [Gears] AS [g]
CROSS JOIN [Tags] AS [t]
WHERE [g].[HasSoulPatch] = CAST(1 AS bit)
ORDER BY [g].[FullName]");
    }

    public override async Task Subquery_containing_join_projecting_main_from_clause_gets_lifted(bool async)
    {
        await base.Subquery_containing_join_projecting_main_from_clause_gets_lifted(async);

        AssertSql(
            @"SELECT [g].[Nickname]
FROM [Gears] AS [g]
INNER JOIN [Tags] AS [t] ON [g].[Nickname] = [t].[GearNickName]
ORDER BY [g].[Nickname]");
    }

    public override async Task Subquery_containing_left_join_projecting_main_from_clause_gets_lifted(bool async)
    {
        await base.Subquery_containing_left_join_projecting_main_from_clause_gets_lifted(async);

        AssertSql(
            @"SELECT [g].[Nickname]
FROM [Gears] AS [g]
LEFT JOIN [Tags] AS [t] ON [g].[Nickname] = [t].[GearNickName]
ORDER BY [g].[Nickname]");
    }

    public override async Task Subquery_containing_join_gets_lifted_clashing_names(bool async)
    {
        await base.Subquery_containing_join_gets_lifted_clashing_names(async);

        AssertSql(
            @"SELECT [g].[Nickname]
FROM [Gears] AS [g]
INNER JOIN [Tags] AS [t] ON [g].[Nickname] = [t].[GearNickName]
INNER JOIN [Tags] AS [t0] ON [g].[Nickname] = [t0].[GearNickName]
WHERE [t].[GearNickName] <> N'Cole Train' OR [t].[GearNickName] IS NULL
ORDER BY [g].[Nickname], [t0].[Id]");
    }

    public override async Task Subquery_created_by_include_gets_lifted_nested(bool async)
    {
        await base.Subquery_created_by_include_gets_lifted_nested(async);

        AssertSql(
            @"SELECT [g].[Nickname], [g].[SquadId], [g].[AssignedCityName], [g].[CityOfBirthName], [g].[FullName], [g].[HasSoulPatch], [g].[LeaderNickname], [g].[LeaderSquadId], [g].[Rank], CASE
    WHEN [o].[Nickname] IS NOT NULL THEN N'Officer'
END AS [Discriminator], [c].[Name], [c].[Location], [c].[Nation]
FROM [Gears] AS [g]
LEFT JOIN [Officers] AS [o] ON [g].[Nickname] = [o].[Nickname] AND [g].[SquadId] = [o].[SquadId]
INNER JOIN [Cities] AS [c] ON [g].[CityOfBirthName] = [c].[Name]
WHERE EXISTS (
    SELECT 1
    FROM [Weapons] AS [w]
    WHERE [g].[FullName] = [w].[OwnerFullName]) AND [g].[HasSoulPatch] = CAST(0 AS bit)
ORDER BY [g].[Nickname]");
    }

    public override async Task Subquery_is_lifted_from_additional_from_clause(bool async)
    {
        await base.Subquery_is_lifted_from_additional_from_clause(async);

        AssertSql(
            @"SELECT [g].[FullName] AS [Name1], [t].[FullName] AS [Name2]
FROM [Gears] AS [g]
CROSS JOIN (
    SELECT [g0].[FullName], [g0].[HasSoulPatch]
    FROM [Gears] AS [g0]
) AS [t]
WHERE [g].[HasSoulPatch] = CAST(1 AS bit) AND [t].[HasSoulPatch] = CAST(0 AS bit)
ORDER BY [g].[FullName]");
    }

    public override async Task Subquery_with_result_operator_is_not_lifted(bool async)
    {
        await base.Subquery_with_result_operator_is_not_lifted(async);

        AssertSql(
            @"@__p_0='2'

SELECT [t].[FullName]
FROM (
    SELECT TOP(@__p_0) [g].[FullName], [g].[Rank]
    FROM [Gears] AS [g]
    WHERE [g].[HasSoulPatch] = CAST(0 AS bit)
    ORDER BY [g].[FullName]
) AS [t]
ORDER BY [t].[Rank]");
    }

    public override async Task Skip_with_orderby_followed_by_orderBy_is_pushed_down(bool async)
    {
        await base.Skip_with_orderby_followed_by_orderBy_is_pushed_down(async);

        AssertSql(
            @"@__p_0='1'

SELECT [t].[FullName]
FROM (
    SELECT [g].[FullName], [g].[Rank]
    FROM [Gears] AS [g]
    WHERE [g].[HasSoulPatch] = CAST(0 AS bit)
    ORDER BY [g].[FullName]
    OFFSET @__p_0 ROWS
) AS [t]
ORDER BY [t].[Rank]");
    }

    public override async Task Take_without_orderby_followed_by_orderBy_is_pushed_down1(bool async)
    {
        await base.Take_without_orderby_followed_by_orderBy_is_pushed_down1(async);

        AssertSql(
            @"@__p_0='999'

SELECT [t].[FullName]
FROM (
    SELECT TOP(@__p_0) [g].[FullName], [g].[Rank]
    FROM [Gears] AS [g]
    WHERE [g].[HasSoulPatch] = CAST(0 AS bit)
) AS [t]
ORDER BY [t].[Rank]");
    }

    public override async Task Take_without_orderby_followed_by_orderBy_is_pushed_down2(bool async)
    {
        await base.Take_without_orderby_followed_by_orderBy_is_pushed_down2(async);

        AssertSql(
            @"@__p_0='999'

SELECT [t].[FullName]
FROM (
    SELECT TOP(@__p_0) [g].[FullName], [g].[Rank]
    FROM [Gears] AS [g]
    WHERE [g].[HasSoulPatch] = CAST(0 AS bit)
) AS [t]
ORDER BY [t].[Rank]");
    }

    public override async Task Take_without_orderby_followed_by_orderBy_is_pushed_down3(bool async)
    {
        await base.Take_without_orderby_followed_by_orderBy_is_pushed_down3(async);

        AssertSql(
            @"@__p_0='999'

SELECT [t].[FullName]
FROM (
    SELECT TOP(@__p_0) [g].[FullName], [g].[Rank]
    FROM [Gears] AS [g]
    WHERE [g].[HasSoulPatch] = CAST(0 AS bit)
) AS [t]
ORDER BY [t].[FullName], [t].[Rank]");
    }

    public override async Task Select_length_of_string_property(bool async)
    {
        await base.Select_length_of_string_property(async);

        AssertSql(
            @"SELECT [w].[Name], CAST(LEN([w].[Name]) AS int) AS [Length]
FROM [Weapons] AS [w]");
    }

    public override async Task Client_method_on_collection_navigation_in_outer_join_key(bool async)
    {
        await base.Client_method_on_collection_navigation_in_outer_join_key(async);

        AssertSql();
    }

    public override async Task Member_access_on_derived_entity_using_cast(bool async)
    {
        await base.Member_access_on_derived_entity_using_cast(async);

        AssertSql(
            @"SELECT [f].[Name], [l].[Eradicated]
FROM [Factions] AS [f]
LEFT JOIN [LocustHordes] AS [l] ON [f].[Id] = [l].[Id]
WHERE [l].[Id] IS NOT NULL
ORDER BY [f].[Name]");
    }

    public override async Task Member_access_on_derived_materialized_entity_using_cast(bool async)
    {
        await base.Member_access_on_derived_materialized_entity_using_cast(async);

        AssertSql(
            @"SELECT [f].[Id], [f].[CapitalName], [f].[Name], [f].[ServerAddress], [l].[CommanderName], [l].[Eradicated], CASE
    WHEN [l].[Id] IS NOT NULL THEN N'LocustHorde'
END AS [Discriminator]
FROM [Factions] AS [f]
LEFT JOIN [LocustHordes] AS [l] ON [f].[Id] = [l].[Id]
WHERE [l].[Id] IS NOT NULL
ORDER BY [f].[Name]");
    }

    public override async Task Member_access_on_derived_entity_using_cast_and_let(bool async)
    {
        await base.Member_access_on_derived_entity_using_cast_and_let(async);

        AssertSql(
            @"SELECT [f].[Name], [l].[Eradicated]
FROM [Factions] AS [f]
LEFT JOIN [LocustHordes] AS [l] ON [f].[Id] = [l].[Id]
WHERE [l].[Id] IS NOT NULL
ORDER BY [f].[Name]");
    }

    public override async Task Property_access_on_derived_entity_using_cast(bool async)
    {
        await base.Property_access_on_derived_entity_using_cast(async);

        AssertSql(
            @"SELECT [f].[Name], [l].[Eradicated]
FROM [Factions] AS [f]
LEFT JOIN [LocustHordes] AS [l] ON [f].[Id] = [l].[Id]
WHERE [l].[Id] IS NOT NULL
ORDER BY [f].[Name]");
    }

    public override async Task Navigation_access_on_derived_entity_using_cast(bool async)
    {
        await base.Navigation_access_on_derived_entity_using_cast(async);

        AssertSql(
            @"SELECT [f].[Name], [t].[ThreatLevel] AS [Threat]
FROM [Factions] AS [f]
LEFT JOIN [LocustHordes] AS [l] ON [f].[Id] = [l].[Id]
LEFT JOIN (
    SELECT [l0].[Name], [l0].[ThreatLevel]
    FROM [LocustLeaders] AS [l0]
    INNER JOIN [LocustCommanders] AS [l1] ON [l0].[Name] = [l1].[Name]
) AS [t] ON [l].[CommanderName] = [t].[Name]
WHERE [l].[Id] IS NOT NULL
ORDER BY [f].[Name]");
    }

    public override async Task Navigation_access_on_derived_materialized_entity_using_cast(bool async)
    {
        await base.Navigation_access_on_derived_materialized_entity_using_cast(async);

        AssertSql(
            @"SELECT [f].[Id], [f].[CapitalName], [f].[Name], [f].[ServerAddress], [l].[CommanderName], [l].[Eradicated], CASE
    WHEN [l].[Id] IS NOT NULL THEN N'LocustHorde'
END AS [Discriminator], [t].[ThreatLevel] AS [Threat]
FROM [Factions] AS [f]
LEFT JOIN [LocustHordes] AS [l] ON [f].[Id] = [l].[Id]
LEFT JOIN (
    SELECT [l0].[Name], [l0].[ThreatLevel]
    FROM [LocustLeaders] AS [l0]
    INNER JOIN [LocustCommanders] AS [l1] ON [l0].[Name] = [l1].[Name]
) AS [t] ON [l].[CommanderName] = [t].[Name]
WHERE [l].[Id] IS NOT NULL
ORDER BY [f].[Name]");
    }

    public override async Task Navigation_access_via_EFProperty_on_derived_entity_using_cast(bool async)
    {
        await base.Navigation_access_via_EFProperty_on_derived_entity_using_cast(async);

        AssertSql(
            @"SELECT [f].[Name], [t].[ThreatLevel] AS [Threat]
FROM [Factions] AS [f]
LEFT JOIN [LocustHordes] AS [l] ON [f].[Id] = [l].[Id]
LEFT JOIN (
    SELECT [l0].[Name], [l0].[ThreatLevel]
    FROM [LocustLeaders] AS [l0]
    INNER JOIN [LocustCommanders] AS [l1] ON [l0].[Name] = [l1].[Name]
) AS [t] ON [l].[CommanderName] = [t].[Name]
WHERE [l].[Id] IS NOT NULL
ORDER BY [f].[Name]");
    }

    public override async Task Navigation_access_fk_on_derived_entity_using_cast(bool async)
    {
        await base.Navigation_access_fk_on_derived_entity_using_cast(async);

        AssertSql(
            @"SELECT [f].[Name], [t].[Name] AS [CommanderName]
FROM [Factions] AS [f]
LEFT JOIN [LocustHordes] AS [l] ON [f].[Id] = [l].[Id]
LEFT JOIN (
    SELECT [l0].[Name]
    FROM [LocustLeaders] AS [l0]
    INNER JOIN [LocustCommanders] AS [l1] ON [l0].[Name] = [l1].[Name]
) AS [t] ON [l].[CommanderName] = [t].[Name]
WHERE [l].[Id] IS NOT NULL
ORDER BY [f].[Name]");
    }

    public override async Task Collection_navigation_access_on_derived_entity_using_cast(bool async)
    {
        await base.Collection_navigation_access_on_derived_entity_using_cast(async);

        AssertSql(
            @"SELECT [f].[Name], (
    SELECT COUNT(*)
    FROM [LocustLeaders] AS [l0]
    LEFT JOIN [LocustCommanders] AS [l1] ON [l0].[Name] = [l1].[Name]
    WHERE [f].[Id] = [l0].[LocustHordeId]) AS [LeadersCount]
FROM [Factions] AS [f]
LEFT JOIN [LocustHordes] AS [l] ON [f].[Id] = [l].[Id]
WHERE [l].[Id] IS NOT NULL
ORDER BY [f].[Name]");
    }

    public override async Task Collection_navigation_access_on_derived_entity_using_cast_in_SelectMany(bool async)
    {
        await base.Collection_navigation_access_on_derived_entity_using_cast_in_SelectMany(async);

        AssertSql(
            @"SELECT [f].[Name], [t].[Name] AS [LeaderName]
FROM [Factions] AS [f]
LEFT JOIN [LocustHordes] AS [l] ON [f].[Id] = [l].[Id]
INNER JOIN (
    SELECT [l0].[Name], [l0].[LocustHordeId]
    FROM [LocustLeaders] AS [l0]
) AS [t] ON [f].[Id] = [t].[LocustHordeId]
WHERE [l].[Id] IS NOT NULL
ORDER BY [t].[Name]");
    }

    public override async Task Include_on_derived_entity_using_OfType(bool async)
    {
        await base.Include_on_derived_entity_using_OfType(async);

        AssertSql(
            @"SELECT [f].[Id], [f].[CapitalName], [f].[Name], [f].[ServerAddress], [l].[CommanderName], [l].[Eradicated], CASE
    WHEN [l].[Id] IS NOT NULL THEN N'LocustHorde'
END AS [Discriminator], [t].[Name], [t].[LocustHordeId], [t].[ThreatLevel], [t].[ThreatLevelByte], [t].[ThreatLevelNullableByte], [t].[DefeatedByNickname], [t].[DefeatedBySquadId], [t].[HighCommandId], [t0].[Name], [t0].[LocustHordeId], [t0].[ThreatLevel], [t0].[ThreatLevelByte], [t0].[ThreatLevelNullableByte], [t0].[DefeatedByNickname], [t0].[DefeatedBySquadId], [t0].[HighCommandId], [t0].[Discriminator]
FROM [Factions] AS [f]
LEFT JOIN [LocustHordes] AS [l] ON [f].[Id] = [l].[Id]
LEFT JOIN (
    SELECT [l0].[Name], [l0].[LocustHordeId], [l0].[ThreatLevel], [l0].[ThreatLevelByte], [l0].[ThreatLevelNullableByte], [l1].[DefeatedByNickname], [l1].[DefeatedBySquadId], [l1].[HighCommandId]
    FROM [LocustLeaders] AS [l0]
    INNER JOIN [LocustCommanders] AS [l1] ON [l0].[Name] = [l1].[Name]
) AS [t] ON [l].[CommanderName] = [t].[Name]
LEFT JOIN (
    SELECT [l2].[Name], [l2].[LocustHordeId], [l2].[ThreatLevel], [l2].[ThreatLevelByte], [l2].[ThreatLevelNullableByte], [l3].[DefeatedByNickname], [l3].[DefeatedBySquadId], [l3].[HighCommandId], CASE
        WHEN [l3].[Name] IS NOT NULL THEN N'LocustCommander'
    END AS [Discriminator]
    FROM [LocustLeaders] AS [l2]
    LEFT JOIN [LocustCommanders] AS [l3] ON [l2].[Name] = [l3].[Name]
) AS [t0] ON [f].[Id] = [t0].[LocustHordeId]
WHERE [l].[Id] IS NOT NULL
ORDER BY [f].[Name], [f].[Id], [t].[Name]");
    }

    public override async Task Distinct_on_subquery_doesnt_get_lifted(bool async)
    {
        await base.Distinct_on_subquery_doesnt_get_lifted(async);

        AssertSql(
            @"SELECT [t].[HasSoulPatch]
FROM (
    SELECT DISTINCT [g].[Nickname], [g].[SquadId], [g].[AssignedCityName], [g].[CityOfBirthName], [g].[FullName], [g].[HasSoulPatch], [g].[LeaderNickname], [g].[LeaderSquadId], [g].[Rank], CASE
        WHEN [o].[Nickname] IS NOT NULL THEN N'Officer'
    END AS [Discriminator]
    FROM [Gears] AS [g]
    LEFT JOIN [Officers] AS [o] ON [g].[Nickname] = [o].[Nickname] AND [g].[SquadId] = [o].[SquadId]
) AS [t]");
    }

    public override async Task Cast_result_operator_on_subquery_is_properly_lifted_to_a_convert(bool async)
    {
        await base.Cast_result_operator_on_subquery_is_properly_lifted_to_a_convert(async);

        AssertSql(
            @"SELECT [l].[Eradicated]
FROM [Factions] AS [f]
LEFT JOIN [LocustHordes] AS [l] ON [f].[Id] = [l].[Id]");
    }

    public override async Task Comparing_two_collection_navigations_composite_key(bool async)
    {
        await base.Comparing_two_collection_navigations_composite_key(async);

        AssertSql(
            @"SELECT [g].[Nickname] AS [Nickname1], [t].[Nickname] AS [Nickname2]
FROM [Gears] AS [g]
CROSS JOIN (
    SELECT [g0].[Nickname], [g0].[SquadId]
    FROM [Gears] AS [g0]
) AS [t]
WHERE [g].[Nickname] = [t].[Nickname] AND [g].[SquadId] = [t].[SquadId]
ORDER BY [g].[Nickname]");
    }

    public override async Task Comparing_two_collection_navigations_inheritance(bool async)
    {
        await base.Comparing_two_collection_navigations_inheritance(async);

        AssertSql(
            @"SELECT [f].[Name], [t].[Nickname]
FROM [Factions] AS [f]
LEFT JOIN [LocustHordes] AS [l] ON [f].[Id] = [l].[Id]
CROSS JOIN (
    SELECT [g].[Nickname], [g].[SquadId], [g].[HasSoulPatch]
    FROM [Gears] AS [g]
    LEFT JOIN [Officers] AS [o] ON [g].[Nickname] = [o].[Nickname] AND [g].[SquadId] = [o].[SquadId]
    WHERE [o].[Nickname] IS NOT NULL
) AS [t]
LEFT JOIN (
    SELECT [l0].[Name], [l1].[DefeatedByNickname], [l1].[DefeatedBySquadId]
    FROM [LocustLeaders] AS [l0]
    INNER JOIN [LocustCommanders] AS [l1] ON [l0].[Name] = [l1].[Name]
) AS [t0] ON [l].[CommanderName] = [t0].[Name]
LEFT JOIN (
    SELECT [g0].[Nickname], [g0].[SquadId]
    FROM [Gears] AS [g0]
) AS [t1] ON [t0].[DefeatedByNickname] = [t1].[Nickname] AND [t0].[DefeatedBySquadId] = [t1].[SquadId]
WHERE [l].[Id] IS NOT NULL AND [t].[HasSoulPatch] = CAST(1 AS bit) AND [t1].[Nickname] = [t].[Nickname] AND [t1].[SquadId] = [t].[SquadId]");
    }

    public override async Task Comparing_entities_using_Equals_inheritance(bool async)
    {
        await base.Comparing_entities_using_Equals_inheritance(async);

        AssertSql(
            @"SELECT [g].[Nickname] AS [Nickname1], [t].[Nickname] AS [Nickname2]
FROM [Gears] AS [g]
CROSS JOIN (
    SELECT [g0].[Nickname], [g0].[SquadId]
    FROM [Gears] AS [g0]
    LEFT JOIN [Officers] AS [o0] ON [g0].[Nickname] = [o0].[Nickname] AND [g0].[SquadId] = [o0].[SquadId]
    WHERE [o0].[Nickname] IS NOT NULL
) AS [t]
WHERE [g].[Nickname] = [t].[Nickname] AND [g].[SquadId] = [t].[SquadId]
ORDER BY [g].[Nickname], [t].[Nickname]");
    }

    public override async Task Contains_on_nullable_array_produces_correct_sql(bool async)
    {
        await base.Contains_on_nullable_array_produces_correct_sql(async);

        AssertSql(
            @"SELECT [g].[Nickname], [g].[SquadId], [g].[AssignedCityName], [g].[CityOfBirthName], [g].[FullName], [g].[HasSoulPatch], [g].[LeaderNickname], [g].[LeaderSquadId], [g].[Rank], CASE
    WHEN [o].[Nickname] IS NOT NULL THEN N'Officer'
END AS [Discriminator]
FROM [Gears] AS [g]
LEFT JOIN [Officers] AS [o] ON [g].[Nickname] = [o].[Nickname] AND [g].[SquadId] = [o].[SquadId]
LEFT JOIN [Cities] AS [c] ON [g].[AssignedCityName] = [c].[Name]
WHERE [g].[SquadId] < 2 AND ([c].[Name] = N'Ephyra' OR [c].[Name] IS NULL)");
    }

    public override async Task Optional_navigation_with_collection_composite_key(bool async)
    {
        await base.Optional_navigation_with_collection_composite_key(async);

        AssertSql(
            @"SELECT [t].[Id], [t].[GearNickName], [t].[GearSquadId], [t].[IssueDate], [t].[Note]
FROM [Tags] AS [t]
LEFT JOIN (
    SELECT [g].[Nickname], [g].[SquadId], CASE
        WHEN [o].[Nickname] IS NOT NULL THEN N'Officer'
    END AS [Discriminator]
    FROM [Gears] AS [g]
    LEFT JOIN [Officers] AS [o] ON [g].[Nickname] = [o].[Nickname] AND [g].[SquadId] = [o].[SquadId]
) AS [t0] ON [t].[GearNickName] = [t0].[Nickname] AND [t].[GearSquadId] = [t0].[SquadId]
WHERE [t0].[Discriminator] = N'Officer' AND (
    SELECT COUNT(*)
    FROM [Gears] AS [g0]
    LEFT JOIN [Officers] AS [o0] ON [g0].[Nickname] = [o0].[Nickname] AND [g0].[SquadId] = [o0].[SquadId]
    WHERE [t0].[Nickname] IS NOT NULL AND [t0].[SquadId] IS NOT NULL AND [t0].[Nickname] = [g0].[LeaderNickname] AND [t0].[SquadId] = [g0].[LeaderSquadId] AND [g0].[Nickname] = N'Dom') > 0");
    }

    public override async Task Select_null_conditional_with_inheritance(bool async)
    {
        await base.Select_null_conditional_with_inheritance(async);

        AssertSql(
            @"SELECT CASE
    WHEN [l].[CommanderName] IS NOT NULL THEN [l].[CommanderName]
    ELSE NULL
END
FROM [Factions] AS [f]
LEFT JOIN [LocustHordes] AS [l] ON [f].[Id] = [l].[Id]
WHERE [l].[Id] IS NOT NULL");
    }

    public override async Task Select_null_conditional_with_inheritance_negative(bool async)
    {
        await base.Select_null_conditional_with_inheritance_negative(async);

        AssertSql(
            @"SELECT CASE
    WHEN [l].[CommanderName] IS NOT NULL THEN [l].[Eradicated]
    ELSE NULL
END
FROM [Factions] AS [f]
LEFT JOIN [LocustHordes] AS [l] ON [f].[Id] = [l].[Id]
WHERE [l].[Id] IS NOT NULL");
    }

    public override async Task Project_collection_navigation_with_inheritance1(bool async)
    {
        await base.Project_collection_navigation_with_inheritance1(async);

        AssertSql(
            @"SELECT [f].[Id], [t].[Name], [t0].[Id], [t1].[Name], [t1].[LocustHordeId], [t1].[ThreatLevel], [t1].[ThreatLevelByte], [t1].[ThreatLevelNullableByte], [t1].[DefeatedByNickname], [t1].[DefeatedBySquadId], [t1].[HighCommandId], [t1].[Discriminator]
FROM [Factions] AS [f]
LEFT JOIN [LocustHordes] AS [l] ON [f].[Id] = [l].[Id]
LEFT JOIN (
    SELECT [l0].[Name]
    FROM [LocustLeaders] AS [l0]
    INNER JOIN [LocustCommanders] AS [l1] ON [l0].[Name] = [l1].[Name]
) AS [t] ON [l].[CommanderName] = [t].[Name]
LEFT JOIN (
    SELECT [f0].[Id], [l2].[CommanderName]
    FROM [Factions] AS [f0]
    INNER JOIN [LocustHordes] AS [l2] ON [f0].[Id] = [l2].[Id]
) AS [t0] ON [t].[Name] = [t0].[CommanderName]
LEFT JOIN (
    SELECT [l3].[Name], [l3].[LocustHordeId], [l3].[ThreatLevel], [l3].[ThreatLevelByte], [l3].[ThreatLevelNullableByte], [l4].[DefeatedByNickname], [l4].[DefeatedBySquadId], [l4].[HighCommandId], CASE
        WHEN [l4].[Name] IS NOT NULL THEN N'LocustCommander'
    END AS [Discriminator]
    FROM [LocustLeaders] AS [l3]
    LEFT JOIN [LocustCommanders] AS [l4] ON [l3].[Name] = [l4].[Name]
) AS [t1] ON [t0].[Id] = [t1].[LocustHordeId]
WHERE [l].[Id] IS NOT NULL
ORDER BY [f].[Id], [t].[Name], [t0].[Id]");
    }

    public override async Task Project_collection_navigation_with_inheritance2(bool async)
    {
        await base.Project_collection_navigation_with_inheritance2(async);

        AssertSql(
            @"SELECT [f].[Id], [t].[Name], [t0].[Nickname], [t0].[SquadId], [t1].[Nickname], [t1].[SquadId], [t1].[AssignedCityName], [t1].[CityOfBirthName], [t1].[FullName], [t1].[HasSoulPatch], [t1].[LeaderNickname], [t1].[LeaderSquadId], [t1].[Rank], [t1].[Discriminator]
FROM [Factions] AS [f]
LEFT JOIN [LocustHordes] AS [l] ON [f].[Id] = [l].[Id]
LEFT JOIN (
    SELECT [l0].[Name], [l1].[DefeatedByNickname], [l1].[DefeatedBySquadId]
    FROM [LocustLeaders] AS [l0]
    INNER JOIN [LocustCommanders] AS [l1] ON [l0].[Name] = [l1].[Name]
) AS [t] ON [l].[CommanderName] = [t].[Name]
LEFT JOIN (
    SELECT [g].[Nickname], [g].[SquadId]
    FROM [Gears] AS [g]
) AS [t0] ON [t].[DefeatedByNickname] = [t0].[Nickname] AND [t].[DefeatedBySquadId] = [t0].[SquadId]
LEFT JOIN (
    SELECT [g0].[Nickname], [g0].[SquadId], [g0].[AssignedCityName], [g0].[CityOfBirthName], [g0].[FullName], [g0].[HasSoulPatch], [g0].[LeaderNickname], [g0].[LeaderSquadId], [g0].[Rank], CASE
        WHEN [o0].[Nickname] IS NOT NULL THEN N'Officer'
    END AS [Discriminator]
    FROM [Gears] AS [g0]
    LEFT JOIN [Officers] AS [o0] ON [g0].[Nickname] = [o0].[Nickname] AND [g0].[SquadId] = [o0].[SquadId]
) AS [t1] ON ([t0].[Nickname] = [t1].[LeaderNickname] OR ([t0].[Nickname] IS NULL AND [t1].[LeaderNickname] IS NULL)) AND [t0].[SquadId] = [t1].[LeaderSquadId]
WHERE [l].[Id] IS NOT NULL
ORDER BY [f].[Id], [t].[Name], [t0].[Nickname], [t0].[SquadId], [t1].[Nickname]");
    }

    public override async Task Project_collection_navigation_with_inheritance3(bool async)
    {
        await base.Project_collection_navigation_with_inheritance3(async);

        AssertSql(
            @"SELECT [f].[Id], [t].[Name], [t0].[Nickname], [t0].[SquadId], [t1].[Nickname], [t1].[SquadId], [t1].[AssignedCityName], [t1].[CityOfBirthName], [t1].[FullName], [t1].[HasSoulPatch], [t1].[LeaderNickname], [t1].[LeaderSquadId], [t1].[Rank], [t1].[Discriminator]
FROM [Factions] AS [f]
LEFT JOIN [LocustHordes] AS [l] ON [f].[Id] = [l].[Id]
LEFT JOIN (
    SELECT [l0].[Name], [l1].[DefeatedByNickname], [l1].[DefeatedBySquadId]
    FROM [LocustLeaders] AS [l0]
    INNER JOIN [LocustCommanders] AS [l1] ON [l0].[Name] = [l1].[Name]
) AS [t] ON [l].[CommanderName] = [t].[Name]
LEFT JOIN (
    SELECT [g].[Nickname], [g].[SquadId]
    FROM [Gears] AS [g]
) AS [t0] ON [t].[DefeatedByNickname] = [t0].[Nickname] AND [t].[DefeatedBySquadId] = [t0].[SquadId]
LEFT JOIN (
    SELECT [g0].[Nickname], [g0].[SquadId], [g0].[AssignedCityName], [g0].[CityOfBirthName], [g0].[FullName], [g0].[HasSoulPatch], [g0].[LeaderNickname], [g0].[LeaderSquadId], [g0].[Rank], CASE
        WHEN [o0].[Nickname] IS NOT NULL THEN N'Officer'
    END AS [Discriminator]
    FROM [Gears] AS [g0]
    LEFT JOIN [Officers] AS [o0] ON [g0].[Nickname] = [o0].[Nickname] AND [g0].[SquadId] = [o0].[SquadId]
) AS [t1] ON ([t0].[Nickname] = [t1].[LeaderNickname] OR ([t0].[Nickname] IS NULL AND [t1].[LeaderNickname] IS NULL)) AND [t0].[SquadId] = [t1].[LeaderSquadId]
WHERE [l].[Id] IS NOT NULL
ORDER BY [f].[Id], [t].[Name], [t0].[Nickname], [t0].[SquadId], [t1].[Nickname]");
    }

    public override async Task Include_reference_on_derived_type_using_string(bool async)
    {
        await base.Include_reference_on_derived_type_using_string(async);

        AssertSql(
            @"SELECT [l].[Name], [l].[LocustHordeId], [l].[ThreatLevel], [l].[ThreatLevelByte], [l].[ThreatLevelNullableByte], [l0].[DefeatedByNickname], [l0].[DefeatedBySquadId], [l0].[HighCommandId], CASE
    WHEN [l0].[Name] IS NOT NULL THEN N'LocustCommander'
END AS [Discriminator], [t].[Nickname], [t].[SquadId], [t].[AssignedCityName], [t].[CityOfBirthName], [t].[FullName], [t].[HasSoulPatch], [t].[LeaderNickname], [t].[LeaderSquadId], [t].[Rank], [t].[Discriminator]
FROM [LocustLeaders] AS [l]
LEFT JOIN [LocustCommanders] AS [l0] ON [l].[Name] = [l0].[Name]
LEFT JOIN (
    SELECT [g].[Nickname], [g].[SquadId], [g].[AssignedCityName], [g].[CityOfBirthName], [g].[FullName], [g].[HasSoulPatch], [g].[LeaderNickname], [g].[LeaderSquadId], [g].[Rank], CASE
        WHEN [o].[Nickname] IS NOT NULL THEN N'Officer'
    END AS [Discriminator]
    FROM [Gears] AS [g]
    LEFT JOIN [Officers] AS [o] ON [g].[Nickname] = [o].[Nickname] AND [g].[SquadId] = [o].[SquadId]
) AS [t] ON [l0].[DefeatedByNickname] = [t].[Nickname] AND [l0].[DefeatedBySquadId] = [t].[SquadId]");
    }

    public override async Task Include_reference_on_derived_type_using_string_nested1(bool async)
    {
        await base.Include_reference_on_derived_type_using_string_nested1(async);

        AssertSql(
            @"SELECT [l].[Name], [l].[LocustHordeId], [l].[ThreatLevel], [l].[ThreatLevelByte], [l].[ThreatLevelNullableByte], [l0].[DefeatedByNickname], [l0].[DefeatedBySquadId], [l0].[HighCommandId], CASE
    WHEN [l0].[Name] IS NOT NULL THEN N'LocustCommander'
END AS [Discriminator], [t].[Nickname], [t].[SquadId], [t].[AssignedCityName], [t].[CityOfBirthName], [t].[FullName], [t].[HasSoulPatch], [t].[LeaderNickname], [t].[LeaderSquadId], [t].[Rank], [t].[Discriminator], [s].[Id], [s].[Banner], [s].[Banner5], [s].[InternalNumber], [s].[Name]
FROM [LocustLeaders] AS [l]
LEFT JOIN [LocustCommanders] AS [l0] ON [l].[Name] = [l0].[Name]
LEFT JOIN (
    SELECT [g].[Nickname], [g].[SquadId], [g].[AssignedCityName], [g].[CityOfBirthName], [g].[FullName], [g].[HasSoulPatch], [g].[LeaderNickname], [g].[LeaderSquadId], [g].[Rank], CASE
        WHEN [o].[Nickname] IS NOT NULL THEN N'Officer'
    END AS [Discriminator]
    FROM [Gears] AS [g]
    LEFT JOIN [Officers] AS [o] ON [g].[Nickname] = [o].[Nickname] AND [g].[SquadId] = [o].[SquadId]
) AS [t] ON [l0].[DefeatedByNickname] = [t].[Nickname] AND [l0].[DefeatedBySquadId] = [t].[SquadId]
LEFT JOIN [Squads] AS [s] ON [t].[SquadId] = [s].[Id]");
    }

    public override async Task Include_reference_on_derived_type_using_string_nested2(bool async)
    {
        await base.Include_reference_on_derived_type_using_string_nested2(async);

        AssertSql(
            @"SELECT [l].[Name], [l].[LocustHordeId], [l].[ThreatLevel], [l].[ThreatLevelByte], [l].[ThreatLevelNullableByte], [l0].[DefeatedByNickname], [l0].[DefeatedBySquadId], [l0].[HighCommandId], CASE
    WHEN [l0].[Name] IS NOT NULL THEN N'LocustCommander'
END AS [Discriminator], [t].[Nickname], [t].[SquadId], [t].[AssignedCityName], [t].[CityOfBirthName], [t].[FullName], [t].[HasSoulPatch], [t].[LeaderNickname], [t].[LeaderSquadId], [t].[Rank], [t].[Discriminator], [t0].[Nickname], [t0].[SquadId], [t0].[AssignedCityName], [t0].[CityOfBirthName], [t0].[FullName], [t0].[HasSoulPatch], [t0].[LeaderNickname], [t0].[LeaderSquadId], [t0].[Rank], [t0].[Discriminator], [t0].[Name], [t0].[Location], [t0].[Nation]
FROM [LocustLeaders] AS [l]
LEFT JOIN [LocustCommanders] AS [l0] ON [l].[Name] = [l0].[Name]
LEFT JOIN (
    SELECT [g].[Nickname], [g].[SquadId], [g].[AssignedCityName], [g].[CityOfBirthName], [g].[FullName], [g].[HasSoulPatch], [g].[LeaderNickname], [g].[LeaderSquadId], [g].[Rank], CASE
        WHEN [o].[Nickname] IS NOT NULL THEN N'Officer'
    END AS [Discriminator]
    FROM [Gears] AS [g]
    LEFT JOIN [Officers] AS [o] ON [g].[Nickname] = [o].[Nickname] AND [g].[SquadId] = [o].[SquadId]
) AS [t] ON [l0].[DefeatedByNickname] = [t].[Nickname] AND [l0].[DefeatedBySquadId] = [t].[SquadId]
LEFT JOIN (
    SELECT [g0].[Nickname], [g0].[SquadId], [g0].[AssignedCityName], [g0].[CityOfBirthName], [g0].[FullName], [g0].[HasSoulPatch], [g0].[LeaderNickname], [g0].[LeaderSquadId], [g0].[Rank], CASE
        WHEN [o0].[Nickname] IS NOT NULL THEN N'Officer'
    END AS [Discriminator], [c].[Name], [c].[Location], [c].[Nation]
    FROM [Gears] AS [g0]
    LEFT JOIN [Officers] AS [o0] ON [g0].[Nickname] = [o0].[Nickname] AND [g0].[SquadId] = [o0].[SquadId]
    INNER JOIN [Cities] AS [c] ON [g0].[CityOfBirthName] = [c].[Name]
) AS [t0] ON ([t].[Nickname] = [t0].[LeaderNickname] OR ([t].[Nickname] IS NULL AND [t0].[LeaderNickname] IS NULL)) AND [t].[SquadId] = [t0].[LeaderSquadId]
ORDER BY [l].[Name], [t].[Nickname], [t].[SquadId], [t0].[Nickname], [t0].[SquadId]");
    }

    public override async Task Include_reference_on_derived_type_using_lambda(bool async)
    {
        await base.Include_reference_on_derived_type_using_lambda(async);

        AssertSql(
            @"SELECT [l].[Name], [l].[LocustHordeId], [l].[ThreatLevel], [l].[ThreatLevelByte], [l].[ThreatLevelNullableByte], [l0].[DefeatedByNickname], [l0].[DefeatedBySquadId], [l0].[HighCommandId], CASE
    WHEN [l0].[Name] IS NOT NULL THEN N'LocustCommander'
END AS [Discriminator], [t].[Nickname], [t].[SquadId], [t].[AssignedCityName], [t].[CityOfBirthName], [t].[FullName], [t].[HasSoulPatch], [t].[LeaderNickname], [t].[LeaderSquadId], [t].[Rank], [t].[Discriminator]
FROM [LocustLeaders] AS [l]
LEFT JOIN [LocustCommanders] AS [l0] ON [l].[Name] = [l0].[Name]
LEFT JOIN (
    SELECT [g].[Nickname], [g].[SquadId], [g].[AssignedCityName], [g].[CityOfBirthName], [g].[FullName], [g].[HasSoulPatch], [g].[LeaderNickname], [g].[LeaderSquadId], [g].[Rank], CASE
        WHEN [o].[Nickname] IS NOT NULL THEN N'Officer'
    END AS [Discriminator]
    FROM [Gears] AS [g]
    LEFT JOIN [Officers] AS [o] ON [g].[Nickname] = [o].[Nickname] AND [g].[SquadId] = [o].[SquadId]
) AS [t] ON [l0].[DefeatedByNickname] = [t].[Nickname] AND [l0].[DefeatedBySquadId] = [t].[SquadId]");
    }

    public override async Task Include_reference_on_derived_type_using_lambda_with_soft_cast(bool async)
    {
        await base.Include_reference_on_derived_type_using_lambda_with_soft_cast(async);

        AssertSql(
            @"SELECT [l].[Name], [l].[LocustHordeId], [l].[ThreatLevel], [l].[ThreatLevelByte], [l].[ThreatLevelNullableByte], [l0].[DefeatedByNickname], [l0].[DefeatedBySquadId], [l0].[HighCommandId], CASE
    WHEN [l0].[Name] IS NOT NULL THEN N'LocustCommander'
END AS [Discriminator], [t].[Nickname], [t].[SquadId], [t].[AssignedCityName], [t].[CityOfBirthName], [t].[FullName], [t].[HasSoulPatch], [t].[LeaderNickname], [t].[LeaderSquadId], [t].[Rank], [t].[Discriminator]
FROM [LocustLeaders] AS [l]
LEFT JOIN [LocustCommanders] AS [l0] ON [l].[Name] = [l0].[Name]
LEFT JOIN (
    SELECT [g].[Nickname], [g].[SquadId], [g].[AssignedCityName], [g].[CityOfBirthName], [g].[FullName], [g].[HasSoulPatch], [g].[LeaderNickname], [g].[LeaderSquadId], [g].[Rank], CASE
        WHEN [o].[Nickname] IS NOT NULL THEN N'Officer'
    END AS [Discriminator]
    FROM [Gears] AS [g]
    LEFT JOIN [Officers] AS [o] ON [g].[Nickname] = [o].[Nickname] AND [g].[SquadId] = [o].[SquadId]
) AS [t] ON [l0].[DefeatedByNickname] = [t].[Nickname] AND [l0].[DefeatedBySquadId] = [t].[SquadId]");
    }

    public override async Task Include_reference_on_derived_type_using_lambda_with_tracking(bool async)
    {
        await base.Include_reference_on_derived_type_using_lambda_with_tracking(async);

        AssertSql(
            @"SELECT [l].[Name], [l].[LocustHordeId], [l].[ThreatLevel], [l].[ThreatLevelByte], [l].[ThreatLevelNullableByte], [l0].[DefeatedByNickname], [l0].[DefeatedBySquadId], [l0].[HighCommandId], CASE
    WHEN [l0].[Name] IS NOT NULL THEN N'LocustCommander'
END AS [Discriminator], [t].[Nickname], [t].[SquadId], [t].[AssignedCityName], [t].[CityOfBirthName], [t].[FullName], [t].[HasSoulPatch], [t].[LeaderNickname], [t].[LeaderSquadId], [t].[Rank], [t].[Discriminator]
FROM [LocustLeaders] AS [l]
LEFT JOIN [LocustCommanders] AS [l0] ON [l].[Name] = [l0].[Name]
LEFT JOIN (
    SELECT [g].[Nickname], [g].[SquadId], [g].[AssignedCityName], [g].[CityOfBirthName], [g].[FullName], [g].[HasSoulPatch], [g].[LeaderNickname], [g].[LeaderSquadId], [g].[Rank], CASE
        WHEN [o].[Nickname] IS NOT NULL THEN N'Officer'
    END AS [Discriminator]
    FROM [Gears] AS [g]
    LEFT JOIN [Officers] AS [o] ON [g].[Nickname] = [o].[Nickname] AND [g].[SquadId] = [o].[SquadId]
) AS [t] ON [l0].[DefeatedByNickname] = [t].[Nickname] AND [l0].[DefeatedBySquadId] = [t].[SquadId]");
    }

    public override async Task Include_collection_on_derived_type_using_string(bool async)
    {
        await base.Include_collection_on_derived_type_using_string(async);

        AssertSql(
            @"SELECT [g].[Nickname], [g].[SquadId], [g].[AssignedCityName], [g].[CityOfBirthName], [g].[FullName], [g].[HasSoulPatch], [g].[LeaderNickname], [g].[LeaderSquadId], [g].[Rank], CASE
    WHEN [o].[Nickname] IS NOT NULL THEN N'Officer'
END AS [Discriminator], [t].[Nickname], [t].[SquadId], [t].[AssignedCityName], [t].[CityOfBirthName], [t].[FullName], [t].[HasSoulPatch], [t].[LeaderNickname], [t].[LeaderSquadId], [t].[Rank], [t].[Discriminator]
FROM [Gears] AS [g]
LEFT JOIN [Officers] AS [o] ON [g].[Nickname] = [o].[Nickname] AND [g].[SquadId] = [o].[SquadId]
LEFT JOIN (
    SELECT [g0].[Nickname], [g0].[SquadId], [g0].[AssignedCityName], [g0].[CityOfBirthName], [g0].[FullName], [g0].[HasSoulPatch], [g0].[LeaderNickname], [g0].[LeaderSquadId], [g0].[Rank], CASE
        WHEN [o0].[Nickname] IS NOT NULL THEN N'Officer'
    END AS [Discriminator]
    FROM [Gears] AS [g0]
    LEFT JOIN [Officers] AS [o0] ON [g0].[Nickname] = [o0].[Nickname] AND [g0].[SquadId] = [o0].[SquadId]
) AS [t] ON [g].[Nickname] = [t].[LeaderNickname] AND [g].[SquadId] = [t].[LeaderSquadId]
ORDER BY [g].[Nickname], [g].[SquadId], [t].[Nickname]");
    }

    public override async Task Include_collection_on_derived_type_using_lambda(bool async)
    {
        await base.Include_collection_on_derived_type_using_lambda(async);

        AssertSql(
            @"SELECT [g].[Nickname], [g].[SquadId], [g].[AssignedCityName], [g].[CityOfBirthName], [g].[FullName], [g].[HasSoulPatch], [g].[LeaderNickname], [g].[LeaderSquadId], [g].[Rank], CASE
    WHEN [o].[Nickname] IS NOT NULL THEN N'Officer'
END AS [Discriminator], [t].[Nickname], [t].[SquadId], [t].[AssignedCityName], [t].[CityOfBirthName], [t].[FullName], [t].[HasSoulPatch], [t].[LeaderNickname], [t].[LeaderSquadId], [t].[Rank], [t].[Discriminator]
FROM [Gears] AS [g]
LEFT JOIN [Officers] AS [o] ON [g].[Nickname] = [o].[Nickname] AND [g].[SquadId] = [o].[SquadId]
LEFT JOIN (
    SELECT [g0].[Nickname], [g0].[SquadId], [g0].[AssignedCityName], [g0].[CityOfBirthName], [g0].[FullName], [g0].[HasSoulPatch], [g0].[LeaderNickname], [g0].[LeaderSquadId], [g0].[Rank], CASE
        WHEN [o0].[Nickname] IS NOT NULL THEN N'Officer'
    END AS [Discriminator]
    FROM [Gears] AS [g0]
    LEFT JOIN [Officers] AS [o0] ON [g0].[Nickname] = [o0].[Nickname] AND [g0].[SquadId] = [o0].[SquadId]
) AS [t] ON [g].[Nickname] = [t].[LeaderNickname] AND [g].[SquadId] = [t].[LeaderSquadId]
ORDER BY [g].[Nickname], [g].[SquadId], [t].[Nickname]");
    }

    public override async Task Include_collection_on_derived_type_using_lambda_with_soft_cast(bool async)
    {
        await base.Include_collection_on_derived_type_using_lambda_with_soft_cast(async);

        AssertSql(
            @"SELECT [g].[Nickname], [g].[SquadId], [g].[AssignedCityName], [g].[CityOfBirthName], [g].[FullName], [g].[HasSoulPatch], [g].[LeaderNickname], [g].[LeaderSquadId], [g].[Rank], CASE
    WHEN [o].[Nickname] IS NOT NULL THEN N'Officer'
END AS [Discriminator], [t].[Nickname], [t].[SquadId], [t].[AssignedCityName], [t].[CityOfBirthName], [t].[FullName], [t].[HasSoulPatch], [t].[LeaderNickname], [t].[LeaderSquadId], [t].[Rank], [t].[Discriminator]
FROM [Gears] AS [g]
LEFT JOIN [Officers] AS [o] ON [g].[Nickname] = [o].[Nickname] AND [g].[SquadId] = [o].[SquadId]
LEFT JOIN (
    SELECT [g0].[Nickname], [g0].[SquadId], [g0].[AssignedCityName], [g0].[CityOfBirthName], [g0].[FullName], [g0].[HasSoulPatch], [g0].[LeaderNickname], [g0].[LeaderSquadId], [g0].[Rank], CASE
        WHEN [o0].[Nickname] IS NOT NULL THEN N'Officer'
    END AS [Discriminator]
    FROM [Gears] AS [g0]
    LEFT JOIN [Officers] AS [o0] ON [g0].[Nickname] = [o0].[Nickname] AND [g0].[SquadId] = [o0].[SquadId]
) AS [t] ON [g].[Nickname] = [t].[LeaderNickname] AND [g].[SquadId] = [t].[LeaderSquadId]
ORDER BY [g].[Nickname], [g].[SquadId], [t].[Nickname]");
    }

    public override async Task Include_base_navigation_on_derived_entity(bool async)
    {
        await base.Include_base_navigation_on_derived_entity(async);

        AssertSql(
            @"SELECT [g].[Nickname], [g].[SquadId], [g].[AssignedCityName], [g].[CityOfBirthName], [g].[FullName], [g].[HasSoulPatch], [g].[LeaderNickname], [g].[LeaderSquadId], [g].[Rank], CASE
    WHEN [o].[Nickname] IS NOT NULL THEN N'Officer'
END AS [Discriminator], [t].[Id], [t].[GearNickName], [t].[GearSquadId], [t].[IssueDate], [t].[Note], [w].[Id], [w].[AmmunitionType], [w].[IsAutomatic], [w].[Name], [w].[OwnerFullName], [w].[SynergyWithId]
FROM [Gears] AS [g]
LEFT JOIN [Officers] AS [o] ON [g].[Nickname] = [o].[Nickname] AND [g].[SquadId] = [o].[SquadId]
LEFT JOIN [Tags] AS [t] ON [g].[Nickname] = [t].[GearNickName] AND [g].[SquadId] = [t].[GearSquadId]
LEFT JOIN [Weapons] AS [w] ON [g].[FullName] = [w].[OwnerFullName]
ORDER BY [g].[Nickname], [g].[SquadId], [t].[Id]");
    }

    public override async Task ThenInclude_collection_on_derived_after_base_reference(bool async)
    {
        await base.ThenInclude_collection_on_derived_after_base_reference(async);

        AssertSql(
            @"SELECT [t].[Id], [t].[GearNickName], [t].[GearSquadId], [t].[IssueDate], [t].[Note], [t0].[Nickname], [t0].[SquadId], [t0].[AssignedCityName], [t0].[CityOfBirthName], [t0].[FullName], [t0].[HasSoulPatch], [t0].[LeaderNickname], [t0].[LeaderSquadId], [t0].[Rank], [t0].[Discriminator], [w].[Id], [w].[AmmunitionType], [w].[IsAutomatic], [w].[Name], [w].[OwnerFullName], [w].[SynergyWithId]
FROM [Tags] AS [t]
LEFT JOIN (
    SELECT [g].[Nickname], [g].[SquadId], [g].[AssignedCityName], [g].[CityOfBirthName], [g].[FullName], [g].[HasSoulPatch], [g].[LeaderNickname], [g].[LeaderSquadId], [g].[Rank], CASE
        WHEN [o].[Nickname] IS NOT NULL THEN N'Officer'
    END AS [Discriminator]
    FROM [Gears] AS [g]
    LEFT JOIN [Officers] AS [o] ON [g].[Nickname] = [o].[Nickname] AND [g].[SquadId] = [o].[SquadId]
) AS [t0] ON [t].[GearNickName] = [t0].[Nickname] AND [t].[GearSquadId] = [t0].[SquadId]
LEFT JOIN [Weapons] AS [w] ON [t0].[FullName] = [w].[OwnerFullName]
ORDER BY [t].[Id], [t0].[Nickname], [t0].[SquadId]");
    }

    public override async Task ThenInclude_collection_on_derived_after_derived_reference(bool async)
    {
        await base.ThenInclude_collection_on_derived_after_derived_reference(async);

        AssertSql(
            @"SELECT [f].[Id], [f].[CapitalName], [f].[Name], [f].[ServerAddress], [l].[CommanderName], [l].[Eradicated], CASE
    WHEN [l].[Id] IS NOT NULL THEN N'LocustHorde'
END AS [Discriminator], [t].[Name], [t].[LocustHordeId], [t].[ThreatLevel], [t].[ThreatLevelByte], [t].[ThreatLevelNullableByte], [t].[DefeatedByNickname], [t].[DefeatedBySquadId], [t].[HighCommandId], [t0].[Nickname], [t0].[SquadId], [t0].[AssignedCityName], [t0].[CityOfBirthName], [t0].[FullName], [t0].[HasSoulPatch], [t0].[LeaderNickname], [t0].[LeaderSquadId], [t0].[Rank], [t0].[Discriminator], [t1].[Nickname], [t1].[SquadId], [t1].[AssignedCityName], [t1].[CityOfBirthName], [t1].[FullName], [t1].[HasSoulPatch], [t1].[LeaderNickname], [t1].[LeaderSquadId], [t1].[Rank], [t1].[Discriminator]
FROM [Factions] AS [f]
LEFT JOIN [LocustHordes] AS [l] ON [f].[Id] = [l].[Id]
LEFT JOIN (
    SELECT [l0].[Name], [l0].[LocustHordeId], [l0].[ThreatLevel], [l0].[ThreatLevelByte], [l0].[ThreatLevelNullableByte], [l1].[DefeatedByNickname], [l1].[DefeatedBySquadId], [l1].[HighCommandId]
    FROM [LocustLeaders] AS [l0]
    INNER JOIN [LocustCommanders] AS [l1] ON [l0].[Name] = [l1].[Name]
) AS [t] ON [l].[CommanderName] = [t].[Name]
LEFT JOIN (
    SELECT [g].[Nickname], [g].[SquadId], [g].[AssignedCityName], [g].[CityOfBirthName], [g].[FullName], [g].[HasSoulPatch], [g].[LeaderNickname], [g].[LeaderSquadId], [g].[Rank], CASE
        WHEN [o].[Nickname] IS NOT NULL THEN N'Officer'
    END AS [Discriminator]
    FROM [Gears] AS [g]
    LEFT JOIN [Officers] AS [o] ON [g].[Nickname] = [o].[Nickname] AND [g].[SquadId] = [o].[SquadId]
) AS [t0] ON [t].[DefeatedByNickname] = [t0].[Nickname] AND [t].[DefeatedBySquadId] = [t0].[SquadId]
LEFT JOIN (
    SELECT [g0].[Nickname], [g0].[SquadId], [g0].[AssignedCityName], [g0].[CityOfBirthName], [g0].[FullName], [g0].[HasSoulPatch], [g0].[LeaderNickname], [g0].[LeaderSquadId], [g0].[Rank], CASE
        WHEN [o0].[Nickname] IS NOT NULL THEN N'Officer'
    END AS [Discriminator]
    FROM [Gears] AS [g0]
    LEFT JOIN [Officers] AS [o0] ON [g0].[Nickname] = [o0].[Nickname] AND [g0].[SquadId] = [o0].[SquadId]
) AS [t1] ON ([t0].[Nickname] = [t1].[LeaderNickname] OR ([t0].[Nickname] IS NULL AND [t1].[LeaderNickname] IS NULL)) AND [t0].[SquadId] = [t1].[LeaderSquadId]
ORDER BY [f].[Id], [t].[Name], [t0].[Nickname], [t0].[SquadId], [t1].[Nickname]");
    }

    public override async Task ThenInclude_collection_on_derived_after_derived_collection(bool async)
    {
        await base.ThenInclude_collection_on_derived_after_derived_collection(async);

        AssertSql(
            @"SELECT [g].[Nickname], [g].[SquadId], [g].[AssignedCityName], [g].[CityOfBirthName], [g].[FullName], [g].[HasSoulPatch], [g].[LeaderNickname], [g].[LeaderSquadId], [g].[Rank], CASE
    WHEN [o].[Nickname] IS NOT NULL THEN N'Officer'
END AS [Discriminator], [t0].[Nickname], [t0].[SquadId], [t0].[AssignedCityName], [t0].[CityOfBirthName], [t0].[FullName], [t0].[HasSoulPatch], [t0].[LeaderNickname], [t0].[LeaderSquadId], [t0].[Rank], [t0].[Discriminator], [t0].[Nickname0], [t0].[SquadId0], [t0].[AssignedCityName0], [t0].[CityOfBirthName0], [t0].[FullName0], [t0].[HasSoulPatch0], [t0].[LeaderNickname0], [t0].[LeaderSquadId0], [t0].[Rank0], [t0].[Discriminator0]
FROM [Gears] AS [g]
LEFT JOIN [Officers] AS [o] ON [g].[Nickname] = [o].[Nickname] AND [g].[SquadId] = [o].[SquadId]
LEFT JOIN (
    SELECT [g0].[Nickname], [g0].[SquadId], [g0].[AssignedCityName], [g0].[CityOfBirthName], [g0].[FullName], [g0].[HasSoulPatch], [g0].[LeaderNickname], [g0].[LeaderSquadId], [g0].[Rank], CASE
        WHEN [o0].[Nickname] IS NOT NULL THEN N'Officer'
    END AS [Discriminator], [t].[Nickname] AS [Nickname0], [t].[SquadId] AS [SquadId0], [t].[AssignedCityName] AS [AssignedCityName0], [t].[CityOfBirthName] AS [CityOfBirthName0], [t].[FullName] AS [FullName0], [t].[HasSoulPatch] AS [HasSoulPatch0], [t].[LeaderNickname] AS [LeaderNickname0], [t].[LeaderSquadId] AS [LeaderSquadId0], [t].[Rank] AS [Rank0], [t].[Discriminator] AS [Discriminator0]
    FROM [Gears] AS [g0]
    LEFT JOIN [Officers] AS [o0] ON [g0].[Nickname] = [o0].[Nickname] AND [g0].[SquadId] = [o0].[SquadId]
    LEFT JOIN (
        SELECT [g1].[Nickname], [g1].[SquadId], [g1].[AssignedCityName], [g1].[CityOfBirthName], [g1].[FullName], [g1].[HasSoulPatch], [g1].[LeaderNickname], [g1].[LeaderSquadId], [g1].[Rank], CASE
            WHEN [o1].[Nickname] IS NOT NULL THEN N'Officer'
        END AS [Discriminator]
        FROM [Gears] AS [g1]
        LEFT JOIN [Officers] AS [o1] ON [g1].[Nickname] = [o1].[Nickname] AND [g1].[SquadId] = [o1].[SquadId]
    ) AS [t] ON [g0].[Nickname] = [t].[LeaderNickname] AND [g0].[SquadId] = [t].[LeaderSquadId]
) AS [t0] ON [g].[Nickname] = [t0].[LeaderNickname] AND [g].[SquadId] = [t0].[LeaderSquadId]
ORDER BY [g].[Nickname], [g].[SquadId], [t0].[Nickname], [t0].[SquadId], [t0].[Nickname0]");
    }

    public override async Task ThenInclude_reference_on_derived_after_derived_collection(bool async)
    {
        await base.ThenInclude_reference_on_derived_after_derived_collection(async);

        AssertSql(
            @"SELECT [f].[Id], [f].[CapitalName], [f].[Name], [f].[ServerAddress], [l].[CommanderName], [l].[Eradicated], CASE
    WHEN [l].[Id] IS NOT NULL THEN N'LocustHorde'
END AS [Discriminator], [t0].[Name], [t0].[LocustHordeId], [t0].[ThreatLevel], [t0].[ThreatLevelByte], [t0].[ThreatLevelNullableByte], [t0].[DefeatedByNickname], [t0].[DefeatedBySquadId], [t0].[HighCommandId], [t0].[Discriminator], [t0].[Nickname], [t0].[SquadId], [t0].[AssignedCityName], [t0].[CityOfBirthName], [t0].[FullName], [t0].[HasSoulPatch], [t0].[LeaderNickname], [t0].[LeaderSquadId], [t0].[Rank], [t0].[Discriminator0]
FROM [Factions] AS [f]
LEFT JOIN [LocustHordes] AS [l] ON [f].[Id] = [l].[Id]
LEFT JOIN (
    SELECT [l0].[Name], [l0].[LocustHordeId], [l0].[ThreatLevel], [l0].[ThreatLevelByte], [l0].[ThreatLevelNullableByte], [l1].[DefeatedByNickname], [l1].[DefeatedBySquadId], [l1].[HighCommandId], CASE
        WHEN [l1].[Name] IS NOT NULL THEN N'LocustCommander'
    END AS [Discriminator], [t].[Nickname], [t].[SquadId], [t].[AssignedCityName], [t].[CityOfBirthName], [t].[FullName], [t].[HasSoulPatch], [t].[LeaderNickname], [t].[LeaderSquadId], [t].[Rank], [t].[Discriminator] AS [Discriminator0]
    FROM [LocustLeaders] AS [l0]
    LEFT JOIN [LocustCommanders] AS [l1] ON [l0].[Name] = [l1].[Name]
    LEFT JOIN (
        SELECT [g].[Nickname], [g].[SquadId], [g].[AssignedCityName], [g].[CityOfBirthName], [g].[FullName], [g].[HasSoulPatch], [g].[LeaderNickname], [g].[LeaderSquadId], [g].[Rank], CASE
            WHEN [o].[Nickname] IS NOT NULL THEN N'Officer'
        END AS [Discriminator]
        FROM [Gears] AS [g]
        LEFT JOIN [Officers] AS [o] ON [g].[Nickname] = [o].[Nickname] AND [g].[SquadId] = [o].[SquadId]
    ) AS [t] ON [l1].[DefeatedByNickname] = [t].[Nickname] AND [l1].[DefeatedBySquadId] = [t].[SquadId]
) AS [t0] ON [f].[Id] = [t0].[LocustHordeId]
ORDER BY [f].[Id], [t0].[Name], [t0].[Nickname]");
    }

    public override async Task Multiple_derived_included_on_one_method(bool async)
    {
        await base.Multiple_derived_included_on_one_method(async);

        AssertSql(
            @"SELECT [f].[Id], [f].[CapitalName], [f].[Name], [f].[ServerAddress], [l].[CommanderName], [l].[Eradicated], CASE
    WHEN [l].[Id] IS NOT NULL THEN N'LocustHorde'
END AS [Discriminator], [t].[Name], [t].[LocustHordeId], [t].[ThreatLevel], [t].[ThreatLevelByte], [t].[ThreatLevelNullableByte], [t].[DefeatedByNickname], [t].[DefeatedBySquadId], [t].[HighCommandId], [t0].[Nickname], [t0].[SquadId], [t0].[AssignedCityName], [t0].[CityOfBirthName], [t0].[FullName], [t0].[HasSoulPatch], [t0].[LeaderNickname], [t0].[LeaderSquadId], [t0].[Rank], [t0].[Discriminator], [t1].[Nickname], [t1].[SquadId], [t1].[AssignedCityName], [t1].[CityOfBirthName], [t1].[FullName], [t1].[HasSoulPatch], [t1].[LeaderNickname], [t1].[LeaderSquadId], [t1].[Rank], [t1].[Discriminator]
FROM [Factions] AS [f]
LEFT JOIN [LocustHordes] AS [l] ON [f].[Id] = [l].[Id]
LEFT JOIN (
    SELECT [l0].[Name], [l0].[LocustHordeId], [l0].[ThreatLevel], [l0].[ThreatLevelByte], [l0].[ThreatLevelNullableByte], [l1].[DefeatedByNickname], [l1].[DefeatedBySquadId], [l1].[HighCommandId]
    FROM [LocustLeaders] AS [l0]
    INNER JOIN [LocustCommanders] AS [l1] ON [l0].[Name] = [l1].[Name]
) AS [t] ON [l].[CommanderName] = [t].[Name]
LEFT JOIN (
    SELECT [g].[Nickname], [g].[SquadId], [g].[AssignedCityName], [g].[CityOfBirthName], [g].[FullName], [g].[HasSoulPatch], [g].[LeaderNickname], [g].[LeaderSquadId], [g].[Rank], CASE
        WHEN [o].[Nickname] IS NOT NULL THEN N'Officer'
    END AS [Discriminator]
    FROM [Gears] AS [g]
    LEFT JOIN [Officers] AS [o] ON [g].[Nickname] = [o].[Nickname] AND [g].[SquadId] = [o].[SquadId]
) AS [t0] ON [t].[DefeatedByNickname] = [t0].[Nickname] AND [t].[DefeatedBySquadId] = [t0].[SquadId]
LEFT JOIN (
    SELECT [g0].[Nickname], [g0].[SquadId], [g0].[AssignedCityName], [g0].[CityOfBirthName], [g0].[FullName], [g0].[HasSoulPatch], [g0].[LeaderNickname], [g0].[LeaderSquadId], [g0].[Rank], CASE
        WHEN [o0].[Nickname] IS NOT NULL THEN N'Officer'
    END AS [Discriminator]
    FROM [Gears] AS [g0]
    LEFT JOIN [Officers] AS [o0] ON [g0].[Nickname] = [o0].[Nickname] AND [g0].[SquadId] = [o0].[SquadId]
) AS [t1] ON ([t0].[Nickname] = [t1].[LeaderNickname] OR ([t0].[Nickname] IS NULL AND [t1].[LeaderNickname] IS NULL)) AND [t0].[SquadId] = [t1].[LeaderSquadId]
ORDER BY [f].[Id], [t].[Name], [t0].[Nickname], [t0].[SquadId], [t1].[Nickname]");
    }

    public override async Task Include_on_derived_multi_level(bool async)
    {
        await base.Include_on_derived_multi_level(async);

        AssertSql(
            @"SELECT [g].[Nickname], [g].[SquadId], [g].[AssignedCityName], [g].[CityOfBirthName], [g].[FullName], [g].[HasSoulPatch], [g].[LeaderNickname], [g].[LeaderSquadId], [g].[Rank], CASE
    WHEN [o].[Nickname] IS NOT NULL THEN N'Officer'
END AS [Discriminator], [t].[Nickname], [t].[SquadId], [t].[AssignedCityName], [t].[CityOfBirthName], [t].[FullName], [t].[HasSoulPatch], [t].[LeaderNickname], [t].[LeaderSquadId], [t].[Rank], [t].[Discriminator], [t].[Id], [t].[Banner], [t].[Banner5], [t].[InternalNumber], [t].[Name], [t].[SquadId0], [t].[MissionId]
FROM [Gears] AS [g]
LEFT JOIN [Officers] AS [o] ON [g].[Nickname] = [o].[Nickname] AND [g].[SquadId] = [o].[SquadId]
LEFT JOIN (
    SELECT [g0].[Nickname], [g0].[SquadId], [g0].[AssignedCityName], [g0].[CityOfBirthName], [g0].[FullName], [g0].[HasSoulPatch], [g0].[LeaderNickname], [g0].[LeaderSquadId], [g0].[Rank], CASE
        WHEN [o0].[Nickname] IS NOT NULL THEN N'Officer'
    END AS [Discriminator], [s].[Id], [s].[Banner], [s].[Banner5], [s].[InternalNumber], [s].[Name], [s0].[SquadId] AS [SquadId0], [s0].[MissionId]
    FROM [Gears] AS [g0]
    LEFT JOIN [Officers] AS [o0] ON [g0].[Nickname] = [o0].[Nickname] AND [g0].[SquadId] = [o0].[SquadId]
    INNER JOIN [Squads] AS [s] ON [g0].[SquadId] = [s].[Id]
    LEFT JOIN [SquadMissions] AS [s0] ON [s].[Id] = [s0].[SquadId]
) AS [t] ON [g].[Nickname] = [t].[LeaderNickname] AND [g].[SquadId] = [t].[LeaderSquadId]
ORDER BY [g].[Nickname], [g].[SquadId], [t].[Nickname], [t].[SquadId], [t].[Id], [t].[SquadId0]");
    }

    public override async Task Projecting_nullable_bool_in_conditional_works(bool async)
    {
        await base.Projecting_nullable_bool_in_conditional_works(async);

        AssertSql(
            @"SELECT CASE
    WHEN [t0].[Nickname] IS NOT NULL AND [t0].[SquadId] IS NOT NULL THEN [t0].[HasSoulPatch]
    ELSE CAST(0 AS bit)
END AS [Prop]
FROM [Tags] AS [t]
LEFT JOIN (
    SELECT [g].[Nickname], [g].[SquadId], [g].[HasSoulPatch]
    FROM [Gears] AS [g]
) AS [t0] ON [t].[GearNickName] = [t0].[Nickname] AND [t].[GearSquadId] = [t0].[SquadId]");
    }

    public override async Task Enum_ToString_is_client_eval(bool async)
    {
        await base.Enum_ToString_is_client_eval(async);

        AssertSql(
            @"SELECT [g].[Rank]
FROM [Gears] AS [g]
ORDER BY [g].[SquadId], [g].[Nickname]");
    }

    public override async Task Correlated_collections_naked_navigation_with_ToList(bool async)
    {
        await base.Correlated_collections_naked_navigation_with_ToList(async);

        AssertSql(
            @"SELECT [g].[Nickname], [g].[SquadId], [w].[Id], [w].[AmmunitionType], [w].[IsAutomatic], [w].[Name], [w].[OwnerFullName], [w].[SynergyWithId]
FROM [Gears] AS [g]
LEFT JOIN [Weapons] AS [w] ON [g].[FullName] = [w].[OwnerFullName]
WHERE [g].[Nickname] <> N'Marcus'
ORDER BY [g].[Nickname], [g].[SquadId]");
    }

    public override async Task Correlated_collections_naked_navigation_with_ToList_followed_by_projecting_count(bool async)
    {
        await base.Correlated_collections_naked_navigation_with_ToList_followed_by_projecting_count(async);

        AssertSql(
            @"SELECT (
    SELECT COUNT(*)
    FROM [Weapons] AS [w]
    WHERE [g].[FullName] = [w].[OwnerFullName])
FROM [Gears] AS [g]
WHERE [g].[Nickname] <> N'Marcus'
ORDER BY [g].[Nickname]");
    }

    public override async Task Correlated_collections_naked_navigation_with_ToArray(bool async)
    {
        await base.Correlated_collections_naked_navigation_with_ToArray(async);

        AssertSql(
            @"SELECT [g].[Nickname], [g].[SquadId], [w].[Id], [w].[AmmunitionType], [w].[IsAutomatic], [w].[Name], [w].[OwnerFullName], [w].[SynergyWithId]
FROM [Gears] AS [g]
LEFT JOIN [Weapons] AS [w] ON [g].[FullName] = [w].[OwnerFullName]
WHERE [g].[Nickname] <> N'Marcus'
ORDER BY [g].[Nickname], [g].[SquadId]");
    }

    public override async Task Correlated_collections_basic_projection(bool async)
    {
        await base.Correlated_collections_basic_projection(async);

        AssertSql(
            @"SELECT [g].[Nickname], [g].[SquadId], [t].[Id], [t].[AmmunitionType], [t].[IsAutomatic], [t].[Name], [t].[OwnerFullName], [t].[SynergyWithId]
FROM [Gears] AS [g]
LEFT JOIN (
    SELECT [w].[Id], [w].[AmmunitionType], [w].[IsAutomatic], [w].[Name], [w].[OwnerFullName], [w].[SynergyWithId]
    FROM [Weapons] AS [w]
    WHERE [w].[IsAutomatic] = CAST(1 AS bit) OR [w].[Name] <> N'foo' OR [w].[Name] IS NULL
) AS [t] ON [g].[FullName] = [t].[OwnerFullName]
WHERE [g].[Nickname] <> N'Marcus'
ORDER BY [g].[Nickname], [g].[SquadId]");
    }

    public override async Task Correlated_collections_basic_projection_explicit_to_list(bool async)
    {
        await base.Correlated_collections_basic_projection_explicit_to_list(async);

        AssertSql(
            @"SELECT [g].[Nickname], [g].[SquadId], [t].[Id], [t].[AmmunitionType], [t].[IsAutomatic], [t].[Name], [t].[OwnerFullName], [t].[SynergyWithId]
FROM [Gears] AS [g]
LEFT JOIN (
    SELECT [w].[Id], [w].[AmmunitionType], [w].[IsAutomatic], [w].[Name], [w].[OwnerFullName], [w].[SynergyWithId]
    FROM [Weapons] AS [w]
    WHERE [w].[IsAutomatic] = CAST(1 AS bit) OR [w].[Name] <> N'foo' OR [w].[Name] IS NULL
) AS [t] ON [g].[FullName] = [t].[OwnerFullName]
WHERE [g].[Nickname] <> N'Marcus'
ORDER BY [g].[Nickname], [g].[SquadId]");
    }

    public override async Task Correlated_collections_basic_projection_explicit_to_array(bool async)
    {
        await base.Correlated_collections_basic_projection_explicit_to_array(async);

        AssertSql(
            @"SELECT [g].[Nickname], [g].[SquadId], [t].[Id], [t].[AmmunitionType], [t].[IsAutomatic], [t].[Name], [t].[OwnerFullName], [t].[SynergyWithId]
FROM [Gears] AS [g]
LEFT JOIN (
    SELECT [w].[Id], [w].[AmmunitionType], [w].[IsAutomatic], [w].[Name], [w].[OwnerFullName], [w].[SynergyWithId]
    FROM [Weapons] AS [w]
    WHERE [w].[IsAutomatic] = CAST(1 AS bit) OR [w].[Name] <> N'foo' OR [w].[Name] IS NULL
) AS [t] ON [g].[FullName] = [t].[OwnerFullName]
WHERE [g].[Nickname] <> N'Marcus'
ORDER BY [g].[Nickname], [g].[SquadId]");
    }

    public override async Task Correlated_collections_basic_projection_ordered(bool async)
    {
        await base.Correlated_collections_basic_projection_ordered(async);

        AssertSql(
            @"SELECT [g].[Nickname], [g].[SquadId], [t].[Id], [t].[AmmunitionType], [t].[IsAutomatic], [t].[Name], [t].[OwnerFullName], [t].[SynergyWithId]
FROM [Gears] AS [g]
LEFT JOIN (
    SELECT [w].[Id], [w].[AmmunitionType], [w].[IsAutomatic], [w].[Name], [w].[OwnerFullName], [w].[SynergyWithId]
    FROM [Weapons] AS [w]
    WHERE [w].[IsAutomatic] = CAST(1 AS bit) OR [w].[Name] <> N'foo' OR [w].[Name] IS NULL
) AS [t] ON [g].[FullName] = [t].[OwnerFullName]
WHERE [g].[Nickname] <> N'Marcus'
ORDER BY [g].[Nickname], [g].[SquadId], [t].[Name] DESC");
    }

    public override async Task Correlated_collections_basic_projection_composite_key(bool async)
    {
        await base.Correlated_collections_basic_projection_composite_key(async);

        AssertSql(
            @"SELECT [g].[Nickname], [g].[SquadId], [t].[Nickname], [t].[FullName], [t].[SquadId]
FROM [Gears] AS [g]
LEFT JOIN [Officers] AS [o] ON [g].[Nickname] = [o].[Nickname] AND [g].[SquadId] = [o].[SquadId]
LEFT JOIN (
    SELECT [g0].[Nickname], [g0].[FullName], [g0].[SquadId], [g0].[LeaderNickname], [g0].[LeaderSquadId]
    FROM [Gears] AS [g0]
    WHERE [g0].[HasSoulPatch] = CAST(0 AS bit)
) AS [t] ON [g].[Nickname] = [t].[LeaderNickname] AND [g].[SquadId] = [t].[LeaderSquadId]
WHERE [o].[Nickname] IS NOT NULL AND [g].[Nickname] <> N'Foo'
ORDER BY [g].[Nickname], [g].[SquadId], [t].[Nickname]");
    }

    public override async Task Correlated_collections_basic_projecting_single_property(bool async)
    {
        await base.Correlated_collections_basic_projecting_single_property(async);

        AssertSql(
            @"SELECT [g].[Nickname], [g].[SquadId], [t].[Name], [t].[Id]
FROM [Gears] AS [g]
LEFT JOIN (
    SELECT [w].[Name], [w].[Id], [w].[OwnerFullName]
    FROM [Weapons] AS [w]
    WHERE [w].[IsAutomatic] = CAST(1 AS bit) OR [w].[Name] <> N'foo' OR [w].[Name] IS NULL
) AS [t] ON [g].[FullName] = [t].[OwnerFullName]
WHERE [g].[Nickname] <> N'Marcus'
ORDER BY [g].[Nickname], [g].[SquadId]");
    }

    public override async Task Correlated_collections_basic_projecting_constant(bool async)
    {
        await base.Correlated_collections_basic_projecting_constant(async);

        AssertSql(
            @"SELECT [g].[Nickname], [g].[SquadId], [t].[c], [t].[Id]
FROM [Gears] AS [g]
LEFT JOIN (
    SELECT N'BFG' AS [c], [w].[Id], [w].[OwnerFullName]
    FROM [Weapons] AS [w]
    WHERE [w].[IsAutomatic] = CAST(1 AS bit) OR [w].[Name] <> N'foo' OR [w].[Name] IS NULL
) AS [t] ON [g].[FullName] = [t].[OwnerFullName]
WHERE [g].[Nickname] <> N'Marcus'
ORDER BY [g].[Nickname], [g].[SquadId]");
    }

    public override async Task Correlated_collections_basic_projecting_constant_bool(bool async)
    {
        await base.Correlated_collections_basic_projecting_constant_bool(async);

        AssertSql(
            @"SELECT [g].[Nickname], [g].[SquadId], [t].[c], [t].[Id]
FROM [Gears] AS [g]
LEFT JOIN (
    SELECT CAST(1 AS bit) AS [c], [w].[Id], [w].[OwnerFullName]
    FROM [Weapons] AS [w]
    WHERE [w].[IsAutomatic] = CAST(1 AS bit) OR [w].[Name] <> N'foo' OR [w].[Name] IS NULL
) AS [t] ON [g].[FullName] = [t].[OwnerFullName]
WHERE [g].[Nickname] <> N'Marcus'
ORDER BY [g].[Nickname], [g].[SquadId]");
    }

    public override async Task Correlated_collections_projection_of_collection_thru_navigation(bool async)
    {
        await base.Correlated_collections_projection_of_collection_thru_navigation(async);

        AssertSql(
            @"SELECT [g].[Nickname], [g].[SquadId], [s].[Id], [t].[SquadId], [t].[MissionId]
FROM [Gears] AS [g]
INNER JOIN [Squads] AS [s] ON [g].[SquadId] = [s].[Id]
LEFT JOIN (
    SELECT [s0].[SquadId], [s0].[MissionId]
    FROM [SquadMissions] AS [s0]
    WHERE [s0].[MissionId] <> 17
) AS [t] ON [s].[Id] = [t].[SquadId]
WHERE [g].[Nickname] <> N'Marcus'
ORDER BY [g].[FullName], [g].[Nickname], [g].[SquadId], [s].[Id], [t].[SquadId]");
    }

    public override async Task Correlated_collections_project_anonymous_collection_result(bool async)
    {
        await base.Correlated_collections_project_anonymous_collection_result(async);

        AssertSql(
            @"SELECT [s].[Name], [s].[Id], [t].[FullName], [t].[Rank], [t].[Nickname], [t].[SquadId]
FROM [Squads] AS [s]
LEFT JOIN (
    SELECT [g].[FullName], [g].[Rank], [g].[Nickname], [g].[SquadId]
    FROM [Gears] AS [g]
) AS [t] ON [s].[Id] = [t].[SquadId]
WHERE [s].[Id] < 20
ORDER BY [s].[Id], [t].[Nickname]");
    }

    public override async Task Correlated_collections_nested(bool async)
    {
        await base.Correlated_collections_nested(async);

        AssertSql(
            @"SELECT [s].[Id], [t0].[SquadId], [t0].[MissionId], [t0].[Id], [t0].[SquadId0], [t0].[MissionId0]
FROM [Squads] AS [s]
LEFT JOIN (
    SELECT [s0].[SquadId], [s0].[MissionId], [m].[Id], [t].[SquadId] AS [SquadId0], [t].[MissionId] AS [MissionId0]
    FROM [SquadMissions] AS [s0]
    INNER JOIN [Missions] AS [m] ON [s0].[MissionId] = [m].[Id]
    LEFT JOIN (
        SELECT [s1].[SquadId], [s1].[MissionId]
        FROM [SquadMissions] AS [s1]
        WHERE [s1].[SquadId] < 7
    ) AS [t] ON [m].[Id] = [t].[MissionId]
    WHERE [s0].[MissionId] < 42
) AS [t0] ON [s].[Id] = [t0].[SquadId]
ORDER BY [s].[Id], [t0].[SquadId], [t0].[MissionId], [t0].[Id], [t0].[SquadId0]");
    }

    public override async Task Correlated_collections_nested_mixed_streaming_with_buffer1(bool async)
    {
        await base.Correlated_collections_nested_mixed_streaming_with_buffer1(async);

        AssertSql(
            @"SELECT [s].[Id], [t0].[SquadId], [t0].[MissionId], [t0].[Id], [t0].[SquadId0], [t0].[MissionId0]
FROM [Squads] AS [s]
LEFT JOIN (
    SELECT [s0].[SquadId], [s0].[MissionId], [m].[Id], [t].[SquadId] AS [SquadId0], [t].[MissionId] AS [MissionId0]
    FROM [SquadMissions] AS [s0]
    INNER JOIN [Missions] AS [m] ON [s0].[MissionId] = [m].[Id]
    LEFT JOIN (
        SELECT [s1].[SquadId], [s1].[MissionId]
        FROM [SquadMissions] AS [s1]
        WHERE [s1].[SquadId] < 2
    ) AS [t] ON [m].[Id] = [t].[MissionId]
    WHERE [s0].[MissionId] < 3
) AS [t0] ON [s].[Id] = [t0].[SquadId]
ORDER BY [s].[Id], [t0].[SquadId], [t0].[MissionId], [t0].[Id], [t0].[SquadId0]");
    }

    public override async Task Correlated_collections_nested_mixed_streaming_with_buffer2(bool async)
    {
        await base.Correlated_collections_nested_mixed_streaming_with_buffer2(async);

        AssertSql(
            @"SELECT [s].[Id], [t0].[SquadId], [t0].[MissionId], [t0].[Id], [t0].[SquadId0], [t0].[MissionId0]
FROM [Squads] AS [s]
LEFT JOIN (
    SELECT [s0].[SquadId], [s0].[MissionId], [m].[Id], [t].[SquadId] AS [SquadId0], [t].[MissionId] AS [MissionId0]
    FROM [SquadMissions] AS [s0]
    INNER JOIN [Missions] AS [m] ON [s0].[MissionId] = [m].[Id]
    LEFT JOIN (
        SELECT [s1].[SquadId], [s1].[MissionId]
        FROM [SquadMissions] AS [s1]
        WHERE [s1].[SquadId] < 7
    ) AS [t] ON [m].[Id] = [t].[MissionId]
    WHERE [s0].[MissionId] < 42
) AS [t0] ON [s].[Id] = [t0].[SquadId]
ORDER BY [s].[Id], [t0].[SquadId], [t0].[MissionId], [t0].[Id], [t0].[SquadId0]");
    }

    public override async Task Correlated_collections_nested_with_custom_ordering(bool async)
    {
        await base.Correlated_collections_nested_with_custom_ordering(async);

        AssertSql(
            @"SELECT [g].[FullName], [g].[Nickname], [g].[SquadId], [t0].[FullName], [t0].[Nickname], [t0].[SquadId], [t0].[Id], [t0].[AmmunitionType], [t0].[IsAutomatic], [t0].[Name], [t0].[OwnerFullName], [t0].[SynergyWithId]
FROM [Gears] AS [g]
LEFT JOIN [Officers] AS [o] ON [g].[Nickname] = [o].[Nickname] AND [g].[SquadId] = [o].[SquadId]
LEFT JOIN (
    SELECT [g0].[FullName], [g0].[Nickname], [g0].[SquadId], [t].[Id], [t].[AmmunitionType], [t].[IsAutomatic], [t].[Name], [t].[OwnerFullName], [t].[SynergyWithId], [g0].[Rank], [g0].[LeaderNickname], [g0].[LeaderSquadId]
    FROM [Gears] AS [g0]
    LEFT JOIN (
        SELECT [w].[Id], [w].[AmmunitionType], [w].[IsAutomatic], [w].[Name], [w].[OwnerFullName], [w].[SynergyWithId]
        FROM [Weapons] AS [w]
        WHERE [w].[Name] <> N'Bar' OR [w].[Name] IS NULL
    ) AS [t] ON [g0].[FullName] = [t].[OwnerFullName]
    WHERE [g0].[FullName] <> N'Foo'
) AS [t0] ON [g].[Nickname] = [t0].[LeaderNickname] AND [g].[SquadId] = [t0].[LeaderSquadId]
WHERE [o].[Nickname] IS NOT NULL
ORDER BY [g].[HasSoulPatch] DESC, [g].[Nickname], [g].[SquadId], [t0].[Rank], [t0].[Nickname], [t0].[SquadId], [t0].[IsAutomatic]");
    }

    public override async Task Correlated_collections_same_collection_projected_multiple_times(bool async)
    {
        await base.Correlated_collections_same_collection_projected_multiple_times(async);

        AssertSql(
            @"SELECT [g].[FullName], [g].[Nickname], [g].[SquadId], [t].[Id], [t].[AmmunitionType], [t].[IsAutomatic], [t].[Name], [t].[OwnerFullName], [t].[SynergyWithId], [t0].[Id], [t0].[AmmunitionType], [t0].[IsAutomatic], [t0].[Name], [t0].[OwnerFullName], [t0].[SynergyWithId]
FROM [Gears] AS [g]
LEFT JOIN (
    SELECT [w].[Id], [w].[AmmunitionType], [w].[IsAutomatic], [w].[Name], [w].[OwnerFullName], [w].[SynergyWithId]
    FROM [Weapons] AS [w]
    WHERE [w].[IsAutomatic] = CAST(1 AS bit)
) AS [t] ON [g].[FullName] = [t].[OwnerFullName]
LEFT JOIN (
    SELECT [w0].[Id], [w0].[AmmunitionType], [w0].[IsAutomatic], [w0].[Name], [w0].[OwnerFullName], [w0].[SynergyWithId]
    FROM [Weapons] AS [w0]
    WHERE [w0].[IsAutomatic] = CAST(1 AS bit)
) AS [t0] ON [g].[FullName] = [t0].[OwnerFullName]
ORDER BY [g].[Nickname], [g].[SquadId], [t].[Id]");
    }

    public override async Task Correlated_collections_similar_collection_projected_multiple_times(bool async)
    {
        await base.Correlated_collections_similar_collection_projected_multiple_times(async);

        AssertSql(
            @"SELECT [g].[FullName], [g].[Nickname], [g].[SquadId], [t].[Id], [t].[AmmunitionType], [t].[IsAutomatic], [t].[Name], [t].[OwnerFullName], [t].[SynergyWithId], [t0].[Id], [t0].[AmmunitionType], [t0].[IsAutomatic], [t0].[Name], [t0].[OwnerFullName], [t0].[SynergyWithId]
FROM [Gears] AS [g]
LEFT JOIN (
    SELECT [w].[Id], [w].[AmmunitionType], [w].[IsAutomatic], [w].[Name], [w].[OwnerFullName], [w].[SynergyWithId]
    FROM [Weapons] AS [w]
    WHERE [w].[IsAutomatic] = CAST(1 AS bit)
) AS [t] ON [g].[FullName] = [t].[OwnerFullName]
LEFT JOIN (
    SELECT [w0].[Id], [w0].[AmmunitionType], [w0].[IsAutomatic], [w0].[Name], [w0].[OwnerFullName], [w0].[SynergyWithId]
    FROM [Weapons] AS [w0]
    WHERE [w0].[IsAutomatic] = CAST(0 AS bit)
) AS [t0] ON [g].[FullName] = [t0].[OwnerFullName]
ORDER BY [g].[Rank], [g].[Nickname], [g].[SquadId], [t].[OwnerFullName], [t].[Id], [t0].[IsAutomatic]");
    }

    public override async Task Correlated_collections_different_collections_projected(bool async)
    {
        await base.Correlated_collections_different_collections_projected(async);

        AssertSql(
            @"SELECT [g].[Nickname], [g].[SquadId], [t].[Name], [t].[IsAutomatic], [t].[Id], [t0].[Nickname], [t0].[Rank], [t0].[SquadId]
FROM [Gears] AS [g]
LEFT JOIN [Officers] AS [o] ON [g].[Nickname] = [o].[Nickname] AND [g].[SquadId] = [o].[SquadId]
LEFT JOIN (
    SELECT [w].[Name], [w].[IsAutomatic], [w].[Id], [w].[OwnerFullName]
    FROM [Weapons] AS [w]
    WHERE [w].[IsAutomatic] = CAST(1 AS bit)
) AS [t] ON [g].[FullName] = [t].[OwnerFullName]
LEFT JOIN (
    SELECT [g0].[Nickname], [g0].[Rank], [g0].[SquadId], [g0].[FullName], [g0].[LeaderNickname], [g0].[LeaderSquadId]
    FROM [Gears] AS [g0]
) AS [t0] ON [g].[Nickname] = [t0].[LeaderNickname] AND [g].[SquadId] = [t0].[LeaderSquadId]
WHERE [o].[Nickname] IS NOT NULL
ORDER BY [g].[FullName], [g].[Nickname], [g].[SquadId], [t].[Id], [t0].[FullName], [t0].[Nickname]");
    }

    public override async Task Multiple_orderby_with_navigation_expansion_on_one_of_the_order_bys(bool async)
    {
        await base.Multiple_orderby_with_navigation_expansion_on_one_of_the_order_bys(async);

        AssertSql(
            @"SELECT [g].[FullName]
FROM [Gears] AS [g]
LEFT JOIN [Officers] AS [o] ON [g].[Nickname] = [o].[Nickname] AND [g].[SquadId] = [o].[SquadId]
LEFT JOIN [Tags] AS [t] ON [g].[Nickname] = [t].[GearNickName] AND [g].[SquadId] = [t].[GearSquadId]
WHERE [o].[Nickname] IS NOT NULL AND EXISTS (
    SELECT 1
    FROM [Gears] AS [g0]
    LEFT JOIN [Officers] AS [o0] ON [g0].[Nickname] = [o0].[Nickname] AND [g0].[SquadId] = [o0].[SquadId]
    WHERE [g].[Nickname] = [g0].[LeaderNickname] AND [g].[SquadId] = [g0].[LeaderSquadId])
ORDER BY [g].[HasSoulPatch] DESC, [t].[Note]");
    }

    public override async Task Multiple_orderby_with_navigation_expansion_on_one_of_the_order_bys_inside_subquery(bool async)
    {
        await base.Multiple_orderby_with_navigation_expansion_on_one_of_the_order_bys_inside_subquery(async);

        AssertSql(
            @"SELECT [g].[FullName], [g].[Nickname], [g].[SquadId], [t].[Id], [t0].[Nickname], [t0].[SquadId], [t1].[Id], [t1].[AmmunitionType], [t1].[IsAutomatic], [t1].[Name], [t1].[OwnerFullName], [t1].[SynergyWithId], [t1].[Nickname], [t1].[SquadId]
FROM [Gears] AS [g]
LEFT JOIN [Officers] AS [o] ON [g].[Nickname] = [o].[Nickname] AND [g].[SquadId] = [o].[SquadId]
LEFT JOIN [Tags] AS [t] ON [g].[Nickname] = [t].[GearNickName] AND [g].[SquadId] = [t].[GearSquadId]
LEFT JOIN (
    SELECT [g1].[Nickname], [g1].[SquadId], [g1].[FullName]
    FROM [Gears] AS [g1]
) AS [t0] ON [t].[GearNickName] = [t0].[Nickname] AND [t].[GearSquadId] = [t0].[SquadId]
LEFT JOIN (
    SELECT [w].[Id], [w].[AmmunitionType], [w].[IsAutomatic], [w].[Name], [w].[OwnerFullName], [w].[SynergyWithId], [t2].[Nickname], [t2].[SquadId]
    FROM [Weapons] AS [w]
    LEFT JOIN (
        SELECT [g2].[Nickname], [g2].[SquadId], [g2].[FullName]
        FROM [Gears] AS [g2]
    ) AS [t2] ON [w].[OwnerFullName] = [t2].[FullName]
) AS [t1] ON [t0].[FullName] = [t1].[OwnerFullName]
WHERE [o].[Nickname] IS NOT NULL AND EXISTS (
    SELECT 1
    FROM [Gears] AS [g0]
    LEFT JOIN [Officers] AS [o0] ON [g0].[Nickname] = [o0].[Nickname] AND [g0].[SquadId] = [o0].[SquadId]
    WHERE [g].[Nickname] = [g0].[LeaderNickname] AND [g].[SquadId] = [g0].[LeaderSquadId])
ORDER BY [g].[HasSoulPatch] DESC, [t].[Note], [g].[Nickname], [g].[SquadId], [t].[Id], [t0].[Nickname], [t0].[SquadId], [t1].[IsAutomatic], [t1].[Nickname] DESC, [t1].[Id]");
    }

    public override async Task Multiple_orderby_with_navigation_expansion_on_one_of_the_order_bys_inside_subquery_duplicated_orderings(
        bool async)
    {
        await base.Multiple_orderby_with_navigation_expansion_on_one_of_the_order_bys_inside_subquery_duplicated_orderings(async);

        AssertSql(
            @"SELECT [g].[FullName], [g].[Nickname], [g].[SquadId], [t].[Id], [t0].[Nickname], [t0].[SquadId], [t1].[Id], [t1].[AmmunitionType], [t1].[IsAutomatic], [t1].[Name], [t1].[OwnerFullName], [t1].[SynergyWithId], [t1].[Nickname], [t1].[SquadId]
FROM [Gears] AS [g]
LEFT JOIN [Officers] AS [o] ON [g].[Nickname] = [o].[Nickname] AND [g].[SquadId] = [o].[SquadId]
LEFT JOIN [Tags] AS [t] ON [g].[Nickname] = [t].[GearNickName] AND [g].[SquadId] = [t].[GearSquadId]
LEFT JOIN (
    SELECT [g1].[Nickname], [g1].[SquadId], [g1].[FullName]
    FROM [Gears] AS [g1]
) AS [t0] ON [t].[GearNickName] = [t0].[Nickname] AND [t].[GearSquadId] = [t0].[SquadId]
LEFT JOIN (
    SELECT [w].[Id], [w].[AmmunitionType], [w].[IsAutomatic], [w].[Name], [w].[OwnerFullName], [w].[SynergyWithId], [t2].[Nickname], [t2].[SquadId]
    FROM [Weapons] AS [w]
    LEFT JOIN (
        SELECT [g2].[Nickname], [g2].[SquadId], [g2].[FullName]
        FROM [Gears] AS [g2]
    ) AS [t2] ON [w].[OwnerFullName] = [t2].[FullName]
) AS [t1] ON [t0].[FullName] = [t1].[OwnerFullName]
WHERE [o].[Nickname] IS NOT NULL AND EXISTS (
    SELECT 1
    FROM [Gears] AS [g0]
    LEFT JOIN [Officers] AS [o0] ON [g0].[Nickname] = [o0].[Nickname] AND [g0].[SquadId] = [o0].[SquadId]
    WHERE [g].[Nickname] = [g0].[LeaderNickname] AND [g].[SquadId] = [g0].[LeaderSquadId])
ORDER BY [g].[HasSoulPatch] DESC, [t].[Note], [g].[Nickname], [g].[SquadId], [t].[Id], [t0].[Nickname], [t0].[SquadId], [t1].[IsAutomatic], [t1].[Nickname] DESC, [t1].[Id]");
    }

    public override async Task Multiple_orderby_with_navigation_expansion_on_one_of_the_order_bys_inside_subquery_complex_orderings(
        bool async)
    {
        await base.Multiple_orderby_with_navigation_expansion_on_one_of_the_order_bys_inside_subquery_complex_orderings(async);

        AssertSql(
            @"SELECT [g].[FullName], [g].[Nickname], [g].[SquadId], [t].[Id], [t0].[Nickname], [t0].[SquadId], [t1].[Id], [t1].[AmmunitionType], [t1].[IsAutomatic], [t1].[Name], [t1].[OwnerFullName], [t1].[SynergyWithId], [t1].[Nickname], [t1].[SquadId]
FROM [Gears] AS [g]
LEFT JOIN [Officers] AS [o] ON [g].[Nickname] = [o].[Nickname] AND [g].[SquadId] = [o].[SquadId]
LEFT JOIN [Tags] AS [t] ON [g].[Nickname] = [t].[GearNickName] AND [g].[SquadId] = [t].[GearSquadId]
LEFT JOIN (
    SELECT [g1].[Nickname], [g1].[SquadId], [g1].[FullName]
    FROM [Gears] AS [g1]
) AS [t0] ON [t].[GearNickName] = [t0].[Nickname] AND [t].[GearSquadId] = [t0].[SquadId]
LEFT JOIN (
    SELECT [w].[Id], [w].[AmmunitionType], [w].[IsAutomatic], [w].[Name], [w].[OwnerFullName], [w].[SynergyWithId], [t2].[Nickname], [t2].[SquadId], (
        SELECT COUNT(*)
        FROM [Weapons] AS [w0]
        WHERE [t2].[FullName] IS NOT NULL AND [t2].[FullName] = [w0].[OwnerFullName]) AS [c]
    FROM [Weapons] AS [w]
    LEFT JOIN (
        SELECT [g2].[Nickname], [g2].[SquadId], [g2].[FullName]
        FROM [Gears] AS [g2]
    ) AS [t2] ON [w].[OwnerFullName] = [t2].[FullName]
) AS [t1] ON [t0].[FullName] = [t1].[OwnerFullName]
WHERE [o].[Nickname] IS NOT NULL AND EXISTS (
    SELECT 1
    FROM [Gears] AS [g0]
    LEFT JOIN [Officers] AS [o0] ON [g0].[Nickname] = [o0].[Nickname] AND [g0].[SquadId] = [o0].[SquadId]
    WHERE [g].[Nickname] = [g0].[LeaderNickname] AND [g].[SquadId] = [g0].[LeaderSquadId])
ORDER BY [g].[HasSoulPatch] DESC, [t].[Note], [g].[Nickname], [g].[SquadId], [t].[Id], [t0].[Nickname], [t0].[SquadId], [t1].[Id] DESC, [t1].[c], [t1].[Nickname]");
    }

    public override async Task Correlated_collections_multiple_nested_complex_collections(bool async)
    {
        await base.Correlated_collections_multiple_nested_complex_collections(async);

        AssertSql(
            @"SELECT [g].[FullName], [g].[Nickname], [g].[SquadId], [t].[Id], [t0].[Nickname], [t0].[SquadId], [t2].[FullName], [t2].[Nickname], [t2].[SquadId], [t2].[Id], [t2].[Nickname0], [t2].[SquadId0], [t2].[Id0], [t2].[Name], [t2].[IsAutomatic], [t2].[Id1], [t2].[Nickname00], [t2].[HasSoulPatch], [t2].[SquadId00], [t5].[Id], [t5].[AmmunitionType], [t5].[IsAutomatic], [t5].[Name], [t5].[OwnerFullName], [t5].[SynergyWithId], [t5].[Nickname], [t5].[SquadId]
FROM [Gears] AS [g]
LEFT JOIN [Officers] AS [o] ON [g].[Nickname] = [o].[Nickname] AND [g].[SquadId] = [o].[SquadId]
LEFT JOIN [Tags] AS [t] ON [g].[Nickname] = [t].[GearNickName] AND [g].[SquadId] = [t].[GearSquadId]
LEFT JOIN (
    SELECT [g1].[Nickname], [g1].[SquadId], [g1].[FullName]
    FROM [Gears] AS [g1]
) AS [t0] ON [t].[GearNickName] = [t0].[Nickname] AND [t].[GearSquadId] = [t0].[SquadId]
LEFT JOIN (
    SELECT [g2].[FullName], [g2].[Nickname], [g2].[SquadId], [t1].[Id], [t1].[Nickname] AS [Nickname0], [t1].[SquadId] AS [SquadId0], [t1].[Id0], [t1].[Name], [t1].[IsAutomatic], [t1].[Id1], [t1].[Nickname0] AS [Nickname00], [t1].[HasSoulPatch], [t1].[SquadId0] AS [SquadId00], [g2].[Rank], [t1].[IsAutomatic0], [g2].[LeaderNickname], [g2].[LeaderSquadId]
    FROM [Gears] AS [g2]
    LEFT JOIN (
        SELECT [w].[Id], [t3].[Nickname], [t3].[SquadId], [s].[Id] AS [Id0], [w0].[Name], [w0].[IsAutomatic], [w0].[Id] AS [Id1], [t4].[Nickname] AS [Nickname0], [t4].[HasSoulPatch], [t4].[SquadId] AS [SquadId0], [w].[IsAutomatic] AS [IsAutomatic0], [w].[OwnerFullName]
        FROM [Weapons] AS [w]
        LEFT JOIN (
            SELECT [g3].[Nickname], [g3].[SquadId], [g3].[FullName]
            FROM [Gears] AS [g3]
        ) AS [t3] ON [w].[OwnerFullName] = [t3].[FullName]
        LEFT JOIN [Squads] AS [s] ON [t3].[SquadId] = [s].[Id]
        LEFT JOIN [Weapons] AS [w0] ON [t3].[FullName] = [w0].[OwnerFullName]
        LEFT JOIN (
            SELECT [g4].[Nickname], [g4].[HasSoulPatch], [g4].[SquadId]
            FROM [Gears] AS [g4]
        ) AS [t4] ON [s].[Id] = [t4].[SquadId]
        WHERE [w].[Name] <> N'Bar' OR [w].[Name] IS NULL
    ) AS [t1] ON [g2].[FullName] = [t1].[OwnerFullName]
    WHERE [g2].[FullName] <> N'Foo'
) AS [t2] ON [g].[Nickname] = [t2].[LeaderNickname] AND [g].[SquadId] = [t2].[LeaderSquadId]
LEFT JOIN (
    SELECT [w1].[Id], [w1].[AmmunitionType], [w1].[IsAutomatic], [w1].[Name], [w1].[OwnerFullName], [w1].[SynergyWithId], [t6].[Nickname], [t6].[SquadId]
    FROM [Weapons] AS [w1]
    LEFT JOIN (
        SELECT [g5].[Nickname], [g5].[SquadId], [g5].[FullName]
        FROM [Gears] AS [g5]
    ) AS [t6] ON [w1].[OwnerFullName] = [t6].[FullName]
) AS [t5] ON [t0].[FullName] = [t5].[OwnerFullName]
WHERE [o].[Nickname] IS NOT NULL AND EXISTS (
    SELECT 1
    FROM [Gears] AS [g0]
    LEFT JOIN [Officers] AS [o0] ON [g0].[Nickname] = [o0].[Nickname] AND [g0].[SquadId] = [o0].[SquadId]
    WHERE [g].[Nickname] = [g0].[LeaderNickname] AND [g].[SquadId] = [g0].[LeaderSquadId])
ORDER BY [g].[HasSoulPatch] DESC, [t].[Note], [g].[Nickname], [g].[SquadId], [t].[Id], [t0].[Nickname], [t0].[SquadId], [t2].[Rank], [t2].[Nickname], [t2].[SquadId], [t2].[IsAutomatic0], [t2].[Id], [t2].[Nickname0], [t2].[SquadId0], [t2].[Id0], [t2].[Id1], [t2].[Nickname00], [t2].[SquadId00], [t5].[IsAutomatic], [t5].[Nickname] DESC, [t5].[Id]");
    }

    public override async Task Correlated_collections_inner_subquery_selector_references_outer_qsre(bool async)
    {
        await base.Correlated_collections_inner_subquery_selector_references_outer_qsre(async);

        AssertSql(
            @"SELECT [g].[FullName], [g].[Nickname], [g].[SquadId], [t].[ReportName], [t].[OfficerName], [t].[Nickname], [t].[SquadId]
FROM [Gears] AS [g]
LEFT JOIN [Officers] AS [o] ON [g].[Nickname] = [o].[Nickname] AND [g].[SquadId] = [o].[SquadId]
OUTER APPLY (
    SELECT [g0].[FullName] AS [ReportName], [g].[FullName] AS [OfficerName], [g0].[Nickname], [g0].[SquadId]
    FROM [Gears] AS [g0]
    WHERE [g].[Nickname] = [g0].[LeaderNickname] AND [g].[SquadId] = [g0].[LeaderSquadId]
) AS [t]
WHERE [o].[Nickname] IS NOT NULL
ORDER BY [g].[Nickname], [g].[SquadId], [t].[Nickname]");
    }

    public override async Task Correlated_collections_inner_subquery_predicate_references_outer_qsre(bool async)
    {
        await base.Correlated_collections_inner_subquery_predicate_references_outer_qsre(async);

        AssertSql(
            @"SELECT [g].[FullName], [g].[Nickname], [g].[SquadId], [t].[ReportName], [t].[Nickname], [t].[SquadId]
FROM [Gears] AS [g]
LEFT JOIN [Officers] AS [o] ON [g].[Nickname] = [o].[Nickname] AND [g].[SquadId] = [o].[SquadId]
OUTER APPLY (
    SELECT [g0].[FullName] AS [ReportName], [g0].[Nickname], [g0].[SquadId]
    FROM [Gears] AS [g0]
<<<<<<< HEAD
    WHERE [g].[FullName] <> N'Foo' AND [g].[Nickname] = [g0].[LeaderNickname] AND [g].[SquadId] = [g0].[LeaderSquadId]
=======
    WHERE (([g].[Nickname] = [g0].[LeaderNickname]) AND ([g].[SquadId] = [g0].[LeaderSquadId])) AND ([g].[FullName] <> N'Foo')
>>>>>>> 4b0f8305
) AS [t]
WHERE [o].[Nickname] IS NOT NULL
ORDER BY [g].[Nickname], [g].[SquadId], [t].[Nickname]");
    }

    public override async Task Correlated_collections_nested_inner_subquery_references_outer_qsre_one_level_up(bool async)
    {
        await base.Correlated_collections_nested_inner_subquery_references_outer_qsre_one_level_up(async);

        AssertSql(
            @"SELECT [g].[FullName], [g].[Nickname], [g].[SquadId], [t0].[FullName], [t0].[Nickname], [t0].[SquadId], [t0].[Name], [t0].[Nickname0], [t0].[Id]
FROM [Gears] AS [g]
LEFT JOIN [Officers] AS [o] ON [g].[Nickname] = [o].[Nickname] AND [g].[SquadId] = [o].[SquadId]
LEFT JOIN (
    SELECT [g0].[FullName], [g0].[Nickname], [g0].[SquadId], [t].[Name], [t].[Nickname] AS [Nickname0], [t].[Id], [g0].[LeaderNickname], [g0].[LeaderSquadId]
    FROM [Gears] AS [g0]
    OUTER APPLY (
        SELECT [w].[Name], [g0].[Nickname], [w].[Id]
        FROM [Weapons] AS [w]
<<<<<<< HEAD
        WHERE ([w].[Name] <> N'Bar' OR [w].[Name] IS NULL) AND [g0].[FullName] = [w].[OwnerFullName]
=======
        WHERE ([g0].[FullName] = [w].[OwnerFullName]) AND (([w].[Name] <> N'Bar') OR ([w].[Name] IS NULL))
>>>>>>> 4b0f8305
    ) AS [t]
    WHERE [g0].[FullName] <> N'Foo'
) AS [t0] ON [g].[Nickname] = [t0].[LeaderNickname] AND [g].[SquadId] = [t0].[LeaderSquadId]
WHERE [o].[Nickname] IS NOT NULL
ORDER BY [g].[Nickname], [g].[SquadId], [t0].[Nickname], [t0].[SquadId]");
    }

    public override async Task Correlated_collections_nested_inner_subquery_references_outer_qsre_two_levels_up(bool async)
    {
        await base.Correlated_collections_nested_inner_subquery_references_outer_qsre_two_levels_up(async);

        AssertSql(
            @"SELECT [g].[FullName], [g].[Nickname], [g].[SquadId], [t0].[FullName], [t0].[Nickname], [t0].[SquadId], [t0].[Name], [t0].[Nickname0], [t0].[Id]
FROM [Gears] AS [g]
LEFT JOIN [Officers] AS [o] ON [g].[Nickname] = [o].[Nickname] AND [g].[SquadId] = [o].[SquadId]
OUTER APPLY (
    SELECT [g0].[FullName], [g0].[Nickname], [g0].[SquadId], [t].[Name], [t].[Nickname] AS [Nickname0], [t].[Id]
    FROM [Gears] AS [g0]
    LEFT JOIN (
        SELECT [w].[Name], [g].[Nickname], [w].[Id], [w].[OwnerFullName]
        FROM [Weapons] AS [w]
        WHERE [w].[Name] <> N'Bar' OR [w].[Name] IS NULL
    ) AS [t] ON [g0].[FullName] = [t].[OwnerFullName]
<<<<<<< HEAD
    WHERE [g0].[FullName] <> N'Foo' AND [g].[Nickname] = [g0].[LeaderNickname] AND [g].[SquadId] = [g0].[LeaderSquadId]
=======
    WHERE (([g].[Nickname] = [g0].[LeaderNickname]) AND ([g].[SquadId] = [g0].[LeaderSquadId])) AND ([g0].[FullName] <> N'Foo')
>>>>>>> 4b0f8305
) AS [t0]
WHERE [o].[Nickname] IS NOT NULL
ORDER BY [g].[Nickname], [g].[SquadId], [t0].[Nickname], [t0].[SquadId]");
    }

    public override async Task Correlated_collections_on_select_many(bool async)
    {
        await base.Correlated_collections_on_select_many(async);

        AssertSql(
            @"SELECT [g].[Nickname], [s].[Name], [g].[SquadId], [s].[Id], [t].[Id], [t].[AmmunitionType], [t].[IsAutomatic], [t].[Name], [t].[OwnerFullName], [t].[SynergyWithId], [t0].[Nickname], [t0].[SquadId], [t0].[AssignedCityName], [t0].[CityOfBirthName], [t0].[FullName], [t0].[HasSoulPatch], [t0].[LeaderNickname], [t0].[LeaderSquadId], [t0].[Rank], [t0].[Discriminator]
FROM [Gears] AS [g]
CROSS JOIN [Squads] AS [s]
LEFT JOIN (
    SELECT [w].[Id], [w].[AmmunitionType], [w].[IsAutomatic], [w].[Name], [w].[OwnerFullName], [w].[SynergyWithId]
    FROM [Weapons] AS [w]
    WHERE [w].[IsAutomatic] = CAST(1 AS bit) OR [w].[Name] <> N'foo' OR [w].[Name] IS NULL
) AS [t] ON [g].[FullName] = [t].[OwnerFullName]
LEFT JOIN (
    SELECT [g0].[Nickname], [g0].[SquadId], [g0].[AssignedCityName], [g0].[CityOfBirthName], [g0].[FullName], [g0].[HasSoulPatch], [g0].[LeaderNickname], [g0].[LeaderSquadId], [g0].[Rank], CASE
        WHEN [o0].[Nickname] IS NOT NULL THEN N'Officer'
    END AS [Discriminator]
    FROM [Gears] AS [g0]
    LEFT JOIN [Officers] AS [o0] ON [g0].[Nickname] = [o0].[Nickname] AND [g0].[SquadId] = [o0].[SquadId]
    WHERE [g0].[HasSoulPatch] = CAST(0 AS bit)
) AS [t0] ON [s].[Id] = [t0].[SquadId]
WHERE [g].[HasSoulPatch] = CAST(1 AS bit)
ORDER BY [g].[Nickname], [s].[Id] DESC, [g].[SquadId], [t].[Id], [t0].[Nickname]");
    }

    public override async Task Correlated_collections_with_Skip(bool async)
    {
        await base.Correlated_collections_with_Skip(async);

        AssertSql(
            @"SELECT [s].[Id], [t0].[Nickname], [t0].[SquadId], [t0].[AssignedCityName], [t0].[CityOfBirthName], [t0].[FullName], [t0].[HasSoulPatch], [t0].[LeaderNickname], [t0].[LeaderSquadId], [t0].[Rank], [t0].[Discriminator]
FROM [Squads] AS [s]
LEFT JOIN (
    SELECT [t].[Nickname], [t].[SquadId], [t].[AssignedCityName], [t].[CityOfBirthName], [t].[FullName], [t].[HasSoulPatch], [t].[LeaderNickname], [t].[LeaderSquadId], [t].[Rank], [t].[Discriminator]
    FROM (
        SELECT [g].[Nickname], [g].[SquadId], [g].[AssignedCityName], [g].[CityOfBirthName], [g].[FullName], [g].[HasSoulPatch], [g].[LeaderNickname], [g].[LeaderSquadId], [g].[Rank], CASE
            WHEN [o].[Nickname] IS NOT NULL THEN N'Officer'
        END AS [Discriminator], ROW_NUMBER() OVER(PARTITION BY [g].[SquadId] ORDER BY [g].[Nickname]) AS [row]
        FROM [Gears] AS [g]
        LEFT JOIN [Officers] AS [o] ON [g].[Nickname] = [o].[Nickname] AND [g].[SquadId] = [o].[SquadId]
    ) AS [t]
    WHERE 1 < [t].[row]
) AS [t0] ON [s].[Id] = [t0].[SquadId]
ORDER BY [s].[Name], [s].[Id], [t0].[SquadId], [t0].[Nickname]");
    }

    public override async Task Correlated_collections_with_Take(bool async)
    {
        await base.Correlated_collections_with_Take(async);

        AssertSql(
            @"SELECT [s].[Id], [t0].[Nickname], [t0].[SquadId], [t0].[AssignedCityName], [t0].[CityOfBirthName], [t0].[FullName], [t0].[HasSoulPatch], [t0].[LeaderNickname], [t0].[LeaderSquadId], [t0].[Rank], [t0].[Discriminator]
FROM [Squads] AS [s]
LEFT JOIN (
    SELECT [t].[Nickname], [t].[SquadId], [t].[AssignedCityName], [t].[CityOfBirthName], [t].[FullName], [t].[HasSoulPatch], [t].[LeaderNickname], [t].[LeaderSquadId], [t].[Rank], [t].[Discriminator]
    FROM (
        SELECT [g].[Nickname], [g].[SquadId], [g].[AssignedCityName], [g].[CityOfBirthName], [g].[FullName], [g].[HasSoulPatch], [g].[LeaderNickname], [g].[LeaderSquadId], [g].[Rank], CASE
            WHEN [o].[Nickname] IS NOT NULL THEN N'Officer'
        END AS [Discriminator], ROW_NUMBER() OVER(PARTITION BY [g].[SquadId] ORDER BY [g].[Nickname]) AS [row]
        FROM [Gears] AS [g]
        LEFT JOIN [Officers] AS [o] ON [g].[Nickname] = [o].[Nickname] AND [g].[SquadId] = [o].[SquadId]
    ) AS [t]
    WHERE [t].[row] <= 2
) AS [t0] ON [s].[Id] = [t0].[SquadId]
ORDER BY [s].[Name], [s].[Id], [t0].[SquadId], [t0].[Nickname]");
    }

    public override async Task Correlated_collections_with_Distinct(bool async)
    {
        await base.Correlated_collections_with_Distinct(async);

        AssertSql(
            @"SELECT [s].[Id], [t0].[Nickname], [t0].[SquadId], [t0].[AssignedCityName], [t0].[CityOfBirthName], [t0].[FullName], [t0].[HasSoulPatch], [t0].[LeaderNickname], [t0].[LeaderSquadId], [t0].[Rank], [t0].[Discriminator]
FROM [Squads] AS [s]
OUTER APPLY (
    SELECT DISTINCT [t].[Nickname], [t].[SquadId], [t].[AssignedCityName], [t].[CityOfBirthName], [t].[FullName], [t].[HasSoulPatch], [t].[LeaderNickname], [t].[LeaderSquadId], [t].[Rank], [t].[Discriminator]
    FROM (
        SELECT [g].[Nickname], [g].[SquadId], [g].[AssignedCityName], [g].[CityOfBirthName], [g].[FullName], [g].[HasSoulPatch], [g].[LeaderNickname], [g].[LeaderSquadId], [g].[Rank], CASE
            WHEN [o].[Nickname] IS NOT NULL THEN N'Officer'
        END AS [Discriminator]
        FROM [Gears] AS [g]
        LEFT JOIN [Officers] AS [o] ON [g].[Nickname] = [o].[Nickname] AND [g].[SquadId] = [o].[SquadId]
        WHERE [s].[Id] = [g].[SquadId]
        ORDER BY [g].[Nickname]
        OFFSET 0 ROWS
    ) AS [t]
) AS [t0]
ORDER BY [s].[Name], [s].[Id], [t0].[Nickname]");
    }

    public override async Task Correlated_collections_with_FirstOrDefault(bool async)
    {
        await base.Correlated_collections_with_FirstOrDefault(async);

        AssertSql(
            @"SELECT (
    SELECT TOP(1) [g].[FullName]
    FROM [Gears] AS [g]
    LEFT JOIN [Officers] AS [o] ON [g].[Nickname] = [o].[Nickname] AND [g].[SquadId] = [o].[SquadId]
    WHERE [s].[Id] = [g].[SquadId]
    ORDER BY [g].[Nickname])
FROM [Squads] AS [s]
ORDER BY [s].[Name]");
    }

    public override async Task Correlated_collections_on_left_join_with_predicate(bool async)
    {
        await base.Correlated_collections_on_left_join_with_predicate(async);

        AssertSql(
            @"SELECT [t0].[Nickname], [t].[Id], [t0].[SquadId], [w].[Name], [w].[Id]
FROM [Tags] AS [t]
LEFT JOIN (
    SELECT [g].[Nickname], [g].[SquadId], [g].[FullName], [g].[HasSoulPatch]
    FROM [Gears] AS [g]
) AS [t0] ON [t].[GearNickName] = [t0].[Nickname]
LEFT JOIN [Weapons] AS [w] ON [t0].[FullName] = [w].[OwnerFullName]
WHERE [t0].[HasSoulPatch] = CAST(0 AS bit)
ORDER BY [t].[Id], [t0].[Nickname], [t0].[SquadId]");
    }

    public override async Task Correlated_collections_on_left_join_with_null_value(bool async)
    {
        await base.Correlated_collections_on_left_join_with_null_value(async);

        AssertSql(
            @"SELECT [t].[Id], [t0].[Nickname], [t0].[SquadId], [w].[Name], [w].[Id]
FROM [Tags] AS [t]
LEFT JOIN (
    SELECT [g].[Nickname], [g].[SquadId], [g].[FullName]
    FROM [Gears] AS [g]
) AS [t0] ON [t].[GearNickName] = [t0].[Nickname]
LEFT JOIN [Weapons] AS [w] ON [t0].[FullName] = [w].[OwnerFullName]
ORDER BY [t].[Note], [t].[Id], [t0].[Nickname], [t0].[SquadId]");
    }

    public override async Task Correlated_collections_left_join_with_self_reference(bool async)
    {
        await base.Correlated_collections_left_join_with_self_reference(async);

        AssertSql(
            @"SELECT [t].[Note], [t].[Id], [t0].[Nickname], [t0].[SquadId], [t1].[FullName], [t1].[Nickname], [t1].[SquadId]
FROM [Tags] AS [t]
LEFT JOIN (
    SELECT [g].[Nickname], [g].[SquadId]
    FROM [Gears] AS [g]
    LEFT JOIN [Officers] AS [o] ON [g].[Nickname] = [o].[Nickname] AND [g].[SquadId] = [o].[SquadId]
    WHERE [o].[Nickname] IS NOT NULL
) AS [t0] ON [t].[GearNickName] = [t0].[Nickname]
LEFT JOIN (
    SELECT [g0].[FullName], [g0].[Nickname], [g0].[SquadId], [g0].[LeaderNickname], [g0].[LeaderSquadId]
    FROM [Gears] AS [g0]
) AS [t1] ON ([t0].[Nickname] = [t1].[LeaderNickname] OR ([t0].[Nickname] IS NULL AND [t1].[LeaderNickname] IS NULL)) AND [t0].[SquadId] = [t1].[LeaderSquadId]
ORDER BY [t].[Id], [t0].[Nickname], [t0].[SquadId], [t1].[Nickname]");
    }

    public override async Task Correlated_collections_deeply_nested_left_join(bool async)
    {
        await base.Correlated_collections_deeply_nested_left_join(async);

        AssertSql(
            @"SELECT [t].[Id], [t0].[Nickname], [t0].[SquadId], [s].[Id], [t1].[Nickname], [t1].[SquadId], [t1].[Id], [t1].[AmmunitionType], [t1].[IsAutomatic], [t1].[Name], [t1].[OwnerFullName], [t1].[SynergyWithId]
FROM [Tags] AS [t]
LEFT JOIN (
    SELECT [g].[Nickname], [g].[SquadId]
    FROM [Gears] AS [g]
) AS [t0] ON [t].[GearNickName] = [t0].[Nickname]
LEFT JOIN [Squads] AS [s] ON [t0].[SquadId] = [s].[Id]
LEFT JOIN (
    SELECT [g0].[Nickname], [g0].[SquadId], [t2].[Id], [t2].[AmmunitionType], [t2].[IsAutomatic], [t2].[Name], [t2].[OwnerFullName], [t2].[SynergyWithId]
    FROM [Gears] AS [g0]
    LEFT JOIN (
        SELECT [w].[Id], [w].[AmmunitionType], [w].[IsAutomatic], [w].[Name], [w].[OwnerFullName], [w].[SynergyWithId]
        FROM [Weapons] AS [w]
        WHERE [w].[IsAutomatic] = CAST(1 AS bit)
    ) AS [t2] ON [g0].[FullName] = [t2].[OwnerFullName]
    WHERE [g0].[HasSoulPatch] = CAST(1 AS bit)
) AS [t1] ON [s].[Id] = [t1].[SquadId]
ORDER BY [t].[Note], [t0].[Nickname] DESC, [t].[Id], [t0].[SquadId], [s].[Id], [t1].[Nickname], [t1].[SquadId]");
    }

    public override async Task Correlated_collections_from_left_join_with_additional_elements_projected_of_that_join(bool async)
    {
        await base.Correlated_collections_from_left_join_with_additional_elements_projected_of_that_join(async);

        AssertSql(
            @"SELECT [w].[Id], [t].[Nickname], [t].[SquadId], [s].[Id], [t0].[Nickname], [t0].[SquadId], [t0].[Id], [t0].[AmmunitionType], [t0].[IsAutomatic], [t0].[Name], [t0].[OwnerFullName], [t0].[SynergyWithId], [t0].[Rank]
FROM [Weapons] AS [w]
LEFT JOIN (
    SELECT [g].[Nickname], [g].[SquadId], [g].[FullName]
    FROM [Gears] AS [g]
) AS [t] ON [w].[OwnerFullName] = [t].[FullName]
LEFT JOIN [Squads] AS [s] ON [t].[SquadId] = [s].[Id]
LEFT JOIN (
    SELECT [g0].[Nickname], [g0].[SquadId], [t1].[Id], [t1].[AmmunitionType], [t1].[IsAutomatic], [t1].[Name], [t1].[OwnerFullName], [t1].[SynergyWithId], [g0].[Rank], [g0].[FullName]
    FROM [Gears] AS [g0]
    LEFT JOIN (
        SELECT [w0].[Id], [w0].[AmmunitionType], [w0].[IsAutomatic], [w0].[Name], [w0].[OwnerFullName], [w0].[SynergyWithId]
        FROM [Weapons] AS [w0]
        WHERE [w0].[IsAutomatic] = CAST(0 AS bit)
    ) AS [t1] ON [g0].[FullName] = [t1].[OwnerFullName]
) AS [t0] ON [s].[Id] = [t0].[SquadId]
ORDER BY [w].[Name], [w].[Id], [t].[Nickname], [t].[SquadId], [s].[Id], [t0].[FullName] DESC, [t0].[Nickname], [t0].[SquadId], [t0].[Id]");
    }

    public override async Task Correlated_collections_complex_scenario1(bool async)
    {
        await base.Correlated_collections_complex_scenario1(async);

        AssertSql(
            @"SELECT [g].[FullName], [g].[Nickname], [g].[SquadId], [t1].[Id], [t1].[Nickname], [t1].[SquadId], [t1].[Id0], [t1].[Nickname0], [t1].[HasSoulPatch], [t1].[SquadId0]
FROM [Gears] AS [g]
LEFT JOIN (
    SELECT [w].[Id], [t].[Nickname], [t].[SquadId], [s].[Id] AS [Id0], [t0].[Nickname] AS [Nickname0], [t0].[HasSoulPatch], [t0].[SquadId] AS [SquadId0], [w].[OwnerFullName]
    FROM [Weapons] AS [w]
    LEFT JOIN (
        SELECT [g0].[Nickname], [g0].[SquadId], [g0].[FullName]
        FROM [Gears] AS [g0]
    ) AS [t] ON [w].[OwnerFullName] = [t].[FullName]
    LEFT JOIN [Squads] AS [s] ON [t].[SquadId] = [s].[Id]
    LEFT JOIN (
        SELECT [g1].[Nickname], [g1].[HasSoulPatch], [g1].[SquadId]
        FROM [Gears] AS [g1]
    ) AS [t0] ON [s].[Id] = [t0].[SquadId]
) AS [t1] ON [g].[FullName] = [t1].[OwnerFullName]
ORDER BY [g].[Nickname], [g].[SquadId], [t1].[Id], [t1].[Nickname], [t1].[SquadId], [t1].[Id0], [t1].[Nickname0]");
    }

    public override async Task Correlated_collections_complex_scenario2(bool async)
    {
        await base.Correlated_collections_complex_scenario2(async);

        AssertSql(
            @"SELECT [g].[FullName], [g].[Nickname], [g].[SquadId], [t2].[FullName], [t2].[Nickname], [t2].[SquadId], [t2].[Id], [t2].[Nickname0], [t2].[SquadId0], [t2].[Id0], [t2].[Nickname00], [t2].[HasSoulPatch], [t2].[SquadId00]
FROM [Gears] AS [g]
LEFT JOIN [Officers] AS [o] ON [g].[Nickname] = [o].[Nickname] AND [g].[SquadId] = [o].[SquadId]
LEFT JOIN (
    SELECT [g0].[FullName], [g0].[Nickname], [g0].[SquadId], [t1].[Id], [t1].[Nickname] AS [Nickname0], [t1].[SquadId] AS [SquadId0], [t1].[Id0], [t1].[Nickname0] AS [Nickname00], [t1].[HasSoulPatch], [t1].[SquadId0] AS [SquadId00], [g0].[LeaderNickname], [g0].[LeaderSquadId]
    FROM [Gears] AS [g0]
    LEFT JOIN (
        SELECT [w].[Id], [t].[Nickname], [t].[SquadId], [s].[Id] AS [Id0], [t0].[Nickname] AS [Nickname0], [t0].[HasSoulPatch], [t0].[SquadId] AS [SquadId0], [w].[OwnerFullName]
        FROM [Weapons] AS [w]
        LEFT JOIN (
            SELECT [g1].[Nickname], [g1].[SquadId], [g1].[FullName]
            FROM [Gears] AS [g1]
        ) AS [t] ON [w].[OwnerFullName] = [t].[FullName]
        LEFT JOIN [Squads] AS [s] ON [t].[SquadId] = [s].[Id]
        LEFT JOIN (
            SELECT [g2].[Nickname], [g2].[HasSoulPatch], [g2].[SquadId]
            FROM [Gears] AS [g2]
        ) AS [t0] ON [s].[Id] = [t0].[SquadId]
    ) AS [t1] ON [g0].[FullName] = [t1].[OwnerFullName]
) AS [t2] ON [g].[Nickname] = [t2].[LeaderNickname] AND [g].[SquadId] = [t2].[LeaderSquadId]
WHERE [o].[Nickname] IS NOT NULL
ORDER BY [g].[Nickname], [g].[SquadId], [t2].[Nickname], [t2].[SquadId], [t2].[Id], [t2].[Nickname0], [t2].[SquadId0], [t2].[Id0], [t2].[Nickname00]");
    }

    public override async Task Correlated_collections_with_funky_orderby_complex_scenario1(bool async)
    {
        await base.Correlated_collections_with_funky_orderby_complex_scenario1(async);

        AssertSql(
            @"SELECT [g].[FullName], [g].[Nickname], [g].[SquadId], [t1].[Id], [t1].[Nickname], [t1].[SquadId], [t1].[Id0], [t1].[Nickname0], [t1].[HasSoulPatch], [t1].[SquadId0]
FROM [Gears] AS [g]
LEFT JOIN (
    SELECT [w].[Id], [t].[Nickname], [t].[SquadId], [s].[Id] AS [Id0], [t0].[Nickname] AS [Nickname0], [t0].[HasSoulPatch], [t0].[SquadId] AS [SquadId0], [w].[OwnerFullName]
    FROM [Weapons] AS [w]
    LEFT JOIN (
        SELECT [g0].[Nickname], [g0].[SquadId], [g0].[FullName]
        FROM [Gears] AS [g0]
    ) AS [t] ON [w].[OwnerFullName] = [t].[FullName]
    LEFT JOIN [Squads] AS [s] ON [t].[SquadId] = [s].[Id]
    LEFT JOIN (
        SELECT [g1].[Nickname], [g1].[HasSoulPatch], [g1].[SquadId]
        FROM [Gears] AS [g1]
    ) AS [t0] ON [s].[Id] = [t0].[SquadId]
) AS [t1] ON [g].[FullName] = [t1].[OwnerFullName]
ORDER BY [g].[FullName], [g].[Nickname] DESC, [g].[SquadId], [t1].[Id], [t1].[Nickname], [t1].[SquadId], [t1].[Id0], [t1].[Nickname0]");
    }

    public override async Task Correlated_collections_with_funky_orderby_complex_scenario2(bool async)
    {
        await base.Correlated_collections_with_funky_orderby_complex_scenario2(async);

        AssertSql(
            @"SELECT [g].[FullName], [g].[Nickname], [g].[SquadId], [t2].[FullName], [t2].[Nickname], [t2].[SquadId], [t2].[Id], [t2].[Nickname0], [t2].[SquadId0], [t2].[Id0], [t2].[Nickname00], [t2].[HasSoulPatch], [t2].[SquadId00]
FROM [Gears] AS [g]
LEFT JOIN [Officers] AS [o] ON [g].[Nickname] = [o].[Nickname] AND [g].[SquadId] = [o].[SquadId]
LEFT JOIN (
    SELECT [g0].[FullName], [g0].[Nickname], [g0].[SquadId], [t1].[Id], [t1].[Nickname] AS [Nickname0], [t1].[SquadId] AS [SquadId0], [t1].[Id0], [t1].[Nickname0] AS [Nickname00], [t1].[HasSoulPatch], [t1].[SquadId0] AS [SquadId00], [g0].[HasSoulPatch] AS [HasSoulPatch0], [t1].[IsAutomatic], [t1].[Name], [g0].[LeaderNickname], [g0].[LeaderSquadId]
    FROM [Gears] AS [g0]
    LEFT JOIN (
        SELECT [w].[Id], [t].[Nickname], [t].[SquadId], [s].[Id] AS [Id0], [t0].[Nickname] AS [Nickname0], [t0].[HasSoulPatch], [t0].[SquadId] AS [SquadId0], [w].[IsAutomatic], [w].[Name], [w].[OwnerFullName]
        FROM [Weapons] AS [w]
        LEFT JOIN (
            SELECT [g1].[Nickname], [g1].[SquadId], [g1].[FullName]
            FROM [Gears] AS [g1]
        ) AS [t] ON [w].[OwnerFullName] = [t].[FullName]
        LEFT JOIN [Squads] AS [s] ON [t].[SquadId] = [s].[Id]
        LEFT JOIN (
            SELECT [g2].[Nickname], [g2].[HasSoulPatch], [g2].[SquadId]
            FROM [Gears] AS [g2]
        ) AS [t0] ON [s].[Id] = [t0].[SquadId]
    ) AS [t1] ON [g0].[FullName] = [t1].[OwnerFullName]
) AS [t2] ON [g].[Nickname] = [t2].[LeaderNickname] AND [g].[SquadId] = [t2].[LeaderSquadId]
WHERE [o].[Nickname] IS NOT NULL
ORDER BY [g].[HasSoulPatch], [g].[LeaderNickname], [g].[FullName], [g].[Nickname], [g].[SquadId], [t2].[FullName], [t2].[HasSoulPatch0] DESC, [t2].[Nickname], [t2].[SquadId], [t2].[IsAutomatic], [t2].[Name] DESC, [t2].[Id], [t2].[Nickname0], [t2].[SquadId0], [t2].[Id0], [t2].[Nickname00]");
    }

    public override async Task Correlated_collection_with_top_level_FirstOrDefault(bool async)
    {
        await base.Correlated_collection_with_top_level_FirstOrDefault(async);

        AssertSql(
            @"SELECT [t].[Nickname], [t].[SquadId], [w].[Id], [w].[AmmunitionType], [w].[IsAutomatic], [w].[Name], [w].[OwnerFullName], [w].[SynergyWithId]
FROM (
    SELECT TOP(1) [g].[Nickname], [g].[SquadId], [g].[FullName]
    FROM [Gears] AS [g]
    ORDER BY [g].[Nickname]
) AS [t]
LEFT JOIN [Weapons] AS [w] ON [t].[FullName] = [w].[OwnerFullName]
ORDER BY [t].[Nickname], [t].[SquadId]");
    }

    public override async Task Correlated_collection_with_top_level_Count(bool async)
    {
        await base.Correlated_collection_with_top_level_Count(async);

        AssertSql(
            @"SELECT COUNT(*)
FROM [Gears] AS [g]");
    }

    public override async Task Correlated_collection_with_top_level_Last_with_orderby_on_outer(bool async)
    {
        await base.Correlated_collection_with_top_level_Last_with_orderby_on_outer(async);

        AssertSql(
            @"SELECT [t].[Nickname], [t].[SquadId], [w].[Id], [w].[AmmunitionType], [w].[IsAutomatic], [w].[Name], [w].[OwnerFullName], [w].[SynergyWithId]
FROM (
    SELECT TOP(1) [g].[Nickname], [g].[SquadId], [g].[FullName]
    FROM [Gears] AS [g]
    ORDER BY [g].[FullName]
) AS [t]
LEFT JOIN [Weapons] AS [w] ON [t].[FullName] = [w].[OwnerFullName]
ORDER BY [t].[FullName], [t].[Nickname], [t].[SquadId]");
    }

    public override async Task Correlated_collection_with_top_level_Last_with_order_by_on_inner(bool async)
    {
        await base.Correlated_collection_with_top_level_Last_with_order_by_on_inner(async);

        AssertSql(
            @"SELECT [t].[Nickname], [t].[SquadId], [w].[Id], [w].[AmmunitionType], [w].[IsAutomatic], [w].[Name], [w].[OwnerFullName], [w].[SynergyWithId]
FROM (
    SELECT TOP(1) [g].[Nickname], [g].[SquadId], [g].[FullName]
    FROM [Gears] AS [g]
    ORDER BY [g].[FullName] DESC
) AS [t]
LEFT JOIN [Weapons] AS [w] ON [t].[FullName] = [w].[OwnerFullName]
ORDER BY [t].[FullName] DESC, [t].[Nickname], [t].[SquadId], [w].[Name]");
    }

    public override async Task Null_semantics_on_nullable_bool_from_inner_join_subquery_is_fully_applied(bool async)
    {
        await base.Null_semantics_on_nullable_bool_from_inner_join_subquery_is_fully_applied(async);

        AssertSql(
            @"SELECT [t].[Id], [t].[CapitalName], [t].[Name], [t].[ServerAddress], [t].[CommanderName], [t].[Eradicated], [t].[Discriminator]
FROM [LocustLeaders] AS [l]
INNER JOIN (
    SELECT [f].[Id], [f].[CapitalName], [f].[Name], [f].[ServerAddress], [l1].[CommanderName], [l1].[Eradicated], CASE
        WHEN [l1].[Id] IS NOT NULL THEN N'LocustHorde'
    END AS [Discriminator]
    FROM [Factions] AS [f]
    LEFT JOIN [LocustHordes] AS [l1] ON [f].[Id] = [l1].[Id]
    WHERE [l1].[Id] IS NOT NULL AND [f].[Name] = N'Swarm'
) AS [t] ON [l].[Name] = [t].[CommanderName]
WHERE [t].[Eradicated] <> CAST(1 AS bit) OR ([t].[Eradicated] IS NULL)");
    }

    public override async Task Null_semantics_on_nullable_bool_from_left_join_subquery_is_fully_applied(bool async)
    {
        await base.Null_semantics_on_nullable_bool_from_left_join_subquery_is_fully_applied(async);

        AssertSql(
            @"SELECT [t].[Id], [t].[CapitalName], [t].[Name], [t].[ServerAddress], [t].[CommanderName], [t].[Eradicated], [t].[Discriminator]
FROM [LocustLeaders] AS [l]
LEFT JOIN (
    SELECT [f].[Id], [f].[CapitalName], [f].[Name], [f].[ServerAddress], [l1].[CommanderName], [l1].[Eradicated], CASE
        WHEN [l1].[Id] IS NOT NULL THEN N'LocustHorde'
    END AS [Discriminator]
    FROM [Factions] AS [f]
    LEFT JOIN [LocustHordes] AS [l1] ON [f].[Id] = [l1].[Id]
    WHERE [l1].[Id] IS NOT NULL AND [f].[Name] = N'Swarm'
) AS [t] ON [l].[Name] = [t].[CommanderName]
WHERE [t].[Eradicated] <> CAST(1 AS bit) OR ([t].[Eradicated] IS NULL)");
    }

    public override async Task Include_on_derived_type_with_order_by_and_paging(bool async)
    {
        await base.Include_on_derived_type_with_order_by_and_paging(async);

        AssertSql(
            @"@__p_0='10'

SELECT [t1].[Name], [t1].[LocustHordeId], [t1].[ThreatLevel], [t1].[ThreatLevelByte], [t1].[ThreatLevelNullableByte], [t1].[DefeatedByNickname], [t1].[DefeatedBySquadId], [t1].[HighCommandId], [t1].[Discriminator], [t1].[Nickname], [t1].[SquadId], [t1].[AssignedCityName], [t1].[CityOfBirthName], [t1].[FullName], [t1].[HasSoulPatch], [t1].[LeaderNickname], [t1].[LeaderSquadId], [t1].[Rank], [t1].[Discriminator0] AS [Discriminator], [t1].[Id], [w].[Id], [w].[AmmunitionType], [w].[IsAutomatic], [w].[Name], [w].[OwnerFullName], [w].[SynergyWithId]
FROM (
    SELECT TOP(@__p_0) [l].[Name], [l].[LocustHordeId], [l].[ThreatLevel], [l].[ThreatLevelByte], [l].[ThreatLevelNullableByte], [l0].[DefeatedByNickname], [l0].[DefeatedBySquadId], [l0].[HighCommandId], CASE
        WHEN [l0].[Name] IS NOT NULL THEN N'LocustCommander'
    END AS [Discriminator], [t].[Nickname], [t].[SquadId], [t].[AssignedCityName], [t].[CityOfBirthName], [t].[FullName], [t].[HasSoulPatch], [t].[LeaderNickname], [t].[LeaderSquadId], [t].[Rank], [t].[Discriminator] AS [Discriminator0], [t0].[Id], [t0].[Note]
    FROM [LocustLeaders] AS [l]
    LEFT JOIN [LocustCommanders] AS [l0] ON [l].[Name] = [l0].[Name]
    LEFT JOIN (
        SELECT [g].[Nickname], [g].[SquadId], [g].[AssignedCityName], [g].[CityOfBirthName], [g].[FullName], [g].[HasSoulPatch], [g].[LeaderNickname], [g].[LeaderSquadId], [g].[Rank], CASE
            WHEN [o].[Nickname] IS NOT NULL THEN N'Officer'
        END AS [Discriminator]
        FROM [Gears] AS [g]
        LEFT JOIN [Officers] AS [o] ON [g].[Nickname] = [o].[Nickname] AND [g].[SquadId] = [o].[SquadId]
    ) AS [t] ON [l0].[DefeatedByNickname] = [t].[Nickname] AND [l0].[DefeatedBySquadId] = [t].[SquadId]
    LEFT JOIN [Tags] AS [t0] ON ([t].[Nickname] = [t0].[GearNickName] OR ([t].[Nickname] IS NULL AND [t0].[GearNickName] IS NULL)) AND ([t].[SquadId] = [t0].[GearSquadId] OR ([t].[SquadId] IS NULL AND [t0].[GearSquadId] IS NULL))
    ORDER BY [t0].[Note]
) AS [t1]
LEFT JOIN [Weapons] AS [w] ON [t1].[FullName] = [w].[OwnerFullName]
ORDER BY [t1].[Note], [t1].[Name], [t1].[Nickname], [t1].[SquadId], [t1].[Id]");
    }

    public override async Task Select_required_navigation_on_derived_type(bool async)
    {
        await base.Select_required_navigation_on_derived_type(async);

        AssertSql(
            @"SELECT [l1].[Name]
FROM [LocustLeaders] AS [l]
LEFT JOIN [LocustCommanders] AS [l0] ON [l].[Name] = [l0].[Name]
LEFT JOIN [LocustHighCommands] AS [l1] ON [l0].[HighCommandId] = [l1].[Id]");
    }

    public override async Task Select_required_navigation_on_the_same_type_with_cast(bool async)
    {
        await base.Select_required_navigation_on_the_same_type_with_cast(async);

        AssertSql(
            @"SELECT [c].[Name]
FROM [Gears] AS [g]
INNER JOIN [Cities] AS [c] ON [g].[CityOfBirthName] = [c].[Name]");
    }

    public override async Task Where_required_navigation_on_derived_type(bool async)
    {
        await base.Where_required_navigation_on_derived_type(async);

        AssertSql(
            @"SELECT [l].[Name], [l].[LocustHordeId], [l].[ThreatLevel], [l].[ThreatLevelByte], [l].[ThreatLevelNullableByte], [l0].[DefeatedByNickname], [l0].[DefeatedBySquadId], [l0].[HighCommandId], CASE
    WHEN [l0].[Name] IS NOT NULL THEN N'LocustCommander'
END AS [Discriminator]
FROM [LocustLeaders] AS [l]
LEFT JOIN [LocustCommanders] AS [l0] ON [l].[Name] = [l0].[Name]
LEFT JOIN [LocustHighCommands] AS [l1] ON [l0].[HighCommandId] = [l1].[Id]
WHERE [l1].[IsOperational] = CAST(1 AS bit)");
    }

    public override async Task Outer_parameter_in_join_key(bool async)
    {
        await base.Outer_parameter_in_join_key(async);

        AssertSql(
            @"SELECT [g].[Nickname], [g].[SquadId], [t1].[Note], [t1].[Id], [t1].[Nickname], [t1].[SquadId]
FROM [Gears] AS [g]
LEFT JOIN [Officers] AS [o] ON [g].[Nickname] = [o].[Nickname] AND [g].[SquadId] = [o].[SquadId]
OUTER APPLY (
    SELECT [t].[Note], [t].[Id], [t0].[Nickname], [t0].[SquadId]
    FROM [Tags] AS [t]
    INNER JOIN (
        SELECT [g0].[Nickname], [g0].[SquadId], [g0].[FullName]
        FROM [Gears] AS [g0]
    ) AS [t0] ON [g].[FullName] = [t0].[FullName]
) AS [t1]
WHERE [o].[Nickname] IS NOT NULL
ORDER BY [g].[Nickname], [g].[SquadId], [t1].[Id], [t1].[Nickname]");
    }

    public override async Task Outer_parameter_in_join_key_inner_and_outer(bool async)
    {
        await base.Outer_parameter_in_join_key_inner_and_outer(async);

        AssertSql(
            @"SELECT [g].[Nickname], [g].[SquadId], [t1].[Note], [t1].[Id], [t1].[Nickname], [t1].[SquadId]
FROM [Gears] AS [g]
LEFT JOIN [Officers] AS [o] ON [g].[Nickname] = [o].[Nickname] AND [g].[SquadId] = [o].[SquadId]
OUTER APPLY (
    SELECT [t].[Note], [t].[Id], [t0].[Nickname], [t0].[SquadId]
    FROM [Tags] AS [t]
    INNER JOIN (
        SELECT [g0].[Nickname], [g0].[SquadId]
        FROM [Gears] AS [g0]
    ) AS [t0] ON [g].[FullName] = [g].[Nickname]
) AS [t1]
WHERE [o].[Nickname] IS NOT NULL
ORDER BY [g].[Nickname], [g].[SquadId], [t1].[Id], [t1].[Nickname]");
    }

    public override async Task Outer_parameter_in_group_join_with_DefaultIfEmpty(bool async)
    {
        await base.Outer_parameter_in_group_join_with_DefaultIfEmpty(async);

        AssertSql(
            @"SELECT [g].[Nickname], [g].[SquadId], [t1].[Note], [t1].[Id], [t1].[Nickname], [t1].[SquadId]
FROM [Gears] AS [g]
LEFT JOIN [Officers] AS [o] ON [g].[Nickname] = [o].[Nickname] AND [g].[SquadId] = [o].[SquadId]
OUTER APPLY (
    SELECT [t].[Note], [t].[Id], [t0].[Nickname], [t0].[SquadId]
    FROM [Tags] AS [t]
    LEFT JOIN (
        SELECT [g0].[Nickname], [g0].[SquadId], [g0].[FullName]
        FROM [Gears] AS [g0]
    ) AS [t0] ON [g].[FullName] = [t0].[FullName]
) AS [t1]
WHERE [o].[Nickname] IS NOT NULL
ORDER BY [g].[Nickname], [g].[SquadId], [t1].[Id], [t1].[Nickname]");
    }

    public override async Task Negated_bool_ternary_inside_anonymous_type_in_projection(bool async)
    {
        await base.Negated_bool_ternary_inside_anonymous_type_in_projection(async);

        AssertSql(
            @"SELECT CASE
    WHEN CASE
        WHEN [t0].[HasSoulPatch] = CAST(1 AS bit) THEN CAST(1 AS bit)
        ELSE COALESCE([t0].[HasSoulPatch], CAST(1 AS bit))
    END = CAST(0 AS bit) THEN CAST(1 AS bit)
    ELSE CAST(0 AS bit)
END AS [c]
FROM [Tags] AS [t]
LEFT JOIN (
    SELECT [g].[Nickname], [g].[SquadId], [g].[HasSoulPatch]
    FROM [Gears] AS [g]
) AS [t0] ON [t].[GearNickName] = [t0].[Nickname] AND [t].[GearSquadId] = [t0].[SquadId]");
    }

    public override async Task Order_by_entity_qsre(bool async)
    {
        await base.Order_by_entity_qsre(async);

        AssertSql(
            @"SELECT [g].[FullName]
FROM [Gears] AS [g]
LEFT JOIN [Cities] AS [c] ON [g].[AssignedCityName] = [c].[Name]
ORDER BY [c].[Name], [g].[Nickname] DESC");
    }

    public override async Task Order_by_entity_qsre_with_inheritance(bool async)
    {
        await base.Order_by_entity_qsre_with_inheritance(async);

        AssertSql(
            @"SELECT [l].[Name]
FROM [LocustLeaders] AS [l]
LEFT JOIN [LocustCommanders] AS [l0] ON [l].[Name] = [l0].[Name]
INNER JOIN [LocustHighCommands] AS [l1] ON [l0].[HighCommandId] = [l1].[Id]
WHERE [l0].[Name] IS NOT NULL
ORDER BY [l1].[Id], [l].[Name]");
    }

    public override async Task Order_by_entity_qsre_composite_key(bool async)
    {
        await base.Order_by_entity_qsre_composite_key(async);

        AssertSql(
            @"SELECT [w].[Name]
FROM [Weapons] AS [w]
LEFT JOIN (
    SELECT [g].[Nickname], [g].[SquadId], [g].[FullName]
    FROM [Gears] AS [g]
) AS [t] ON [w].[OwnerFullName] = [t].[FullName]
ORDER BY [t].[Nickname], [t].[SquadId], [w].[Id]");
    }

    public override async Task Order_by_entity_qsre_with_other_orderbys(bool async)
    {
        await base.Order_by_entity_qsre_with_other_orderbys(async);

        AssertSql(
            @"SELECT [w].[Id], [w].[AmmunitionType], [w].[IsAutomatic], [w].[Name], [w].[OwnerFullName], [w].[SynergyWithId]
FROM [Weapons] AS [w]
LEFT JOIN (
    SELECT [g].[Nickname], [g].[SquadId], [g].[FullName]
    FROM [Gears] AS [g]
) AS [t] ON [w].[OwnerFullName] = [t].[FullName]
LEFT JOIN [Weapons] AS [w0] ON [w].[SynergyWithId] = [w0].[Id]
ORDER BY [w].[IsAutomatic], [t].[Nickname] DESC, [t].[SquadId] DESC, [w0].[Id], [w].[Name]");
    }

    public override async Task Join_on_entity_qsre_keys(bool async)
    {
        await base.Join_on_entity_qsre_keys(async);

        AssertSql(
            @"SELECT [w].[Name] AS [Name1], [w0].[Name] AS [Name2]
FROM [Weapons] AS [w]
INNER JOIN [Weapons] AS [w0] ON [w].[Id] = [w0].[Id]");
    }

    public override async Task Join_on_entity_qsre_keys_composite_key(bool async)
    {
        await base.Join_on_entity_qsre_keys_composite_key(async);

        AssertSql(
            @"SELECT [g].[FullName] AS [GearName1], [t].[FullName] AS [GearName2]
FROM [Gears] AS [g]
INNER JOIN (
    SELECT [g0].[Nickname], [g0].[SquadId], [g0].[FullName]
    FROM [Gears] AS [g0]
) AS [t] ON [g].[Nickname] = [t].[Nickname] AND [g].[SquadId] = [t].[SquadId]");
    }

    public override async Task Join_on_entity_qsre_keys_inheritance(bool async)
    {
        await base.Join_on_entity_qsre_keys_inheritance(async);

        AssertSql(
            @"SELECT [g].[FullName] AS [GearName], [t].[FullName] AS [OfficerName]
FROM [Gears] AS [g]
INNER JOIN (
    SELECT [g0].[Nickname], [g0].[SquadId], [g0].[FullName]
    FROM [Gears] AS [g0]
    LEFT JOIN [Officers] AS [o0] ON [g0].[Nickname] = [o0].[Nickname] AND [g0].[SquadId] = [o0].[SquadId]
    WHERE [o0].[Nickname] IS NOT NULL
) AS [t] ON [g].[Nickname] = [t].[Nickname] AND [g].[SquadId] = [t].[SquadId]");
    }

    public override async Task Join_on_entity_qsre_keys_outer_key_is_navigation(bool async)
    {
        await base.Join_on_entity_qsre_keys_outer_key_is_navigation(async);

        AssertSql(
            @"SELECT [w].[Name] AS [Name1], [w1].[Name] AS [Name2]
FROM [Weapons] AS [w]
LEFT JOIN [Weapons] AS [w0] ON [w].[SynergyWithId] = [w0].[Id]
INNER JOIN [Weapons] AS [w1] ON [w0].[Id] = [w1].[Id]");
    }

    public override async Task Join_on_entity_qsre_keys_inner_key_is_navigation(bool async)
    {
        await base.Join_on_entity_qsre_keys_inner_key_is_navigation(async);

        AssertSql(
            @"SELECT [c].[Name] AS [CityName], [t].[Nickname] AS [GearNickname]
FROM [Cities] AS [c]
INNER JOIN (
    SELECT [g].[Nickname], [c0].[Name]
    FROM [Gears] AS [g]
    LEFT JOIN [Cities] AS [c0] ON [g].[AssignedCityName] = [c0].[Name]
) AS [t] ON [c].[Name] = [t].[Name]");
    }

    public override async Task Join_on_entity_qsre_keys_inner_key_is_navigation_composite_key(bool async)
    {
        await base.Join_on_entity_qsre_keys_inner_key_is_navigation_composite_key(async);

        AssertSql(
            @"SELECT [g].[Nickname], [t1].[Note]
FROM [Gears] AS [g]
INNER JOIN (
    SELECT [t].[Note], [t0].[Nickname], [t0].[SquadId]
    FROM [Tags] AS [t]
    LEFT JOIN (
        SELECT [g0].[Nickname], [g0].[SquadId]
        FROM [Gears] AS [g0]
    ) AS [t0] ON [t].[GearNickName] = [t0].[Nickname] AND [t].[GearSquadId] = [t0].[SquadId]
    WHERE [t].[Note] IN (N'Cole''s Tag', N'Dom''s Tag')
) AS [t1] ON [g].[Nickname] = [t1].[Nickname] AND [g].[SquadId] = [t1].[SquadId]");
    }

    public override async Task Join_on_entity_qsre_keys_inner_key_is_nested_navigation(bool async)
    {
        await base.Join_on_entity_qsre_keys_inner_key_is_nested_navigation(async);

        AssertSql(
            @"SELECT [s].[Name] AS [SquadName], [t0].[Name] AS [WeaponName]
FROM [Squads] AS [s]
INNER JOIN (
    SELECT [w].[Name], [s0].[Id] AS [Id0]
    FROM [Weapons] AS [w]
    LEFT JOIN (
        SELECT [g].[SquadId], [g].[FullName]
        FROM [Gears] AS [g]
    ) AS [t] ON [w].[OwnerFullName] = [t].[FullName]
    LEFT JOIN [Squads] AS [s0] ON [t].[SquadId] = [s0].[Id]
    WHERE [w].[IsAutomatic] = CAST(1 AS bit)
) AS [t0] ON [s].[Id] = [t0].[Id0]");
    }

    public override async Task GroupJoin_on_entity_qsre_keys_inner_key_is_nested_navigation(bool async)
    {
        await base.GroupJoin_on_entity_qsre_keys_inner_key_is_nested_navigation(async);

        AssertSql(
            @"SELECT [s].[Name] AS [SquadName], [t0].[Name] AS [WeaponName]
FROM [Squads] AS [s]
LEFT JOIN (
    SELECT [w].[Name], [s0].[Id] AS [Id0]
    FROM [Weapons] AS [w]
    LEFT JOIN (
        SELECT [g].[SquadId], [g].[FullName]
        FROM [Gears] AS [g]
    ) AS [t] ON [w].[OwnerFullName] = [t].[FullName]
    LEFT JOIN [Squads] AS [s0] ON [t].[SquadId] = [s0].[Id]
) AS [t0] ON [s].[Id] = [t0].[Id0]");
    }

    public override async Task Streaming_correlated_collection_issue_11403(bool async)
    {
        await base.Streaming_correlated_collection_issue_11403(async);

        AssertSql(
            @"SELECT [t].[Nickname], [t].[SquadId], [t0].[Id], [t0].[AmmunitionType], [t0].[IsAutomatic], [t0].[Name], [t0].[OwnerFullName], [t0].[SynergyWithId]
FROM (
    SELECT TOP(1) [g].[Nickname], [g].[SquadId], [g].[FullName]
    FROM [Gears] AS [g]
    ORDER BY [g].[Nickname]
) AS [t]
LEFT JOIN (
    SELECT [w].[Id], [w].[AmmunitionType], [w].[IsAutomatic], [w].[Name], [w].[OwnerFullName], [w].[SynergyWithId]
    FROM [Weapons] AS [w]
    WHERE [w].[IsAutomatic] = CAST(0 AS bit)
) AS [t0] ON [t].[FullName] = [t0].[OwnerFullName]
ORDER BY [t].[Nickname], [t].[SquadId], [t0].[Id]");
    }

    public override async Task Project_one_value_type_from_empty_collection(bool async)
    {
        await base.Project_one_value_type_from_empty_collection(async);

        AssertSql(
            @"SELECT [s].[Name], COALESCE((
    SELECT TOP(1) [g].[SquadId]
    FROM [Gears] AS [g]
    LEFT JOIN [Officers] AS [o] ON [g].[Nickname] = [o].[Nickname] AND [g].[SquadId] = [o].[SquadId]
    WHERE [s].[Id] = [g].[SquadId] AND [g].[HasSoulPatch] = CAST(1 AS bit)), 0) AS [SquadId]
FROM [Squads] AS [s]
WHERE [s].[Name] = N'Kilo'");
    }

    public override async Task Project_one_value_type_converted_to_nullable_from_empty_collection(bool async)
    {
        await base.Project_one_value_type_converted_to_nullable_from_empty_collection(async);

        AssertSql(
            @"SELECT [s].[Name], (
    SELECT TOP(1) [g].[SquadId]
    FROM [Gears] AS [g]
    LEFT JOIN [Officers] AS [o] ON [g].[Nickname] = [o].[Nickname] AND [g].[SquadId] = [o].[SquadId]
    WHERE [s].[Id] = [g].[SquadId] AND [g].[HasSoulPatch] = CAST(1 AS bit)) AS [SquadId]
FROM [Squads] AS [s]
WHERE [s].[Name] = N'Kilo'");
    }

    public override async Task Project_one_value_type_with_client_projection_from_empty_collection(bool async)
    {
        await base.Project_one_value_type_with_client_projection_from_empty_collection(async);

        AssertSql(
            @"SELECT [s].[Name], [t0].[SquadId], [t0].[LeaderSquadId], [t0].[c]
FROM [Squads] AS [s]
LEFT JOIN (
    SELECT [t].[SquadId], [t].[LeaderSquadId], [t].[c]
    FROM (
        SELECT [g].[SquadId], [g].[LeaderSquadId], 1 AS [c], ROW_NUMBER() OVER(PARTITION BY [g].[SquadId] ORDER BY [g].[Nickname], [g].[SquadId]) AS [row]
        FROM [Gears] AS [g]
        WHERE [g].[HasSoulPatch] = CAST(1 AS bit)
    ) AS [t]
    WHERE [t].[row] <= 1
) AS [t0] ON [s].[Id] = [t0].[SquadId]
WHERE [s].[Name] = N'Kilo'");
    }

    public override async Task Filter_on_subquery_projecting_one_value_type_from_empty_collection(bool async)
    {
        await base.Filter_on_subquery_projecting_one_value_type_from_empty_collection(async);

        AssertSql(
            @"SELECT [s].[Name]
FROM [Squads] AS [s]
WHERE [s].[Name] = N'Kilo' AND COALESCE((
    SELECT TOP(1) [g].[SquadId]
    FROM [Gears] AS [g]
    LEFT JOIN [Officers] AS [o] ON [g].[Nickname] = [o].[Nickname] AND [g].[SquadId] = [o].[SquadId]
    WHERE [s].[Id] = [g].[SquadId] AND [g].[HasSoulPatch] = CAST(1 AS bit)), 0) <> 0");
    }

    public override async Task Select_subquery_projecting_single_constant_int(bool async)
    {
        await base.Select_subquery_projecting_single_constant_int(async);

        AssertSql(
            @"SELECT [s].[Name], COALESCE((
    SELECT TOP(1) 42
    FROM [Gears] AS [g]
    LEFT JOIN [Officers] AS [o] ON [g].[Nickname] = [o].[Nickname] AND [g].[SquadId] = [o].[SquadId]
    WHERE [s].[Id] = [g].[SquadId] AND [g].[HasSoulPatch] = CAST(1 AS bit)), 0) AS [Gear]
FROM [Squads] AS [s]");
    }

    public override async Task Select_subquery_projecting_single_constant_string(bool async)
    {
        await base.Select_subquery_projecting_single_constant_string(async);

        AssertSql(
            @"SELECT [s].[Name], (
    SELECT TOP(1) N'Foo'
    FROM [Gears] AS [g]
    LEFT JOIN [Officers] AS [o] ON [g].[Nickname] = [o].[Nickname] AND [g].[SquadId] = [o].[SquadId]
    WHERE [s].[Id] = [g].[SquadId] AND [g].[HasSoulPatch] = CAST(1 AS bit)) AS [Gear]
FROM [Squads] AS [s]");
    }

    public override async Task Select_subquery_projecting_single_constant_bool(bool async)
    {
        await base.Select_subquery_projecting_single_constant_bool(async);

        AssertSql(
            @"SELECT [s].[Name], COALESCE((
    SELECT TOP(1) CAST(1 AS bit)
    FROM [Gears] AS [g]
    LEFT JOIN [Officers] AS [o] ON [g].[Nickname] = [o].[Nickname] AND [g].[SquadId] = [o].[SquadId]
    WHERE [s].[Id] = [g].[SquadId] AND [g].[HasSoulPatch] = CAST(1 AS bit)), CAST(0 AS bit)) AS [Gear]
FROM [Squads] AS [s]");
    }

    public override async Task Select_subquery_projecting_single_constant_inside_anonymous(bool async)
    {
        await base.Select_subquery_projecting_single_constant_inside_anonymous(async);

        AssertSql(
            @"SELECT [s].[Name], [t0].[One]
FROM [Squads] AS [s]
LEFT JOIN (
    SELECT [t].[One], [t].[SquadId]
    FROM (
        SELECT 1 AS [One], [g].[SquadId], ROW_NUMBER() OVER(PARTITION BY [g].[SquadId] ORDER BY [g].[Nickname], [g].[SquadId]) AS [row]
        FROM [Gears] AS [g]
        WHERE [g].[HasSoulPatch] = CAST(1 AS bit)
    ) AS [t]
    WHERE [t].[row] <= 1
) AS [t0] ON [s].[Id] = [t0].[SquadId]");
    }

    public override async Task Select_subquery_projecting_multiple_constants_inside_anonymous(bool async)
    {
        await base.Select_subquery_projecting_multiple_constants_inside_anonymous(async);

        AssertSql(
            @"SELECT [s].[Name], [t0].[True1], [t0].[False1], [t0].[c]
FROM [Squads] AS [s]
LEFT JOIN (
    SELECT [t].[True1], [t].[False1], [t].[c], [t].[SquadId]
    FROM (
        SELECT CAST(1 AS bit) AS [True1], CAST(0 AS bit) AS [False1], 1 AS [c], [g].[SquadId], ROW_NUMBER() OVER(PARTITION BY [g].[SquadId] ORDER BY [g].[Nickname], [g].[SquadId]) AS [row]
        FROM [Gears] AS [g]
        WHERE [g].[HasSoulPatch] = CAST(1 AS bit)
    ) AS [t]
    WHERE [t].[row] <= 1
) AS [t0] ON [s].[Id] = [t0].[SquadId]");
    }

    public override async Task Include_with_order_by_constant(bool async)
    {
        await base.Include_with_order_by_constant(async);

        AssertSql(
            @"SELECT [s].[Id], [s].[Banner], [s].[Banner5], [s].[InternalNumber], [s].[Name], [t].[Nickname], [t].[SquadId], [t].[AssignedCityName], [t].[CityOfBirthName], [t].[FullName], [t].[HasSoulPatch], [t].[LeaderNickname], [t].[LeaderSquadId], [t].[Rank], [t].[Discriminator]
FROM [Squads] AS [s]
LEFT JOIN (
    SELECT [g].[Nickname], [g].[SquadId], [g].[AssignedCityName], [g].[CityOfBirthName], [g].[FullName], [g].[HasSoulPatch], [g].[LeaderNickname], [g].[LeaderSquadId], [g].[Rank], CASE
        WHEN [o].[Nickname] IS NOT NULL THEN N'Officer'
    END AS [Discriminator]
    FROM [Gears] AS [g]
    LEFT JOIN [Officers] AS [o] ON [g].[Nickname] = [o].[Nickname] AND [g].[SquadId] = [o].[SquadId]
) AS [t] ON [s].[Id] = [t].[SquadId]
ORDER BY [s].[Id], [t].[Nickname]");
    }

    public override async Task Correlated_collection_order_by_constant(bool async)
    {
        await base.Correlated_collection_order_by_constant(async);

        AssertSql(
            @"SELECT [g].[Nickname], [g].[SquadId], [w].[Name], [w].[Id]
FROM [Gears] AS [g]
LEFT JOIN [Weapons] AS [w] ON [g].[FullName] = [w].[OwnerFullName]
ORDER BY [g].[Nickname], [g].[SquadId]");
    }

    public override async Task Select_subquery_projecting_single_constant_null_of_non_mapped_type(bool async)
    {
        await base.Select_subquery_projecting_single_constant_null_of_non_mapped_type(async);

        AssertSql(
            @"SELECT [s].[Name], [t0].[c]
FROM [Squads] AS [s]
LEFT JOIN (
    SELECT [t].[c], [t].[SquadId]
    FROM (
        SELECT 1 AS [c], [g].[SquadId], ROW_NUMBER() OVER(PARTITION BY [g].[SquadId] ORDER BY [g].[Nickname], [g].[SquadId]) AS [row]
        FROM [Gears] AS [g]
        WHERE [g].[HasSoulPatch] = CAST(1 AS bit)
    ) AS [t]
    WHERE [t].[row] <= 1
) AS [t0] ON [s].[Id] = [t0].[SquadId]");
    }

    public override async Task Select_subquery_projecting_single_constant_of_non_mapped_type(bool async)
    {
        await base.Select_subquery_projecting_single_constant_of_non_mapped_type(async);

        AssertSql(
            @"SELECT [s].[Name], [t0].[c]
FROM [Squads] AS [s]
LEFT JOIN (
    SELECT [t].[c], [t].[SquadId]
    FROM (
        SELECT 1 AS [c], [g].[SquadId], ROW_NUMBER() OVER(PARTITION BY [g].[SquadId] ORDER BY [g].[Nickname], [g].[SquadId]) AS [row]
        FROM [Gears] AS [g]
        WHERE [g].[HasSoulPatch] = CAST(1 AS bit)
    ) AS [t]
    WHERE [t].[row] <= 1
) AS [t0] ON [s].[Id] = [t0].[SquadId]");
    }

    public override async Task Include_collection_OrderBy_aggregate(bool async)
    {
        await base.Include_collection_OrderBy_aggregate(async);

        AssertSql(
            @"SELECT [g].[Nickname], [g].[SquadId], [g].[AssignedCityName], [g].[CityOfBirthName], [g].[FullName], [g].[HasSoulPatch], [g].[LeaderNickname], [g].[LeaderSquadId], [g].[Rank], CASE
    WHEN [o].[Nickname] IS NOT NULL THEN N'Officer'
END AS [Discriminator], [t].[Nickname], [t].[SquadId], [t].[AssignedCityName], [t].[CityOfBirthName], [t].[FullName], [t].[HasSoulPatch], [t].[LeaderNickname], [t].[LeaderSquadId], [t].[Rank], [t].[Discriminator]
FROM [Gears] AS [g]
LEFT JOIN [Officers] AS [o] ON [g].[Nickname] = [o].[Nickname] AND [g].[SquadId] = [o].[SquadId]
LEFT JOIN (
    SELECT [g0].[Nickname], [g0].[SquadId], [g0].[AssignedCityName], [g0].[CityOfBirthName], [g0].[FullName], [g0].[HasSoulPatch], [g0].[LeaderNickname], [g0].[LeaderSquadId], [g0].[Rank], CASE
        WHEN [o0].[Nickname] IS NOT NULL THEN N'Officer'
    END AS [Discriminator]
    FROM [Gears] AS [g0]
    LEFT JOIN [Officers] AS [o0] ON [g0].[Nickname] = [o0].[Nickname] AND [g0].[SquadId] = [o0].[SquadId]
) AS [t] ON [g].[Nickname] = [t].[LeaderNickname] AND [g].[SquadId] = [t].[LeaderSquadId]
WHERE [o].[Nickname] IS NOT NULL
ORDER BY (
    SELECT COUNT(*)
    FROM [Weapons] AS [w]
    WHERE [g].[FullName] = [w].[OwnerFullName]), [g].[Nickname], [g].[SquadId], [t].[Nickname]");
    }

    public override async Task Include_collection_with_complex_OrderBy2(bool async)
    {
        await base.Include_collection_with_complex_OrderBy2(async);

        AssertSql(
            @"SELECT [g].[Nickname], [g].[SquadId], [g].[AssignedCityName], [g].[CityOfBirthName], [g].[FullName], [g].[HasSoulPatch], [g].[LeaderNickname], [g].[LeaderSquadId], [g].[Rank], CASE
    WHEN [o].[Nickname] IS NOT NULL THEN N'Officer'
END AS [Discriminator], [t].[Nickname], [t].[SquadId], [t].[AssignedCityName], [t].[CityOfBirthName], [t].[FullName], [t].[HasSoulPatch], [t].[LeaderNickname], [t].[LeaderSquadId], [t].[Rank], [t].[Discriminator]
FROM [Gears] AS [g]
LEFT JOIN [Officers] AS [o] ON [g].[Nickname] = [o].[Nickname] AND [g].[SquadId] = [o].[SquadId]
LEFT JOIN (
    SELECT [g0].[Nickname], [g0].[SquadId], [g0].[AssignedCityName], [g0].[CityOfBirthName], [g0].[FullName], [g0].[HasSoulPatch], [g0].[LeaderNickname], [g0].[LeaderSquadId], [g0].[Rank], CASE
        WHEN [o0].[Nickname] IS NOT NULL THEN N'Officer'
    END AS [Discriminator]
    FROM [Gears] AS [g0]
    LEFT JOIN [Officers] AS [o0] ON [g0].[Nickname] = [o0].[Nickname] AND [g0].[SquadId] = [o0].[SquadId]
) AS [t] ON [g].[Nickname] = [t].[LeaderNickname] AND [g].[SquadId] = [t].[LeaderSquadId]
WHERE [o].[Nickname] IS NOT NULL
ORDER BY (
    SELECT TOP(1) [w].[IsAutomatic]
    FROM [Weapons] AS [w]
    WHERE [g].[FullName] = [w].[OwnerFullName]
    ORDER BY [w].[Id]), [g].[Nickname], [g].[SquadId], [t].[Nickname]");
    }

    public override async Task Include_collection_with_complex_OrderBy3(bool async)
    {
        await base.Include_collection_with_complex_OrderBy3(async);

        AssertSql(
            @"SELECT [g].[Nickname], [g].[SquadId], [g].[AssignedCityName], [g].[CityOfBirthName], [g].[FullName], [g].[HasSoulPatch], [g].[LeaderNickname], [g].[LeaderSquadId], [g].[Rank], CASE
    WHEN [o].[Nickname] IS NOT NULL THEN N'Officer'
END AS [Discriminator], [t].[Nickname], [t].[SquadId], [t].[AssignedCityName], [t].[CityOfBirthName], [t].[FullName], [t].[HasSoulPatch], [t].[LeaderNickname], [t].[LeaderSquadId], [t].[Rank], [t].[Discriminator]
FROM [Gears] AS [g]
LEFT JOIN [Officers] AS [o] ON [g].[Nickname] = [o].[Nickname] AND [g].[SquadId] = [o].[SquadId]
LEFT JOIN (
    SELECT [g0].[Nickname], [g0].[SquadId], [g0].[AssignedCityName], [g0].[CityOfBirthName], [g0].[FullName], [g0].[HasSoulPatch], [g0].[LeaderNickname], [g0].[LeaderSquadId], [g0].[Rank], CASE
        WHEN [o0].[Nickname] IS NOT NULL THEN N'Officer'
    END AS [Discriminator]
    FROM [Gears] AS [g0]
    LEFT JOIN [Officers] AS [o0] ON [g0].[Nickname] = [o0].[Nickname] AND [g0].[SquadId] = [o0].[SquadId]
) AS [t] ON [g].[Nickname] = [t].[LeaderNickname] AND [g].[SquadId] = [t].[LeaderSquadId]
WHERE [o].[Nickname] IS NOT NULL
ORDER BY COALESCE((
    SELECT TOP(1) [w].[IsAutomatic]
    FROM [Weapons] AS [w]
    WHERE [g].[FullName] = [w].[OwnerFullName]
    ORDER BY [w].[Id]), CAST(0 AS bit)), [g].[Nickname], [g].[SquadId], [t].[Nickname]");
    }

    public override async Task Correlated_collection_with_complex_OrderBy(bool async)
    {
        await base.Correlated_collection_with_complex_OrderBy(async);

        AssertSql(
            @"SELECT [g].[Nickname], [g].[SquadId], [t].[Nickname], [t].[SquadId], [t].[AssignedCityName], [t].[CityOfBirthName], [t].[FullName], [t].[HasSoulPatch], [t].[LeaderNickname], [t].[LeaderSquadId], [t].[Rank], [t].[Discriminator]
FROM [Gears] AS [g]
LEFT JOIN [Officers] AS [o] ON [g].[Nickname] = [o].[Nickname] AND [g].[SquadId] = [o].[SquadId]
LEFT JOIN (
    SELECT [g0].[Nickname], [g0].[SquadId], [g0].[AssignedCityName], [g0].[CityOfBirthName], [g0].[FullName], [g0].[HasSoulPatch], [g0].[LeaderNickname], [g0].[LeaderSquadId], [g0].[Rank], CASE
        WHEN [o0].[Nickname] IS NOT NULL THEN N'Officer'
    END AS [Discriminator]
    FROM [Gears] AS [g0]
    LEFT JOIN [Officers] AS [o0] ON [g0].[Nickname] = [o0].[Nickname] AND [g0].[SquadId] = [o0].[SquadId]
    WHERE [g0].[HasSoulPatch] = CAST(0 AS bit)
) AS [t] ON [g].[Nickname] = [t].[LeaderNickname] AND [g].[SquadId] = [t].[LeaderSquadId]
WHERE [o].[Nickname] IS NOT NULL
ORDER BY (
    SELECT COUNT(*)
    FROM [Weapons] AS [w]
    WHERE [g].[FullName] = [w].[OwnerFullName]), [g].[Nickname], [g].[SquadId], [t].[Nickname]");
    }

    public override async Task Correlated_collection_with_very_complex_order_by(bool async)
    {
        await base.Correlated_collection_with_very_complex_order_by(async);

        AssertSql(
            @"SELECT [g].[Nickname], [g].[SquadId], [t].[Nickname], [t].[SquadId], [t].[AssignedCityName], [t].[CityOfBirthName], [t].[FullName], [t].[HasSoulPatch], [t].[LeaderNickname], [t].[LeaderSquadId], [t].[Rank], [t].[Discriminator]
FROM [Gears] AS [g]
LEFT JOIN [Officers] AS [o] ON [g].[Nickname] = [o].[Nickname] AND [g].[SquadId] = [o].[SquadId]
LEFT JOIN (
    SELECT [g1].[Nickname], [g1].[SquadId], [g1].[AssignedCityName], [g1].[CityOfBirthName], [g1].[FullName], [g1].[HasSoulPatch], [g1].[LeaderNickname], [g1].[LeaderSquadId], [g1].[Rank], CASE
        WHEN [o1].[Nickname] IS NOT NULL THEN N'Officer'
    END AS [Discriminator]
    FROM [Gears] AS [g1]
    LEFT JOIN [Officers] AS [o1] ON [g1].[Nickname] = [o1].[Nickname] AND [g1].[SquadId] = [o1].[SquadId]
    WHERE [g1].[HasSoulPatch] = CAST(0 AS bit)
) AS [t] ON [g].[Nickname] = [t].[LeaderNickname] AND [g].[SquadId] = [t].[LeaderSquadId]
WHERE [o].[Nickname] IS NOT NULL
ORDER BY (
    SELECT COUNT(*)
    FROM [Weapons] AS [w]
    WHERE [g].[FullName] = [w].[OwnerFullName] AND [w].[IsAutomatic] = COALESCE((
        SELECT TOP(1) [g0].[HasSoulPatch]
        FROM [Gears] AS [g0]
        LEFT JOIN [Officers] AS [o0] ON [g0].[Nickname] = [o0].[Nickname] AND [g0].[SquadId] = [o0].[SquadId]
        WHERE [g0].[Nickname] = N'Marcus'), CAST(0 AS bit))), [g].[Nickname], [g].[SquadId], [t].[Nickname]");
    }

    public override async Task Cast_to_derived_type_after_OfType_works(bool async)
    {
        await base.Cast_to_derived_type_after_OfType_works(async);

        AssertSql(
            @"SELECT [g].[Nickname], [g].[SquadId], [g].[AssignedCityName], [g].[CityOfBirthName], [g].[FullName], [g].[HasSoulPatch], [g].[LeaderNickname], [g].[LeaderSquadId], [g].[Rank], CASE
    WHEN [o].[Nickname] IS NOT NULL THEN N'Officer'
END AS [Discriminator]
FROM [Gears] AS [g]
LEFT JOIN [Officers] AS [o] ON [g].[Nickname] = [o].[Nickname] AND [g].[SquadId] = [o].[SquadId]
WHERE [o].[Nickname] IS NOT NULL");
    }

    public override async Task Select_subquery_boolean(bool async)
    {
        await base.Select_subquery_boolean(async);

        AssertSql(
            @"SELECT COALESCE((
    SELECT TOP(1) [w].[IsAutomatic]
    FROM [Weapons] AS [w]
    WHERE [g].[FullName] = [w].[OwnerFullName]
    ORDER BY [w].[Id]), CAST(0 AS bit))
FROM [Gears] AS [g]");
    }

    public override async Task Select_subquery_boolean_with_pushdown(bool async)
    {
        await base.Select_subquery_boolean_with_pushdown(async);

        AssertSql(
            @"SELECT (
    SELECT TOP(1) [w].[IsAutomatic]
    FROM [Weapons] AS [w]
    WHERE [g].[FullName] = [w].[OwnerFullName]
    ORDER BY [w].[Id])
FROM [Gears] AS [g]");
    }

    public override async Task Select_subquery_int_with_inside_cast_and_coalesce(bool async)
    {
        await base.Select_subquery_int_with_inside_cast_and_coalesce(async);

        AssertSql(
            @"SELECT COALESCE((
    SELECT TOP(1) [w].[Id]
    FROM [Weapons] AS [w]
    WHERE [g].[FullName] = [w].[OwnerFullName]
    ORDER BY [w].[Id]), 42)
FROM [Gears] AS [g]");
    }

    public override async Task Select_subquery_int_with_outside_cast_and_coalesce(bool async)
    {
        await base.Select_subquery_int_with_outside_cast_and_coalesce(async);

        AssertSql(
            @"SELECT COALESCE((
    SELECT TOP(1) [w].[Id]
    FROM [Weapons] AS [w]
    WHERE [g].[FullName] = [w].[OwnerFullName]
    ORDER BY [w].[Id]), 0, 42)
FROM [Gears] AS [g]");
    }

    public override async Task Select_subquery_int_with_pushdown_and_coalesce(bool async)
    {
        await base.Select_subquery_int_with_pushdown_and_coalesce(async);

        AssertSql(
            @"SELECT COALESCE((
    SELECT TOP(1) [w].[Id]
    FROM [Weapons] AS [w]
    WHERE [g].[FullName] = [w].[OwnerFullName]
    ORDER BY [w].[Id]), 42)
FROM [Gears] AS [g]");
    }

    public override async Task Select_subquery_int_with_pushdown_and_coalesce2(bool async)
    {
        await base.Select_subquery_int_with_pushdown_and_coalesce2(async);

        AssertSql(
            @"SELECT COALESCE((
    SELECT TOP(1) [w].[Id]
    FROM [Weapons] AS [w]
    WHERE [g].[FullName] = [w].[OwnerFullName]
    ORDER BY [w].[Id]), (
    SELECT TOP(1) [w0].[Id]
    FROM [Weapons] AS [w0]
    WHERE [g].[FullName] = [w0].[OwnerFullName]
    ORDER BY [w0].[Id]))
FROM [Gears] AS [g]");
    }

    public override async Task Select_subquery_boolean_empty(bool async)
    {
        await base.Select_subquery_boolean_empty(async);

        AssertSql(
            @"SELECT COALESCE((
    SELECT TOP(1) [w].[IsAutomatic]
    FROM [Weapons] AS [w]
    WHERE [g].[FullName] = [w].[OwnerFullName] AND [w].[Name] = N'BFG'
    ORDER BY [w].[Id]), CAST(0 AS bit))
FROM [Gears] AS [g]");
    }

    public override async Task Select_subquery_boolean_empty_with_pushdown(bool async)
    {
        await base.Select_subquery_boolean_empty_with_pushdown(async);

        AssertSql(
            @"SELECT (
    SELECT TOP(1) [w].[IsAutomatic]
    FROM [Weapons] AS [w]
    WHERE [g].[FullName] = [w].[OwnerFullName] AND [w].[Name] = N'BFG'
    ORDER BY [w].[Id])
FROM [Gears] AS [g]");
    }

    public override async Task Select_subquery_distinct_singleordefault_boolean1(bool async)
    {
        await base.Select_subquery_distinct_singleordefault_boolean1(async);

        AssertSql(
            @"SELECT COALESCE((
    SELECT TOP(1) [t].[IsAutomatic]
    FROM (
        SELECT DISTINCT [w].[Id], [w].[AmmunitionType], [w].[IsAutomatic], [w].[Name], [w].[OwnerFullName], [w].[SynergyWithId]
        FROM [Weapons] AS [w]
        WHERE [g].[FullName] = [w].[OwnerFullName] AND ([w].[Name] LIKE N'%Lancer%')
    ) AS [t]), CAST(0 AS bit))
FROM [Gears] AS [g]
WHERE [g].[HasSoulPatch] = CAST(1 AS bit)");
    }

    public override async Task Select_subquery_distinct_singleordefault_boolean2(bool async)
    {
        await base.Select_subquery_distinct_singleordefault_boolean2(async);

        AssertSql(
            @"SELECT COALESCE((
    SELECT DISTINCT TOP(1) [w].[IsAutomatic]
    FROM [Weapons] AS [w]
    WHERE [g].[FullName] = [w].[OwnerFullName] AND ([w].[Name] LIKE N'%Lancer%')), CAST(0 AS bit))
FROM [Gears] AS [g]
WHERE [g].[HasSoulPatch] = CAST(1 AS bit)");
    }

    public override async Task Select_subquery_distinct_singleordefault_boolean_with_pushdown(bool async)
    {
        await base.Select_subquery_distinct_singleordefault_boolean_with_pushdown(async);

        AssertSql(
            @"SELECT (
    SELECT TOP(1) [t].[IsAutomatic]
    FROM (
        SELECT DISTINCT [w].[Id], [w].[AmmunitionType], [w].[IsAutomatic], [w].[Name], [w].[OwnerFullName], [w].[SynergyWithId]
        FROM [Weapons] AS [w]
        WHERE [g].[FullName] = [w].[OwnerFullName] AND ([w].[Name] LIKE N'%Lancer%')
    ) AS [t])
FROM [Gears] AS [g]
WHERE [g].[HasSoulPatch] = CAST(1 AS bit)");
    }

    public override async Task Select_subquery_distinct_singleordefault_boolean_empty1(bool async)
    {
        await base.Select_subquery_distinct_singleordefault_boolean_empty1(async);

        AssertSql(
            @"SELECT COALESCE((
    SELECT TOP(1) [t].[IsAutomatic]
    FROM (
        SELECT DISTINCT [w].[Id], [w].[AmmunitionType], [w].[IsAutomatic], [w].[Name], [w].[OwnerFullName], [w].[SynergyWithId]
        FROM [Weapons] AS [w]
        WHERE [g].[FullName] = [w].[OwnerFullName] AND [w].[Name] = N'BFG'
    ) AS [t]), CAST(0 AS bit))
FROM [Gears] AS [g]
WHERE [g].[HasSoulPatch] = CAST(1 AS bit)");
    }

    public override async Task Select_subquery_distinct_singleordefault_boolean_empty2(bool async)
    {
        await base.Select_subquery_distinct_singleordefault_boolean_empty2(async);

        AssertSql(
            @"SELECT COALESCE((
    SELECT DISTINCT TOP(1) [w].[IsAutomatic]
    FROM [Weapons] AS [w]
    WHERE [g].[FullName] = [w].[OwnerFullName] AND [w].[Name] = N'BFG'), CAST(0 AS bit))
FROM [Gears] AS [g]
WHERE [g].[HasSoulPatch] = CAST(1 AS bit)");
    }

    public override async Task Select_subquery_distinct_singleordefault_boolean_empty_with_pushdown(bool async)
    {
        await base.Select_subquery_distinct_singleordefault_boolean_empty_with_pushdown(async);

        AssertSql(
            @"SELECT (
    SELECT TOP(1) [t].[IsAutomatic]
    FROM (
        SELECT DISTINCT [w].[Id], [w].[AmmunitionType], [w].[IsAutomatic], [w].[Name], [w].[OwnerFullName], [w].[SynergyWithId]
        FROM [Weapons] AS [w]
        WHERE [g].[FullName] = [w].[OwnerFullName] AND [w].[Name] = N'BFG'
    ) AS [t])
FROM [Gears] AS [g]
WHERE [g].[HasSoulPatch] = CAST(1 AS bit)");
    }

    public override async Task Cast_subquery_to_base_type_using_typed_ToList(bool async)
    {
        await base.Cast_subquery_to_base_type_using_typed_ToList(async);

        AssertSql(
            @"SELECT [c].[Name], [t].[CityOfBirthName], [t].[FullName], [t].[HasSoulPatch], [t].[LeaderNickname], [t].[LeaderSquadId], [t].[Nickname], [t].[Rank], [t].[SquadId]
FROM [Cities] AS [c]
LEFT JOIN (
    SELECT [g].[CityOfBirthName], [g].[FullName], [g].[HasSoulPatch], [g].[LeaderNickname], [g].[LeaderSquadId], [g].[Nickname], [g].[Rank], [g].[SquadId], [g].[AssignedCityName]
    FROM [Gears] AS [g]
) AS [t] ON [c].[Name] = [t].[AssignedCityName]
WHERE [c].[Name] = N'Ephyra'
ORDER BY [c].[Name], [t].[Nickname]");
    }

    public override async Task Cast_ordered_subquery_to_base_type_using_typed_ToArray(bool async)
    {
        await base.Cast_ordered_subquery_to_base_type_using_typed_ToArray(async);

        AssertSql(
            @"SELECT [c].[Name], [t].[CityOfBirthName], [t].[FullName], [t].[HasSoulPatch], [t].[LeaderNickname], [t].[LeaderSquadId], [t].[Nickname], [t].[Rank], [t].[SquadId]
FROM [Cities] AS [c]
LEFT JOIN (
    SELECT [g].[CityOfBirthName], [g].[FullName], [g].[HasSoulPatch], [g].[LeaderNickname], [g].[LeaderSquadId], [g].[Nickname], [g].[Rank], [g].[SquadId], [g].[AssignedCityName]
    FROM [Gears] AS [g]
) AS [t] ON [c].[Name] = [t].[AssignedCityName]
WHERE [c].[Name] = N'Ephyra'
ORDER BY [c].[Name], [t].[Nickname] DESC");
    }

    public override async Task Correlated_collection_with_complex_order_by_funcletized_to_constant_bool(bool async)
    {
        await base.Correlated_collection_with_complex_order_by_funcletized_to_constant_bool(async);

        AssertSql(
            @"SELECT [g].[Nickname], [g].[SquadId], [w].[Name], [w].[Id]
FROM [Gears] AS [g]
LEFT JOIN [Weapons] AS [w] ON [g].[FullName] = [w].[OwnerFullName]
ORDER BY [g].[Nickname], [g].[SquadId]");
    }

    public override async Task Double_order_by_on_nullable_bool_coming_from_optional_navigation(bool async)
    {
        await base.Double_order_by_on_nullable_bool_coming_from_optional_navigation(async);

        AssertSql(
            @"SELECT [w0].[Id], [w0].[AmmunitionType], [w0].[IsAutomatic], [w0].[Name], [w0].[OwnerFullName], [w0].[SynergyWithId]
FROM [Weapons] AS [w]
LEFT JOIN [Weapons] AS [w0] ON [w].[SynergyWithId] = [w0].[Id]
ORDER BY [w0].[IsAutomatic], [w0].[Id]");
    }

    public override async Task Double_order_by_on_Like(bool async)
    {
        await base.Double_order_by_on_Like(async);

        AssertSql(
            @"SELECT [w0].[Id], [w0].[AmmunitionType], [w0].[IsAutomatic], [w0].[Name], [w0].[OwnerFullName], [w0].[SynergyWithId]
FROM [Weapons] AS [w]
LEFT JOIN [Weapons] AS [w0] ON [w].[SynergyWithId] = [w0].[Id]
ORDER BY CASE
    WHEN [w0].[Name] LIKE N'%Lancer' THEN CAST(1 AS bit)
    ELSE CAST(0 AS bit)
END");
    }

    public override async Task Double_order_by_on_is_null(bool async)
    {
        await base.Double_order_by_on_is_null(async);

        AssertSql(
            @"SELECT [w0].[Id], [w0].[AmmunitionType], [w0].[IsAutomatic], [w0].[Name], [w0].[OwnerFullName], [w0].[SynergyWithId]
FROM [Weapons] AS [w]
LEFT JOIN [Weapons] AS [w0] ON [w].[SynergyWithId] = [w0].[Id]
ORDER BY CASE
    WHEN [w0].[Name] IS NULL THEN CAST(1 AS bit)
    ELSE CAST(0 AS bit)
END");
    }

    public override async Task Double_order_by_on_string_compare(bool async)
    {
        await base.Double_order_by_on_string_compare(async);

        AssertSql(
            @"SELECT [w].[Id], [w].[AmmunitionType], [w].[IsAutomatic], [w].[Name], [w].[OwnerFullName], [w].[SynergyWithId]
FROM [Weapons] AS [w]
ORDER BY CASE
    WHEN [w].[Name] = N'Marcus'' Lancer' AND [w].[Name] IS NOT NULL THEN CAST(1 AS bit)
    ELSE CAST(0 AS bit)
END, [w].[Id]");
    }

    public override async Task Double_order_by_binary_expression(bool async)
    {
        await base.Double_order_by_binary_expression(async);

        AssertSql(
            @"SELECT [w].[Id] + 2 AS [Binary]
FROM [Weapons] AS [w]
ORDER BY [w].[Id] + 2");
    }

    public override async Task String_compare_with_null_conditional_argument(bool async)
    {
        await base.String_compare_with_null_conditional_argument(async);

        AssertSql(
            @"SELECT [w0].[Id], [w0].[AmmunitionType], [w0].[IsAutomatic], [w0].[Name], [w0].[OwnerFullName], [w0].[SynergyWithId]
FROM [Weapons] AS [w]
LEFT JOIN [Weapons] AS [w0] ON [w].[SynergyWithId] = [w0].[Id]
ORDER BY CASE
    WHEN [w0].[Name] = N'Marcus'' Lancer' AND [w0].[Name] IS NOT NULL THEN CAST(1 AS bit)
    ELSE CAST(0 AS bit)
END");
    }

    public override async Task String_compare_with_null_conditional_argument2(bool async)
    {
        await base.String_compare_with_null_conditional_argument2(async);

        AssertSql(
            @"SELECT [w0].[Id], [w0].[AmmunitionType], [w0].[IsAutomatic], [w0].[Name], [w0].[OwnerFullName], [w0].[SynergyWithId]
FROM [Weapons] AS [w]
LEFT JOIN [Weapons] AS [w0] ON [w].[SynergyWithId] = [w0].[Id]
ORDER BY CASE
    WHEN N'Marcus'' Lancer' = [w0].[Name] AND [w0].[Name] IS NOT NULL THEN CAST(1 AS bit)
    ELSE CAST(0 AS bit)
END");
    }

    public override async Task String_concat_with_null_conditional_argument(bool async)
    {
        await base.String_concat_with_null_conditional_argument(async);

        AssertSql(
            @"SELECT [w0].[Id], [w0].[AmmunitionType], [w0].[IsAutomatic], [w0].[Name], [w0].[OwnerFullName], [w0].[SynergyWithId]
FROM [Weapons] AS [w]
LEFT JOIN [Weapons] AS [w0] ON [w].[SynergyWithId] = [w0].[Id]
ORDER BY COALESCE([w0].[Name], N'') + CAST(5 AS nvarchar(max))");
    }

    public override async Task String_concat_with_null_conditional_argument2(bool async)
    {
        await base.String_concat_with_null_conditional_argument2(async);

        AssertSql(
            @"SELECT [w0].[Id], [w0].[AmmunitionType], [w0].[IsAutomatic], [w0].[Name], [w0].[OwnerFullName], [w0].[SynergyWithId]
FROM [Weapons] AS [w]
LEFT JOIN [Weapons] AS [w0] ON [w].[SynergyWithId] = [w0].[Id]
ORDER BY COALESCE([w0].[Name], N'') + N'Marcus'' Lancer'");
    }

    public override async Task String_concat_on_various_types(bool async)
    {
        await base.String_concat_on_various_types(async);

        AssertSql(
            @"SELECT (N'HasSoulPatch ' + CAST([g].[HasSoulPatch] AS nvarchar(max))) + N' HasSoulPatch' AS [HasSoulPatch], (N'Rank ' + CAST([g].[Rank] AS nvarchar(max))) + N' Rank' AS [Rank], (N'SquadId ' + CAST([g].[SquadId] AS nvarchar(max))) + N' SquadId' AS [SquadId], (N'Rating ' + COALESCE(CAST([m].[Rating] AS nvarchar(max)), N'')) + N' Rating' AS [Rating], (N'Timeline ' + CAST([m].[Timeline] AS nvarchar(max))) + N' Timeline' AS [Timeline]
FROM [Gears] AS [g]
CROSS JOIN [Missions] AS [m]
ORDER BY [g].[Nickname], [m].[Id]");
    }

    public override async Task Time_of_day_datetimeoffset(bool async)
    {
        await base.Time_of_day_datetimeoffset(async);

        AssertSql(
            @"SELECT CONVERT(time, [m].[Timeline])
FROM [Missions] AS [m]");
    }

    public override async Task GroupBy_Property_Include_Select_Average(bool async)
    {
        await base.GroupBy_Property_Include_Select_Average(async);

        AssertSql(
            @"SELECT AVG(CAST([g].[SquadId] AS float))
FROM [Gears] AS [g]
GROUP BY [g].[Rank]");
    }

    public override async Task GroupBy_Property_Include_Select_Sum(bool async)
    {
        await base.GroupBy_Property_Include_Select_Sum(async);

        AssertSql(
            @"SELECT COALESCE(SUM([g].[SquadId]), 0)
FROM [Gears] AS [g]
GROUP BY [g].[Rank]");
    }

    public override async Task GroupBy_Property_Include_Select_Count(bool async)
    {
        await base.GroupBy_Property_Include_Select_Count(async);

        AssertSql(
            @"SELECT COUNT(*)
FROM [Gears] AS [g]
GROUP BY [g].[Rank]");
    }

    public override async Task GroupBy_Property_Include_Select_LongCount(bool async)
    {
        await base.GroupBy_Property_Include_Select_LongCount(async);

        AssertSql(
            @"SELECT COUNT_BIG(*)
FROM [Gears] AS [g]
GROUP BY [g].[Rank]");
    }

    public override async Task GroupBy_Property_Include_Select_Min(bool async)
    {
        await base.GroupBy_Property_Include_Select_Min(async);

        AssertSql(
            @"SELECT MIN([g].[SquadId])
FROM [Gears] AS [g]
GROUP BY [g].[Rank]");
    }

    public override async Task GroupBy_Property_Include_Aggregate_with_anonymous_selector(bool async)
    {
        await base.GroupBy_Property_Include_Aggregate_with_anonymous_selector(async);

        AssertSql(
            @"SELECT [g].[Nickname] AS [Key], COUNT(*) AS [c]
FROM [Gears] AS [g]
GROUP BY [g].[Nickname]
ORDER BY [g].[Nickname]");
    }

    public override async Task Group_by_with_include_with_entity_in_result_selector(bool async)
    {
        await base.Group_by_with_include_with_entity_in_result_selector(async);

        AssertSql(
            @"SELECT [t].[Rank], [t].[c], [t0].[Nickname], [t0].[SquadId], [t0].[AssignedCityName], [t0].[CityOfBirthName], [t0].[FullName], [t0].[HasSoulPatch], [t0].[LeaderNickname], [t0].[LeaderSquadId], [t0].[Rank], [t0].[Discriminator], [t0].[Name], [t0].[Location], [t0].[Nation]
FROM (
    SELECT [g].[Rank], COUNT(*) AS [c]
    FROM [Gears] AS [g]
    GROUP BY [g].[Rank]
) AS [t]
LEFT JOIN (
    SELECT [t1].[Nickname], [t1].[SquadId], [t1].[AssignedCityName], [t1].[CityOfBirthName], [t1].[FullName], [t1].[HasSoulPatch], [t1].[LeaderNickname], [t1].[LeaderSquadId], [t1].[Rank], [t1].[Discriminator], [t1].[Name], [t1].[Location], [t1].[Nation]
    FROM (
        SELECT [g0].[Nickname], [g0].[SquadId], [g0].[AssignedCityName], [g0].[CityOfBirthName], [g0].[FullName], [g0].[HasSoulPatch], [g0].[LeaderNickname], [g0].[LeaderSquadId], [g0].[Rank], CASE
            WHEN [o0].[Nickname] IS NOT NULL THEN N'Officer'
        END AS [Discriminator], [c].[Name], [c].[Location], [c].[Nation], ROW_NUMBER() OVER(PARTITION BY [g0].[Rank] ORDER BY [g0].[Nickname]) AS [row]
        FROM [Gears] AS [g0]
        LEFT JOIN [Officers] AS [o0] ON [g0].[Nickname] = [o0].[Nickname] AND [g0].[SquadId] = [o0].[SquadId]
        INNER JOIN [Cities] AS [c] ON [g0].[CityOfBirthName] = [c].[Name]
    ) AS [t1]
    WHERE [t1].[row] <= 1
) AS [t0] ON [t].[Rank] = [t0].[Rank]
ORDER BY [t].[Rank]");
    }

    public override async Task GroupBy_Property_Include_Select_Max(bool async)
    {
        await base.GroupBy_Property_Include_Select_Max(async);

        AssertSql(
            @"SELECT MAX([g].[SquadId])
FROM [Gears] AS [g]
GROUP BY [g].[Rank]");
    }

    public override async Task Include_with_group_by_and_FirstOrDefault_gets_properly_applied(bool async)
    {
        await base.Include_with_group_by_and_FirstOrDefault_gets_properly_applied(async);

        AssertSql(
            @"SELECT [t0].[Nickname], [t0].[SquadId], [t0].[AssignedCityName], [t0].[CityOfBirthName], [t0].[FullName], [t0].[HasSoulPatch], [t0].[LeaderNickname], [t0].[LeaderSquadId], [t0].[Rank], [t0].[Discriminator], [t0].[Name], [t0].[Location], [t0].[Nation]
FROM (
    SELECT [g].[Rank]
    FROM [Gears] AS [g]
    GROUP BY [g].[Rank]
) AS [t]
LEFT JOIN (
    SELECT [t1].[Nickname], [t1].[SquadId], [t1].[AssignedCityName], [t1].[CityOfBirthName], [t1].[FullName], [t1].[HasSoulPatch], [t1].[LeaderNickname], [t1].[LeaderSquadId], [t1].[Rank], [t1].[Discriminator], [t1].[Name], [t1].[Location], [t1].[Nation]
    FROM (
        SELECT [g0].[Nickname], [g0].[SquadId], [g0].[AssignedCityName], [g0].[CityOfBirthName], [g0].[FullName], [g0].[HasSoulPatch], [g0].[LeaderNickname], [g0].[LeaderSquadId], [g0].[Rank], CASE
            WHEN [o0].[Nickname] IS NOT NULL THEN N'Officer'
        END AS [Discriminator], [c].[Name], [c].[Location], [c].[Nation], ROW_NUMBER() OVER(PARTITION BY [g0].[Rank] ORDER BY [g0].[Nickname], [g0].[SquadId], [c].[Name]) AS [row]
        FROM [Gears] AS [g0]
        LEFT JOIN [Officers] AS [o0] ON [g0].[Nickname] = [o0].[Nickname] AND [g0].[SquadId] = [o0].[SquadId]
        INNER JOIN [Cities] AS [c] ON [g0].[CityOfBirthName] = [c].[Name]
        WHERE [g0].[HasSoulPatch] = CAST(1 AS bit)
    ) AS [t1]
    WHERE [t1].[row] <= 1
) AS [t0] ON [t].[Rank] = [t0].[Rank]");
    }

    public override async Task Include_collection_with_Cast_to_base(bool async)
    {
        await base.Include_collection_with_Cast_to_base(async);

        AssertSql(
            @"SELECT [g].[Nickname], [g].[SquadId], [g].[AssignedCityName], [g].[CityOfBirthName], [g].[FullName], [g].[HasSoulPatch], [g].[LeaderNickname], [g].[LeaderSquadId], [g].[Rank], CASE
    WHEN [o].[Nickname] IS NOT NULL THEN N'Officer'
END AS [Discriminator], [w].[Id], [w].[AmmunitionType], [w].[IsAutomatic], [w].[Name], [w].[OwnerFullName], [w].[SynergyWithId]
FROM [Gears] AS [g]
LEFT JOIN [Officers] AS [o] ON [g].[Nickname] = [o].[Nickname] AND [g].[SquadId] = [o].[SquadId]
LEFT JOIN [Weapons] AS [w] ON [g].[FullName] = [w].[OwnerFullName]
WHERE [o].[Nickname] IS NOT NULL
ORDER BY [g].[Nickname], [g].[SquadId]");
    }

    public override async Task Include_with_client_method_and_member_access_still_applies_includes(bool async)
    {
        await base.Include_with_client_method_and_member_access_still_applies_includes(async);

        AssertSql(
            @"SELECT [g].[Nickname], [g].[SquadId], [g].[AssignedCityName], [g].[CityOfBirthName], [g].[FullName], [g].[HasSoulPatch], [g].[LeaderNickname], [g].[LeaderSquadId], [g].[Rank], CASE
    WHEN [o].[Nickname] IS NOT NULL THEN N'Officer'
END AS [Discriminator], [t].[Id], [t].[GearNickName], [t].[GearSquadId], [t].[IssueDate], [t].[Note]
FROM [Gears] AS [g]
LEFT JOIN [Officers] AS [o] ON [g].[Nickname] = [o].[Nickname] AND [g].[SquadId] = [o].[SquadId]
LEFT JOIN [Tags] AS [t] ON [g].[Nickname] = [t].[GearNickName] AND [g].[SquadId] = [t].[GearSquadId]");
    }

    public override async Task Include_with_projection_of_unmapped_property_still_gets_applied(bool async)
    {
        await base.Include_with_projection_of_unmapped_property_still_gets_applied(async);

        AssertSql(
            @"SELECT [g].[Nickname], [g].[SquadId], [g].[AssignedCityName], [g].[CityOfBirthName], [g].[FullName], [g].[HasSoulPatch], [g].[LeaderNickname], [g].[LeaderSquadId], [g].[Rank], CASE
    WHEN [o].[Nickname] IS NOT NULL THEN N'Officer'
END AS [Discriminator], [w].[Id], [w].[AmmunitionType], [w].[IsAutomatic], [w].[Name], [w].[OwnerFullName], [w].[SynergyWithId]
FROM [Gears] AS [g]
LEFT JOIN [Officers] AS [o] ON [g].[Nickname] = [o].[Nickname] AND [g].[SquadId] = [o].[SquadId]
LEFT JOIN [Weapons] AS [w] ON [g].[FullName] = [w].[OwnerFullName]
ORDER BY [g].[Nickname], [g].[SquadId]");
    }

    public override async Task Multiple_includes_with_client_method_around_entity_and_also_projecting_included_collection()
    {
        await base.Multiple_includes_with_client_method_around_entity_and_also_projecting_included_collection();

        AssertSql(
            @"SELECT [s].[Name], [s].[Id], [s].[Banner], [s].[Banner5], [s].[InternalNumber], [t].[Nickname], [t].[SquadId], [t].[AssignedCityName], [t].[CityOfBirthName], [t].[FullName], [t].[HasSoulPatch], [t].[LeaderNickname], [t].[LeaderSquadId], [t].[Rank], [t].[Discriminator], [t].[Id], [t].[AmmunitionType], [t].[IsAutomatic], [t].[Name], [t].[OwnerFullName], [t].[SynergyWithId]
FROM [Squads] AS [s]
LEFT JOIN (
    SELECT [g].[Nickname], [g].[SquadId], [g].[AssignedCityName], [g].[CityOfBirthName], [g].[FullName], [g].[HasSoulPatch], [g].[LeaderNickname], [g].[LeaderSquadId], [g].[Rank], CASE
        WHEN [o].[Nickname] IS NOT NULL THEN N'Officer'
    END AS [Discriminator], [w].[Id], [w].[AmmunitionType], [w].[IsAutomatic], [w].[Name], [w].[OwnerFullName], [w].[SynergyWithId]
    FROM [Gears] AS [g]
    LEFT JOIN [Officers] AS [o] ON [g].[Nickname] = [o].[Nickname] AND [g].[SquadId] = [o].[SquadId]
    LEFT JOIN [Weapons] AS [w] ON [g].[FullName] = [w].[OwnerFullName]
) AS [t] ON [s].[Id] = [t].[SquadId]
WHERE [s].[Name] = N'Delta'
ORDER BY [s].[Id], [t].[Nickname], [t].[SquadId]");
    }

    public override async Task OrderBy_same_expression_containing_IsNull_correctly_deduplicates_the_ordering(bool async)
    {
        await base.OrderBy_same_expression_containing_IsNull_correctly_deduplicates_the_ordering(async);

        AssertSql(
            @"SELECT CASE
    WHEN [g].[LeaderNickname] IS NOT NULL THEN CASE
        WHEN CAST(LEN([g].[Nickname]) AS int) = 5 THEN CAST(1 AS bit)
        ELSE CAST(0 AS bit)
    END
    ELSE NULL
END
FROM [Gears] AS [g]
ORDER BY CASE
    WHEN CASE
        WHEN [g].[LeaderNickname] IS NOT NULL THEN CASE
            WHEN CAST(LEN([g].[Nickname]) AS int) = 5 THEN CAST(1 AS bit)
            ELSE CAST(0 AS bit)
        END
        ELSE NULL
    END IS NOT NULL THEN CAST(1 AS bit)
    ELSE CAST(0 AS bit)
END");
    }

    public override async Task GetValueOrDefault_in_projection(bool async)
    {
        await base.GetValueOrDefault_in_projection(async);

        AssertSql(
            @"SELECT COALESCE([w].[SynergyWithId], 0)
FROM [Weapons] AS [w]");
    }

    public override async Task GetValueOrDefault_in_filter(bool async)
    {
        await base.GetValueOrDefault_in_filter(async);

        AssertSql(
            @"SELECT [w].[Id], [w].[AmmunitionType], [w].[IsAutomatic], [w].[Name], [w].[OwnerFullName], [w].[SynergyWithId]
FROM [Weapons] AS [w]
WHERE COALESCE([w].[SynergyWithId], 0) = 0");
    }

    public override async Task GetValueOrDefault_in_filter_non_nullable_column(bool async)
    {
        await base.GetValueOrDefault_in_filter_non_nullable_column(async);

        AssertSql(
            @"SELECT [w].[Id], [w].[AmmunitionType], [w].[IsAutomatic], [w].[Name], [w].[OwnerFullName], [w].[SynergyWithId]
FROM [Weapons] AS [w]
WHERE COALESCE([w].[Id], 0) = 0");
    }

    public override async Task GetValueOrDefault_in_order_by(bool async)
    {
        await base.GetValueOrDefault_in_order_by(async);

        AssertSql(
            @"SELECT [w].[Id], [w].[AmmunitionType], [w].[IsAutomatic], [w].[Name], [w].[OwnerFullName], [w].[SynergyWithId]
FROM [Weapons] AS [w]
ORDER BY COALESCE([w].[SynergyWithId], 0), [w].[Id]");
    }

    public override async Task GetValueOrDefault_with_argument(bool async)
    {
        await base.GetValueOrDefault_with_argument(async);

        AssertSql(
            @"SELECT [w].[Id], [w].[AmmunitionType], [w].[IsAutomatic], [w].[Name], [w].[OwnerFullName], [w].[SynergyWithId]
FROM [Weapons] AS [w]
WHERE COALESCE([w].[SynergyWithId], [w].[Id]) = 1");
    }

    public override async Task GetValueOrDefault_with_argument_complex(bool async)
    {
        await base.GetValueOrDefault_with_argument_complex(async);

        AssertSql(
            @"SELECT [w].[Id], [w].[AmmunitionType], [w].[IsAutomatic], [w].[Name], [w].[OwnerFullName], [w].[SynergyWithId]
FROM [Weapons] AS [w]
WHERE COALESCE([w].[SynergyWithId], CAST(LEN([w].[Name]) AS int) + 42) > 10");
    }

    public override async Task Filter_with_complex_predicate_containing_subquery(bool async)
    {
        await base.Filter_with_complex_predicate_containing_subquery(async);

        AssertSql(
            @"SELECT [g].[Nickname], [g].[SquadId], [g].[AssignedCityName], [g].[CityOfBirthName], [g].[FullName], [g].[HasSoulPatch], [g].[LeaderNickname], [g].[LeaderSquadId], [g].[Rank], CASE
    WHEN [o].[Nickname] IS NOT NULL THEN N'Officer'
END AS [Discriminator]
FROM [Gears] AS [g]
LEFT JOIN [Officers] AS [o] ON [g].[Nickname] = [o].[Nickname] AND [g].[SquadId] = [o].[SquadId]
WHERE [g].[FullName] <> N'Dom' AND EXISTS (
    SELECT 1
    FROM [Weapons] AS [w]
    WHERE [g].[FullName] = [w].[OwnerFullName] AND [w].[IsAutomatic] = CAST(1 AS bit))");
    }

    public override async Task Query_with_complex_let_containing_ordering_and_filter_projecting_firstOrDefault_element_of_let(
        bool async)
    {
        await base.Query_with_complex_let_containing_ordering_and_filter_projecting_firstOrDefault_element_of_let(async);

        AssertSql(
            @"SELECT [g].[Nickname], (
    SELECT TOP(1) [w].[Name]
    FROM [Weapons] AS [w]
    WHERE [g].[FullName] = [w].[OwnerFullName] AND [w].[IsAutomatic] = CAST(1 AS bit)
    ORDER BY [w].[AmmunitionType] DESC) AS [WeaponName]
FROM [Gears] AS [g]
WHERE [g].[Nickname] <> N'Dom'");
    }

    public override async Task
        Null_semantics_is_correctly_applied_for_function_comparisons_that_take_arguments_from_optional_navigation(bool async)
    {
        await base.Null_semantics_is_correctly_applied_for_function_comparisons_that_take_arguments_from_optional_navigation(async);

        AssertSql(
            @"SELECT [t].[Id], [t].[GearNickName], [t].[GearSquadId], [t].[IssueDate], [t].[Note]
FROM [Tags] AS [t]
LEFT JOIN (
    SELECT [g].[Nickname], [g].[SquadId]
    FROM [Gears] AS [g]
) AS [t0] ON [t].[GearNickName] = [t0].[Nickname] AND [t].[GearSquadId] = [t0].[SquadId]
WHERE SUBSTRING([t].[Note], 0 + 1, [t0].[SquadId]) = [t].[GearNickName] OR (([t].[Note] IS NULL OR [t0].[SquadId] IS NULL) AND [t].[GearNickName] IS NULL)");
    }

    public override async Task
        Null_semantics_is_correctly_applied_for_function_comparisons_that_take_arguments_from_optional_navigation_complex(bool async)
    {
        await base.Null_semantics_is_correctly_applied_for_function_comparisons_that_take_arguments_from_optional_navigation_complex(
            async);

        AssertSql(
            @"SELECT [t].[Id], [t].[GearNickName], [t].[GearSquadId], [t].[IssueDate], [t].[Note]
FROM [Tags] AS [t]
LEFT JOIN (
    SELECT [g].[Nickname], [g].[SquadId]
    FROM [Gears] AS [g]
) AS [t0] ON [t].[GearNickName] = [t0].[Nickname] AND [t].[GearSquadId] = [t0].[SquadId]
LEFT JOIN [Squads] AS [s] ON [t0].[SquadId] = [s].[Id]
WHERE SUBSTRING([t].[Note], 0 + 1, CAST(LEN([s].[Name]) AS int)) = [t].[GearNickName] OR (([t].[Note] IS NULL OR [s].[Name] IS NULL) AND [t].[GearNickName] IS NULL)");
    }

    public override async Task Filter_with_new_Guid(bool async)
    {
        await base.Filter_with_new_Guid(async);

        AssertSql(
            @"SELECT [t].[Id], [t].[GearNickName], [t].[GearSquadId], [t].[IssueDate], [t].[Note]
FROM [Tags] AS [t]
WHERE [t].[Id] = 'df36f493-463f-4123-83f9-6b135deeb7ba'");
    }

    public override async Task Filter_with_new_Guid_closure(bool async)
    {
        await base.Filter_with_new_Guid_closure(async);

        AssertSql(
            @"@__p_0='df36f493-463f-4123-83f9-6b135deeb7bd'

SELECT [t].[Id], [t].[GearNickName], [t].[GearSquadId], [t].[Note]
FROM [Tags] AS [t]
WHERE [t].[Id] = @__p_0",
            //
            @"@__p_0='b39a6fba-9026-4d69-828e-fd7068673e57'

SELECT [t].[Id], [t].[GearNickName], [t].[GearSquadId], [t].[Note]
FROM [Tags] AS [t]
WHERE [t].[Id] = @__p_0");
    }

    public override async Task OfTypeNav1(bool async)
    {
        await base.OfTypeNav1(async);

        AssertSql(
            @"SELECT [g].[Nickname], [g].[SquadId], [g].[AssignedCityName], [g].[CityOfBirthName], [g].[FullName], [g].[HasSoulPatch], [g].[LeaderNickname], [g].[LeaderSquadId], [g].[Rank], CASE
    WHEN [o].[Nickname] IS NOT NULL THEN N'Officer'
END AS [Discriminator]
FROM [Gears] AS [g]
LEFT JOIN [Officers] AS [o] ON [g].[Nickname] = [o].[Nickname] AND [g].[SquadId] = [o].[SquadId]
LEFT JOIN [Tags] AS [t] ON [g].[Nickname] = [t].[GearNickName] AND [g].[SquadId] = [t].[GearSquadId]
LEFT JOIN [Tags] AS [t0] ON [g].[Nickname] = [t0].[GearNickName] AND [g].[SquadId] = [t0].[GearSquadId]
WHERE ([t].[Note] <> N'Foo' OR [t].[Note] IS NULL) AND [o].[Nickname] IS NOT NULL AND ([t0].[Note] <> N'Bar' OR [t0].[Note] IS NULL)");
    }

    public override async Task OfTypeNav2(bool async)
    {
        await base.OfTypeNav2(async);

        AssertSql(
            @"SELECT [g].[Nickname], [g].[SquadId], [g].[AssignedCityName], [g].[CityOfBirthName], [g].[FullName], [g].[HasSoulPatch], [g].[LeaderNickname], [g].[LeaderSquadId], [g].[Rank], CASE
    WHEN [o].[Nickname] IS NOT NULL THEN N'Officer'
END AS [Discriminator]
FROM [Gears] AS [g]
LEFT JOIN [Officers] AS [o] ON [g].[Nickname] = [o].[Nickname] AND [g].[SquadId] = [o].[SquadId]
LEFT JOIN [Tags] AS [t] ON [g].[Nickname] = [t].[GearNickName] AND [g].[SquadId] = [t].[GearSquadId]
LEFT JOIN [Cities] AS [c] ON [g].[AssignedCityName] = [c].[Name]
WHERE ([t].[Note] <> N'Foo' OR [t].[Note] IS NULL) AND [o].[Nickname] IS NOT NULL AND ([c].[Location] <> 'Bar' OR [c].[Location] IS NULL)");
    }

    public override async Task OfTypeNav3(bool async)
    {
        await base.OfTypeNav3(async);

        AssertSql(
            @"SELECT [g].[Nickname], [g].[SquadId], [g].[AssignedCityName], [g].[CityOfBirthName], [g].[FullName], [g].[HasSoulPatch], [g].[LeaderNickname], [g].[LeaderSquadId], [g].[Rank], CASE
    WHEN [o].[Nickname] IS NOT NULL THEN N'Officer'
END AS [Discriminator]
FROM [Gears] AS [g]
LEFT JOIN [Officers] AS [o] ON [g].[Nickname] = [o].[Nickname] AND [g].[SquadId] = [o].[SquadId]
LEFT JOIN [Tags] AS [t] ON [g].[Nickname] = [t].[GearNickName] AND [g].[SquadId] = [t].[GearSquadId]
INNER JOIN [Weapons] AS [w] ON [g].[FullName] = [w].[OwnerFullName]
LEFT JOIN [Tags] AS [t0] ON [g].[Nickname] = [t0].[GearNickName] AND [g].[SquadId] = [t0].[GearSquadId]
WHERE ([t].[Note] <> N'Foo' OR [t].[Note] IS NULL) AND [o].[Nickname] IS NOT NULL AND ([t0].[Note] <> N'Bar' OR [t0].[Note] IS NULL)");
    }

    public override async Task Nav_rewrite_Distinct_with_convert()
    {
        await base.Nav_rewrite_Distinct_with_convert();

        AssertSql();
    }

    public override async Task Nav_rewrite_Distinct_with_convert_anonymous()
    {
        await base.Nav_rewrite_Distinct_with_convert_anonymous();

        AssertSql();
    }

    public override async Task Nav_rewrite_with_convert1(bool async)
    {
        await base.Nav_rewrite_with_convert1(async);

        AssertSql(
            @"SELECT [t].[Name], [t].[LocustHordeId], [t].[ThreatLevel], [t].[ThreatLevelByte], [t].[ThreatLevelNullableByte], [t].[DefeatedByNickname], [t].[DefeatedBySquadId], [t].[HighCommandId]
FROM [Factions] AS [f]
LEFT JOIN [LocustHordes] AS [l] ON [f].[Id] = [l].[Id]
LEFT JOIN [Cities] AS [c] ON [f].[CapitalName] = [c].[Name]
LEFT JOIN (
    SELECT [l0].[Name], [l0].[LocustHordeId], [l0].[ThreatLevel], [l0].[ThreatLevelByte], [l0].[ThreatLevelNullableByte], [l1].[DefeatedByNickname], [l1].[DefeatedBySquadId], [l1].[HighCommandId]
    FROM [LocustLeaders] AS [l0]
    INNER JOIN [LocustCommanders] AS [l1] ON [l0].[Name] = [l1].[Name]
) AS [t] ON [l].[CommanderName] = [t].[Name]
WHERE [c].[Name] <> N'Foo' OR [c].[Name] IS NULL");
    }

    public override async Task Nav_rewrite_with_convert2(bool async)
    {
        await base.Nav_rewrite_with_convert2(async);

        AssertSql(
            @"SELECT [f].[Id], [f].[CapitalName], [f].[Name], [f].[ServerAddress], [l].[CommanderName], [l].[Eradicated], CASE
    WHEN [l].[Id] IS NOT NULL THEN N'LocustHorde'
END AS [Discriminator]
FROM [Factions] AS [f]
LEFT JOIN [LocustHordes] AS [l] ON [f].[Id] = [l].[Id]
LEFT JOIN [Cities] AS [c] ON [f].[CapitalName] = [c].[Name]
LEFT JOIN (
    SELECT [l0].[Name]
    FROM [LocustLeaders] AS [l0]
    INNER JOIN [LocustCommanders] AS [l1] ON [l0].[Name] = [l1].[Name]
) AS [t] ON [l].[CommanderName] = [t].[Name]
WHERE ([c].[Name] <> N'Foo' OR [c].[Name] IS NULL) AND ([t].[Name] <> N'Bar' OR [t].[Name] IS NULL)");
    }

    public override async Task Nav_rewrite_with_convert3(bool async)
    {
        await base.Nav_rewrite_with_convert3(async);

        AssertSql(
            @"SELECT [f].[Id], [f].[CapitalName], [f].[Name], [f].[ServerAddress], [l].[CommanderName], [l].[Eradicated], CASE
    WHEN [l].[Id] IS NOT NULL THEN N'LocustHorde'
END AS [Discriminator]
FROM [Factions] AS [f]
LEFT JOIN [LocustHordes] AS [l] ON [f].[Id] = [l].[Id]
LEFT JOIN [Cities] AS [c] ON [f].[CapitalName] = [c].[Name]
LEFT JOIN (
    SELECT [l0].[Name]
    FROM [LocustLeaders] AS [l0]
    INNER JOIN [LocustCommanders] AS [l1] ON [l0].[Name] = [l1].[Name]
) AS [t] ON [l].[CommanderName] = [t].[Name]
WHERE ([c].[Name] <> N'Foo' OR [c].[Name] IS NULL) AND ([t].[Name] <> N'Bar' OR [t].[Name] IS NULL)");
    }

    public override async Task Where_contains_on_navigation_with_composite_keys(bool async)
    {
        await base.Where_contains_on_navigation_with_composite_keys(async);

        AssertSql(
            @"SELECT [g].[Nickname], [g].[SquadId], [g].[AssignedCityName], [g].[CityOfBirthName], [g].[FullName], [g].[HasSoulPatch], [g].[LeaderNickname], [g].[LeaderSquadId], [g].[Rank], CASE
    WHEN [o].[Nickname] IS NOT NULL THEN N'Officer'
END AS [Discriminator]
FROM [Gears] AS [g]
LEFT JOIN [Officers] AS [o] ON [g].[Nickname] = [o].[Nickname] AND [g].[SquadId] = [o].[SquadId]
WHERE EXISTS (
    SELECT 1
    FROM [Cities] AS [c]
    WHERE EXISTS (
        SELECT 1
        FROM [Gears] AS [g0]
        LEFT JOIN [Officers] AS [o0] ON [g0].[Nickname] = [o0].[Nickname] AND [g0].[SquadId] = [o0].[SquadId]
        WHERE [c].[Name] = [g0].[CityOfBirthName] AND [g0].[Nickname] = [g].[Nickname] AND [g0].[SquadId] = [g].[SquadId]))");
    }

    public override async Task Include_with_complex_order_by(bool async)
    {
        await base.Include_with_complex_order_by(async);

        AssertSql(
            @"SELECT [g].[Nickname], [g].[SquadId], [g].[AssignedCityName], [g].[CityOfBirthName], [g].[FullName], [g].[HasSoulPatch], [g].[LeaderNickname], [g].[LeaderSquadId], [g].[Rank], CASE
    WHEN [o].[Nickname] IS NOT NULL THEN N'Officer'
END AS [Discriminator], [w0].[Id], [w0].[AmmunitionType], [w0].[IsAutomatic], [w0].[Name], [w0].[OwnerFullName], [w0].[SynergyWithId]
FROM [Gears] AS [g]
LEFT JOIN [Officers] AS [o] ON [g].[Nickname] = [o].[Nickname] AND [g].[SquadId] = [o].[SquadId]
LEFT JOIN [Weapons] AS [w0] ON [g].[FullName] = [w0].[OwnerFullName]
ORDER BY (
    SELECT TOP(1) [w].[Name]
    FROM [Weapons] AS [w]
    WHERE [g].[FullName] = [w].[OwnerFullName] AND ([w].[Name] LIKE N'%Gnasher%')), [g].[Nickname], [g].[SquadId]");
    }

    public override async Task Anonymous_projection_take_followed_by_projecting_single_element_from_collection_navigation(bool async)
    {
        await base.Anonymous_projection_take_followed_by_projecting_single_element_from_collection_navigation(async);

        AssertSql(
            @"@__p_0='25'

SELECT [t0].[Id], [t0].[AmmunitionType], [t0].[IsAutomatic], [t0].[Name], [t0].[OwnerFullName], [t0].[SynergyWithId]
FROM (
    SELECT TOP(@__p_0) [g].[FullName]
    FROM [Gears] AS [g]
) AS [t]
LEFT JOIN (
    SELECT [t1].[Id], [t1].[AmmunitionType], [t1].[IsAutomatic], [t1].[Name], [t1].[OwnerFullName], [t1].[SynergyWithId]
    FROM (
        SELECT [w].[Id], [w].[AmmunitionType], [w].[IsAutomatic], [w].[Name], [w].[OwnerFullName], [w].[SynergyWithId], ROW_NUMBER() OVER(PARTITION BY [w].[OwnerFullName] ORDER BY [w].[Id]) AS [row]
        FROM [Weapons] AS [w]
    ) AS [t1]
    WHERE [t1].[row] <= 1
) AS [t0] ON [t].[FullName] = [t0].[OwnerFullName]");
    }

    public override async Task Bool_projection_from_subquery_treated_appropriately_in_where(bool async)
    {
        await base.Bool_projection_from_subquery_treated_appropriately_in_where(async);

        AssertSql(
            @"SELECT [c].[Name], [c].[Location], [c].[Nation]
FROM [Cities] AS [c]
WHERE (
    SELECT TOP(1) [g].[HasSoulPatch]
    FROM [Gears] AS [g]
    LEFT JOIN [Officers] AS [o] ON [g].[Nickname] = [o].[Nickname] AND [g].[SquadId] = [o].[SquadId]
    ORDER BY [g].[Nickname], [g].[SquadId]) = CAST(1 AS bit)");
    }

    public override async Task DateTimeOffset_Contains_Less_than_Greater_than(bool async)
    {
        await base.DateTimeOffset_Contains_Less_than_Greater_than(async);

        AssertSql(
            @"@__start_0='1902-01-01T10:00:00.1234567+01:30'
@__end_1='1902-01-03T10:00:00.1234567+01:30'

SELECT [m].[Id], [m].[CodeName], [m].[Duration], [m].[Rating], [m].[Timeline]
FROM [Missions] AS [m]
WHERE @__start_0 <= CAST(CONVERT(date, [m].[Timeline]) AS datetimeoffset) AND [m].[Timeline] < @__end_1 AND [m].[Timeline] = '1902-01-02T10:00:00.1234567+01:30'");
    }

    public override async Task Navigation_inside_interpolated_string_expanded(bool async)
    {
        await base.Navigation_inside_interpolated_string_expanded(async);

        AssertSql(
            @"SELECT CASE
    WHEN [w].[SynergyWithId] IS NOT NULL THEN CAST(1 AS bit)
    ELSE CAST(0 AS bit)
END, [w0].[OwnerFullName]
FROM [Weapons] AS [w]
LEFT JOIN [Weapons] AS [w0] ON [w].[SynergyWithId] = [w0].[Id]");
    }

    public override async Task Left_join_projection_using_coalesce_tracking(bool async)
    {
        await base.Left_join_projection_using_coalesce_tracking(async);

        AssertSql(
            @"SELECT [t].[Nickname], [t].[SquadId], [t].[AssignedCityName], [t].[CityOfBirthName], [t].[FullName], [t].[HasSoulPatch], [t].[LeaderNickname], [t].[LeaderSquadId], [t].[Rank], [t].[Discriminator], [g].[Nickname], [g].[SquadId], [g].[AssignedCityName], [g].[CityOfBirthName], [g].[FullName], [g].[HasSoulPatch], [g].[LeaderNickname], [g].[LeaderSquadId], [g].[Rank], CASE
    WHEN [o].[Nickname] IS NOT NULL THEN N'Officer'
END AS [Discriminator]
FROM [Gears] AS [g]
LEFT JOIN [Officers] AS [o] ON [g].[Nickname] = [o].[Nickname] AND [g].[SquadId] = [o].[SquadId]
LEFT JOIN (
    SELECT [g0].[Nickname], [g0].[SquadId], [g0].[AssignedCityName], [g0].[CityOfBirthName], [g0].[FullName], [g0].[HasSoulPatch], [g0].[LeaderNickname], [g0].[LeaderSquadId], [g0].[Rank], CASE
        WHEN [o0].[Nickname] IS NOT NULL THEN N'Officer'
    END AS [Discriminator]
    FROM [Gears] AS [g0]
    LEFT JOIN [Officers] AS [o0] ON [g0].[Nickname] = [o0].[Nickname] AND [g0].[SquadId] = [o0].[SquadId]
) AS [t] ON [g].[LeaderNickname] = [t].[Nickname]");
    }

    public override async Task Left_join_projection_using_conditional_tracking(bool async)
    {
        await base.Left_join_projection_using_conditional_tracking(async);

        AssertSql(
            @"SELECT CASE
    WHEN [t].[Nickname] IS NULL OR [t].[SquadId] IS NULL THEN CAST(1 AS bit)
    ELSE CAST(0 AS bit)
END, [g].[Nickname], [g].[SquadId], [g].[AssignedCityName], [g].[CityOfBirthName], [g].[FullName], [g].[HasSoulPatch], [g].[LeaderNickname], [g].[LeaderSquadId], [g].[Rank], CASE
    WHEN [o].[Nickname] IS NOT NULL THEN N'Officer'
END AS [Discriminator], [t].[Nickname], [t].[SquadId], [t].[AssignedCityName], [t].[CityOfBirthName], [t].[FullName], [t].[HasSoulPatch], [t].[LeaderNickname], [t].[LeaderSquadId], [t].[Rank], [t].[Discriminator]
FROM [Gears] AS [g]
LEFT JOIN [Officers] AS [o] ON [g].[Nickname] = [o].[Nickname] AND [g].[SquadId] = [o].[SquadId]
LEFT JOIN (
    SELECT [g0].[Nickname], [g0].[SquadId], [g0].[AssignedCityName], [g0].[CityOfBirthName], [g0].[FullName], [g0].[HasSoulPatch], [g0].[LeaderNickname], [g0].[LeaderSquadId], [g0].[Rank], CASE
        WHEN [o0].[Nickname] IS NOT NULL THEN N'Officer'
    END AS [Discriminator]
    FROM [Gears] AS [g0]
    LEFT JOIN [Officers] AS [o0] ON [g0].[Nickname] = [o0].[Nickname] AND [g0].[SquadId] = [o0].[SquadId]
) AS [t] ON [g].[LeaderNickname] = [t].[Nickname]");
    }

    public override async Task Project_collection_navigation_nested_with_take_composite_key(bool async)
    {
        await base.Project_collection_navigation_nested_with_take_composite_key(async);

        AssertSql(
            @"SELECT [t].[Id], [t0].[Nickname], [t0].[SquadId], [t1].[Nickname], [t1].[SquadId], [t1].[AssignedCityName], [t1].[CityOfBirthName], [t1].[FullName], [t1].[HasSoulPatch], [t1].[LeaderNickname], [t1].[LeaderSquadId], [t1].[Rank], [t1].[Discriminator]
FROM [Tags] AS [t]
LEFT JOIN (
    SELECT [g].[Nickname], [g].[SquadId], CASE
        WHEN [o].[Nickname] IS NOT NULL THEN N'Officer'
    END AS [Discriminator]
    FROM [Gears] AS [g]
    LEFT JOIN [Officers] AS [o] ON [g].[Nickname] = [o].[Nickname] AND [g].[SquadId] = [o].[SquadId]
) AS [t0] ON [t].[GearNickName] = [t0].[Nickname] AND [t].[GearSquadId] = [t0].[SquadId]
LEFT JOIN (
    SELECT [t2].[Nickname], [t2].[SquadId], [t2].[AssignedCityName], [t2].[CityOfBirthName], [t2].[FullName], [t2].[HasSoulPatch], [t2].[LeaderNickname], [t2].[LeaderSquadId], [t2].[Rank], [t2].[Discriminator]
    FROM (
        SELECT [g0].[Nickname], [g0].[SquadId], [g0].[AssignedCityName], [g0].[CityOfBirthName], [g0].[FullName], [g0].[HasSoulPatch], [g0].[LeaderNickname], [g0].[LeaderSquadId], [g0].[Rank], CASE
            WHEN [o0].[Nickname] IS NOT NULL THEN N'Officer'
        END AS [Discriminator], ROW_NUMBER() OVER(PARTITION BY [g0].[LeaderNickname], [g0].[LeaderSquadId] ORDER BY [g0].[Nickname], [g0].[SquadId]) AS [row]
        FROM [Gears] AS [g0]
        LEFT JOIN [Officers] AS [o0] ON [g0].[Nickname] = [o0].[Nickname] AND [g0].[SquadId] = [o0].[SquadId]
    ) AS [t2]
    WHERE [t2].[row] <= 50
) AS [t1] ON ([t0].[Nickname] = [t1].[LeaderNickname] OR ([t0].[Nickname] IS NULL AND [t1].[LeaderNickname] IS NULL)) AND [t0].[SquadId] = [t1].[LeaderSquadId]
WHERE [t0].[Discriminator] = N'Officer'
ORDER BY [t].[Id], [t0].[Nickname], [t0].[SquadId], [t1].[Nickname]");
    }

    public override async Task Project_collection_navigation_nested_composite_key(bool async)
    {
        await base.Project_collection_navigation_nested_composite_key(async);

        AssertSql(
            @"SELECT [t].[Id], [t0].[Nickname], [t0].[SquadId], [t1].[Nickname], [t1].[SquadId], [t1].[AssignedCityName], [t1].[CityOfBirthName], [t1].[FullName], [t1].[HasSoulPatch], [t1].[LeaderNickname], [t1].[LeaderSquadId], [t1].[Rank], [t1].[Discriminator]
FROM [Tags] AS [t]
LEFT JOIN (
    SELECT [g].[Nickname], [g].[SquadId], CASE
        WHEN [o].[Nickname] IS NOT NULL THEN N'Officer'
    END AS [Discriminator]
    FROM [Gears] AS [g]
    LEFT JOIN [Officers] AS [o] ON [g].[Nickname] = [o].[Nickname] AND [g].[SquadId] = [o].[SquadId]
) AS [t0] ON [t].[GearNickName] = [t0].[Nickname] AND [t].[GearSquadId] = [t0].[SquadId]
LEFT JOIN (
    SELECT [g0].[Nickname], [g0].[SquadId], [g0].[AssignedCityName], [g0].[CityOfBirthName], [g0].[FullName], [g0].[HasSoulPatch], [g0].[LeaderNickname], [g0].[LeaderSquadId], [g0].[Rank], CASE
        WHEN [o0].[Nickname] IS NOT NULL THEN N'Officer'
    END AS [Discriminator]
    FROM [Gears] AS [g0]
    LEFT JOIN [Officers] AS [o0] ON [g0].[Nickname] = [o0].[Nickname] AND [g0].[SquadId] = [o0].[SquadId]
) AS [t1] ON ([t0].[Nickname] = [t1].[LeaderNickname] OR ([t0].[Nickname] IS NULL AND [t1].[LeaderNickname] IS NULL)) AND [t0].[SquadId] = [t1].[LeaderSquadId]
WHERE [t0].[Discriminator] = N'Officer'
ORDER BY [t].[Id], [t0].[Nickname], [t0].[SquadId], [t1].[Nickname]");
    }

    public override async Task Null_checks_in_correlated_predicate_are_correctly_translated(bool async)
    {
        await base.Null_checks_in_correlated_predicate_are_correctly_translated(async);

        AssertSql(
            @"SELECT [t].[Id], [t0].[Nickname], [t0].[SquadId], [t0].[AssignedCityName], [t0].[CityOfBirthName], [t0].[FullName], [t0].[HasSoulPatch], [t0].[LeaderNickname], [t0].[LeaderSquadId], [t0].[Rank], [t0].[Discriminator]
FROM [Tags] AS [t]
LEFT JOIN (
    SELECT [g].[Nickname], [g].[SquadId], [g].[AssignedCityName], [g].[CityOfBirthName], [g].[FullName], [g].[HasSoulPatch], [g].[LeaderNickname], [g].[LeaderSquadId], [g].[Rank], CASE
        WHEN [o].[Nickname] IS NOT NULL THEN N'Officer'
    END AS [Discriminator]
    FROM [Gears] AS [g]
<<<<<<< HEAD
    LEFT JOIN [Officers] AS [o] ON [g].[Nickname] = [o].[Nickname] AND [g].[SquadId] = [o].[SquadId]
) AS [t0] ON [t].[GearNickName] = [t0].[Nickname] AND [t].[GearSquadId] = [t0].[SquadId]
=======
    LEFT JOIN [Officers] AS [o] ON ([g].[Nickname] = [o].[Nickname]) AND ([g].[SquadId] = [o].[SquadId])
) AS [t0] ON (([t].[GearNickName] = [t0].[Nickname]) AND ([t].[GearSquadId] = [t0].[SquadId])) AND ([t].[Note] IS NOT NULL)
>>>>>>> 4b0f8305
ORDER BY [t].[Id], [t0].[Nickname]");
    }

    public override async Task SelectMany_Where_DefaultIfEmpty_with_navigation_in_the_collection_selector(bool async)
    {
        await base.SelectMany_Where_DefaultIfEmpty_with_navigation_in_the_collection_selector(async);

        AssertSql(
            @"@__isAutomatic_0='True'

SELECT [g].[Nickname], [g].[FullName], CASE
    WHEN [t].[Id] IS NOT NULL THEN CAST(1 AS bit)
    ELSE CAST(0 AS bit)
END AS [Collection]
FROM [Gears] AS [g]
LEFT JOIN (
    SELECT [w].[Id], [w].[OwnerFullName]
    FROM [Weapons] AS [w]
    WHERE [w].[IsAutomatic] = @__isAutomatic_0
) AS [t] ON [g].[FullName] = [t].[OwnerFullName]");
    }

    public override async Task Join_with_inner_being_a_subquery_projecting_single_property(bool async)
    {
        await base.Join_with_inner_being_a_subquery_projecting_single_property(async);

        AssertSql(
            @"SELECT [g].[Nickname], [g].[SquadId], [g].[AssignedCityName], [g].[CityOfBirthName], [g].[FullName], [g].[HasSoulPatch], [g].[LeaderNickname], [g].[LeaderSquadId], [g].[Rank], CASE
    WHEN [o].[Nickname] IS NOT NULL THEN N'Officer'
END AS [Discriminator]
FROM [Gears] AS [g]
LEFT JOIN [Officers] AS [o] ON [g].[Nickname] = [o].[Nickname] AND [g].[SquadId] = [o].[SquadId]
INNER JOIN (
    SELECT [g0].[Nickname]
    FROM [Gears] AS [g0]
) AS [t] ON [g].[Nickname] = [t].[Nickname]");
    }

    public override async Task Join_with_inner_being_a_subquery_projecting_anonymous_type_with_single_property(bool async)
    {
        await base.Join_with_inner_being_a_subquery_projecting_anonymous_type_with_single_property(async);

        AssertSql(
            @"SELECT [g].[Nickname], [g].[SquadId], [g].[AssignedCityName], [g].[CityOfBirthName], [g].[FullName], [g].[HasSoulPatch], [g].[LeaderNickname], [g].[LeaderSquadId], [g].[Rank], CASE
    WHEN [o].[Nickname] IS NOT NULL THEN N'Officer'
END AS [Discriminator]
FROM [Gears] AS [g]
LEFT JOIN [Officers] AS [o] ON [g].[Nickname] = [o].[Nickname] AND [g].[SquadId] = [o].[SquadId]
INNER JOIN (
    SELECT [g0].[Nickname]
    FROM [Gears] AS [g0]
) AS [t] ON [g].[Nickname] = [t].[Nickname]");
    }

    public override async Task Navigation_based_on_complex_expression1(bool async)
    {
        await base.Navigation_based_on_complex_expression1(async);

        AssertSql(
            @"SELECT [f].[Id], [f].[CapitalName], [f].[Name], [f].[ServerAddress], [l].[CommanderName], [l].[Eradicated], CASE
    WHEN [l].[Id] IS NOT NULL THEN N'LocustHorde'
END AS [Discriminator]
FROM [Factions] AS [f]
LEFT JOIN [LocustHordes] AS [l] ON [f].[Id] = [l].[Id]
LEFT JOIN (
    SELECT [l0].[Name]
    FROM [LocustLeaders] AS [l0]
    INNER JOIN [LocustCommanders] AS [l1] ON [l0].[Name] = [l1].[Name]
) AS [t] ON [l].[CommanderName] = [t].[Name]
WHERE CASE
    WHEN [l].[Id] IS NOT NULL THEN CASE
        WHEN [t].[Name] IS NOT NULL THEN CAST(1 AS bit)
        ELSE CAST(0 AS bit)
    END
    ELSE CAST(0 AS bit)
END = CAST(1 AS bit)");
    }

    public override async Task Navigation_based_on_complex_expression2(bool async)
    {
        await base.Navigation_based_on_complex_expression2(async);

        AssertSql(
            @"SELECT [f].[Id], [f].[CapitalName], [f].[Name], [f].[ServerAddress], [l].[CommanderName], [l].[Eradicated], CASE
    WHEN [l].[Id] IS NOT NULL THEN N'LocustHorde'
END AS [Discriminator]
FROM [Factions] AS [f]
LEFT JOIN [LocustHordes] AS [l] ON [f].[Id] = [l].[Id]
LEFT JOIN (
    SELECT [l0].[Name]
    FROM [LocustLeaders] AS [l0]
    INNER JOIN [LocustCommanders] AS [l1] ON [l0].[Name] = [l1].[Name]
) AS [t] ON [l].[CommanderName] = [t].[Name]
WHERE [l].[Id] IS NOT NULL AND [t].[Name] IS NOT NULL");
    }

    public override async Task Navigation_based_on_complex_expression3(bool async)
    {
        await base.Navigation_based_on_complex_expression3(async);

        AssertSql(
            @"SELECT [t].[Name], [t].[LocustHordeId], [t].[ThreatLevel], [t].[ThreatLevelByte], [t].[ThreatLevelNullableByte], [t].[DefeatedByNickname], [t].[DefeatedBySquadId], [t].[HighCommandId]
FROM [Factions] AS [f]
LEFT JOIN [LocustHordes] AS [l] ON [f].[Id] = [l].[Id]
LEFT JOIN (
    SELECT [l0].[Name], [l0].[LocustHordeId], [l0].[ThreatLevel], [l0].[ThreatLevelByte], [l0].[ThreatLevelNullableByte], [l1].[DefeatedByNickname], [l1].[DefeatedBySquadId], [l1].[HighCommandId]
    FROM [LocustLeaders] AS [l0]
    INNER JOIN [LocustCommanders] AS [l1] ON [l0].[Name] = [l1].[Name]
) AS [t] ON [l].[CommanderName] = [t].[Name]
WHERE [l].[Id] IS NOT NULL");
    }

    public override async Task Navigation_based_on_complex_expression4(bool async)
    {
        await base.Navigation_based_on_complex_expression4(async);

        AssertSql(
            @"SELECT CASE
    WHEN [l].[Id] IS NOT NULL THEN CAST(1 AS bit)
    ELSE CAST(0 AS bit)
END, [t0].[Name], [t0].[LocustHordeId], [t0].[ThreatLevel], [t0].[ThreatLevelByte], [t0].[ThreatLevelNullableByte], [t0].[DefeatedByNickname], [t0].[DefeatedBySquadId], [t0].[HighCommandId], [t].[Name], [t].[LocustHordeId], [t].[ThreatLevel], [t].[ThreatLevelByte], [t].[ThreatLevelNullableByte], [t].[DefeatedByNickname], [t].[DefeatedBySquadId], [t].[HighCommandId], [t].[Discriminator]
FROM [Factions] AS [f]
LEFT JOIN [LocustHordes] AS [l] ON [f].[Id] = [l].[Id]
CROSS JOIN (
    SELECT [l0].[Name], [l0].[LocustHordeId], [l0].[ThreatLevel], [l0].[ThreatLevelByte], [l0].[ThreatLevelNullableByte], [l1].[DefeatedByNickname], [l1].[DefeatedBySquadId], [l1].[HighCommandId], CASE
        WHEN [l1].[Name] IS NOT NULL THEN N'LocustCommander'
    END AS [Discriminator]
    FROM [LocustLeaders] AS [l0]
    LEFT JOIN [LocustCommanders] AS [l1] ON [l0].[Name] = [l1].[Name]
    WHERE [l1].[Name] IS NOT NULL
) AS [t]
LEFT JOIN (
    SELECT [l2].[Name], [l2].[LocustHordeId], [l2].[ThreatLevel], [l2].[ThreatLevelByte], [l2].[ThreatLevelNullableByte], [l3].[DefeatedByNickname], [l3].[DefeatedBySquadId], [l3].[HighCommandId]
    FROM [LocustLeaders] AS [l2]
    INNER JOIN [LocustCommanders] AS [l3] ON [l2].[Name] = [l3].[Name]
) AS [t0] ON [l].[CommanderName] = [t0].[Name]");
    }

    public override async Task Navigation_based_on_complex_expression5(bool async)
    {
        await base.Navigation_based_on_complex_expression5(async);

        AssertSql(
            @"SELECT [t0].[Name], [t0].[LocustHordeId], [t0].[ThreatLevel], [t0].[ThreatLevelByte], [t0].[ThreatLevelNullableByte], [t0].[DefeatedByNickname], [t0].[DefeatedBySquadId], [t0].[HighCommandId], [t].[Name], [t].[LocustHordeId], [t].[ThreatLevel], [t].[ThreatLevelByte], [t].[ThreatLevelNullableByte], [t].[DefeatedByNickname], [t].[DefeatedBySquadId], [t].[HighCommandId], [t].[Discriminator]
FROM [Factions] AS [f]
LEFT JOIN [LocustHordes] AS [l] ON [f].[Id] = [l].[Id]
CROSS JOIN (
    SELECT [l0].[Name], [l0].[LocustHordeId], [l0].[ThreatLevel], [l0].[ThreatLevelByte], [l0].[ThreatLevelNullableByte], [l1].[DefeatedByNickname], [l1].[DefeatedBySquadId], [l1].[HighCommandId], CASE
        WHEN [l1].[Name] IS NOT NULL THEN N'LocustCommander'
    END AS [Discriminator]
    FROM [LocustLeaders] AS [l0]
    LEFT JOIN [LocustCommanders] AS [l1] ON [l0].[Name] = [l1].[Name]
    WHERE [l1].[Name] IS NOT NULL
) AS [t]
LEFT JOIN (
    SELECT [l2].[Name], [l2].[LocustHordeId], [l2].[ThreatLevel], [l2].[ThreatLevelByte], [l2].[ThreatLevelNullableByte], [l3].[DefeatedByNickname], [l3].[DefeatedBySquadId], [l3].[HighCommandId]
    FROM [LocustLeaders] AS [l2]
    INNER JOIN [LocustCommanders] AS [l3] ON [l2].[Name] = [l3].[Name]
) AS [t0] ON [l].[CommanderName] = [t0].[Name]
WHERE [l].[Id] IS NOT NULL");
    }

    public override async Task Navigation_based_on_complex_expression6(bool async)
    {
        await base.Navigation_based_on_complex_expression6(async);

        AssertSql(
            @"SELECT CASE
    WHEN [t0].[Name] = N'Queen Myrrah' AND [t0].[Name] IS NOT NULL THEN CAST(1 AS bit)
    ELSE CAST(0 AS bit)
END, [t0].[Name], [t0].[LocustHordeId], [t0].[ThreatLevel], [t0].[ThreatLevelByte], [t0].[ThreatLevelNullableByte], [t0].[DefeatedByNickname], [t0].[DefeatedBySquadId], [t0].[HighCommandId], [t].[Name], [t].[LocustHordeId], [t].[ThreatLevel], [t].[ThreatLevelByte], [t].[ThreatLevelNullableByte], [t].[DefeatedByNickname], [t].[DefeatedBySquadId], [t].[HighCommandId], [t].[Discriminator]
FROM [Factions] AS [f]
LEFT JOIN [LocustHordes] AS [l] ON [f].[Id] = [l].[Id]
CROSS JOIN (
    SELECT [l0].[Name], [l0].[LocustHordeId], [l0].[ThreatLevel], [l0].[ThreatLevelByte], [l0].[ThreatLevelNullableByte], [l1].[DefeatedByNickname], [l1].[DefeatedBySquadId], [l1].[HighCommandId], CASE
        WHEN [l1].[Name] IS NOT NULL THEN N'LocustCommander'
    END AS [Discriminator]
    FROM [LocustLeaders] AS [l0]
    LEFT JOIN [LocustCommanders] AS [l1] ON [l0].[Name] = [l1].[Name]
    WHERE [l1].[Name] IS NOT NULL
) AS [t]
LEFT JOIN (
    SELECT [l2].[Name], [l2].[LocustHordeId], [l2].[ThreatLevel], [l2].[ThreatLevelByte], [l2].[ThreatLevelNullableByte], [l3].[DefeatedByNickname], [l3].[DefeatedBySquadId], [l3].[HighCommandId]
    FROM [LocustLeaders] AS [l2]
    INNER JOIN [LocustCommanders] AS [l3] ON [l2].[Name] = [l3].[Name]
) AS [t0] ON [l].[CommanderName] = [t0].[Name]
WHERE [l].[Id] IS NOT NULL");
    }

    public override async Task Select_as_operator(bool async)
    {
        await base.Select_as_operator(async);

        AssertSql(
            @"SELECT [l].[Name], [l].[LocustHordeId], [l].[ThreatLevel], [l].[ThreatLevelByte], [l].[ThreatLevelNullableByte], [l0].[DefeatedByNickname], [l0].[DefeatedBySquadId], [l0].[HighCommandId], CASE
    WHEN [l0].[Name] IS NOT NULL THEN N'LocustCommander'
END AS [Discriminator]
FROM [LocustLeaders] AS [l]
LEFT JOIN [LocustCommanders] AS [l0] ON [l].[Name] = [l0].[Name]");
    }

    public override async Task Select_datetimeoffset_comparison_in_projection(bool async)
    {
        await base.Select_datetimeoffset_comparison_in_projection(async);

        AssertSql(
            @"SELECT CASE
    WHEN [m].[Timeline] > SYSDATETIMEOFFSET() THEN CAST(1 AS bit)
    ELSE CAST(0 AS bit)
END
FROM [Missions] AS [m]");
    }

    public override async Task OfType_in_subquery_works(bool async)
    {
        await base.OfType_in_subquery_works(async);

        AssertSql(
            @"SELECT [t].[Name], [t].[Location], [t].[Nation]
FROM [Gears] AS [g]
INNER JOIN [Officers] AS [o] ON [g].[Nickname] = [o].[Nickname] AND [g].[SquadId] = [o].[SquadId]
INNER JOIN (
    SELECT [c].[Name], [c].[Location], [c].[Nation], [g0].[LeaderNickname], [g0].[LeaderSquadId]
    FROM [Gears] AS [g0]
    LEFT JOIN [Officers] AS [o0] ON [g0].[Nickname] = [o0].[Nickname] AND [g0].[SquadId] = [o0].[SquadId]
    LEFT JOIN [Cities] AS [c] ON [g0].[AssignedCityName] = [c].[Name]
    WHERE [o0].[Nickname] IS NOT NULL
) AS [t] ON [g].[Nickname] = [t].[LeaderNickname] AND [g].[SquadId] = [t].[LeaderSquadId]");
    }

    public override async Task Nullable_bool_comparison_is_translated_to_server(bool async)
    {
        await base.Nullable_bool_comparison_is_translated_to_server(async);

        AssertSql(
            @"SELECT CASE
    WHEN [l].[Eradicated] = CAST(1 AS bit) AND ([l].[Eradicated] IS NOT NULL) THEN CAST(1 AS bit)
    ELSE CAST(0 AS bit)
END AS [IsEradicated]
FROM [Factions] AS [f]
INNER JOIN [LocustHordes] AS [l] ON [f].[Id] = [l].[Id]");
    }

    public override async Task Accessing_reference_navigation_collection_composition_generates_single_query(bool async)
    {
        await base.Accessing_reference_navigation_collection_composition_generates_single_query(async);

        AssertSql(
            @"SELECT [g].[Nickname], [g].[SquadId], [t].[Id], [t].[IsAutomatic], [t].[Name], [t].[Id0]
FROM [Gears] AS [g]
LEFT JOIN (
    SELECT [w].[Id], [w].[IsAutomatic], [w0].[Name], [w0].[Id] AS [Id0], [w].[OwnerFullName]
    FROM [Weapons] AS [w]
    LEFT JOIN [Weapons] AS [w0] ON [w].[SynergyWithId] = [w0].[Id]
) AS [t] ON [g].[FullName] = [t].[OwnerFullName]
ORDER BY [g].[Nickname], [g].[SquadId], [t].[Id]");
    }

    public override async Task Reference_include_chain_loads_correctly_when_middle_is_null(bool async)
    {
        await base.Reference_include_chain_loads_correctly_when_middle_is_null(async);

        AssertSql(
            @"SELECT [t].[Id], [t].[GearNickName], [t].[GearSquadId], [t].[IssueDate], [t].[Note], [t0].[Nickname], [t0].[SquadId], [t0].[AssignedCityName], [t0].[CityOfBirthName], [t0].[FullName], [t0].[HasSoulPatch], [t0].[LeaderNickname], [t0].[LeaderSquadId], [t0].[Rank], [t0].[Discriminator], [s].[Id], [s].[Banner], [s].[Banner5], [s].[InternalNumber], [s].[Name]
FROM [Tags] AS [t]
LEFT JOIN (
    SELECT [g].[Nickname], [g].[SquadId], [g].[AssignedCityName], [g].[CityOfBirthName], [g].[FullName], [g].[HasSoulPatch], [g].[LeaderNickname], [g].[LeaderSquadId], [g].[Rank], CASE
        WHEN [o].[Nickname] IS NOT NULL THEN N'Officer'
    END AS [Discriminator]
    FROM [Gears] AS [g]
    LEFT JOIN [Officers] AS [o] ON [g].[Nickname] = [o].[Nickname] AND [g].[SquadId] = [o].[SquadId]
) AS [t0] ON [t].[GearNickName] = [t0].[Nickname] AND [t].[GearSquadId] = [t0].[SquadId]
LEFT JOIN [Squads] AS [s] ON [t0].[SquadId] = [s].[Id]
ORDER BY [t].[Note]");
    }

    public override async Task Accessing_property_of_optional_navigation_in_child_projection_works(bool async)
    {
        await base.Accessing_property_of_optional_navigation_in_child_projection_works(async);

        AssertSql(
            @"SELECT CASE
    WHEN [t0].[Nickname] IS NOT NULL AND [t0].[SquadId] IS NOT NULL THEN CAST(1 AS bit)
    ELSE CAST(0 AS bit)
END, [t].[Id], [t0].[Nickname], [t0].[SquadId], [t1].[Nickname], [t1].[Id], [t1].[SquadId]
FROM [Tags] AS [t]
LEFT JOIN (
    SELECT [g].[Nickname], [g].[SquadId], [g].[FullName]
    FROM [Gears] AS [g]
) AS [t0] ON [t].[GearNickName] = [t0].[Nickname] AND [t].[GearSquadId] = [t0].[SquadId]
LEFT JOIN (
    SELECT [t2].[Nickname], [w].[Id], [t2].[SquadId], [w].[OwnerFullName]
    FROM [Weapons] AS [w]
    LEFT JOIN (
        SELECT [g0].[Nickname], [g0].[SquadId], [g0].[FullName]
        FROM [Gears] AS [g0]
    ) AS [t2] ON [w].[OwnerFullName] = [t2].[FullName]
) AS [t1] ON [t0].[FullName] = [t1].[OwnerFullName]
ORDER BY [t].[Note], [t].[Id], [t0].[Nickname], [t0].[SquadId], [t1].[Id], [t1].[Nickname]");
    }

    public override async Task Collection_navigation_ofType_filter_works(bool async)
    {
        await base.Collection_navigation_ofType_filter_works(async);

        AssertSql(
            @"SELECT [c].[Name], [c].[Location], [c].[Nation]
FROM [Cities] AS [c]
WHERE EXISTS (
    SELECT 1
    FROM [Gears] AS [g]
    LEFT JOIN [Officers] AS [o] ON [g].[Nickname] = [o].[Nickname] AND [g].[SquadId] = [o].[SquadId]
    WHERE [c].[Name] = [g].[CityOfBirthName] AND [o].[Nickname] IS NOT NULL AND [g].[Nickname] = N'Marcus')");
    }

    public override async Task Query_reusing_parameter_doesnt_declare_duplicate_parameter(bool async)
    {
        await base.Query_reusing_parameter_doesnt_declare_duplicate_parameter(async);

        AssertSql(
            @"@__prm_Inner_Nickname_0='Marcus' (Size = 450)

SELECT [t].[Nickname], [t].[SquadId], [t].[AssignedCityName], [t].[CityOfBirthName], [t].[FullName], [t].[HasSoulPatch], [t].[LeaderNickname], [t].[LeaderSquadId], [t].[Rank], [t].[Discriminator]
FROM (
    SELECT DISTINCT [g].[Nickname], [g].[SquadId], [g].[AssignedCityName], [g].[CityOfBirthName], [g].[FullName], [g].[HasSoulPatch], [g].[LeaderNickname], [g].[LeaderSquadId], [g].[Rank], CASE
        WHEN [o].[Nickname] IS NOT NULL THEN N'Officer'
    END AS [Discriminator]
    FROM [Gears] AS [g]
    LEFT JOIN [Officers] AS [o] ON [g].[Nickname] = [o].[Nickname] AND [g].[SquadId] = [o].[SquadId]
    WHERE [g].[Nickname] <> @__prm_Inner_Nickname_0 AND [g].[Nickname] <> @__prm_Inner_Nickname_0
) AS [t]
ORDER BY [t].[FullName]");
    }

    public override async Task Query_reusing_parameter_with_inner_query_doesnt_declare_duplicate_parameter(bool async)
    {
        await base.Query_reusing_parameter_with_inner_query_doesnt_declare_duplicate_parameter(async);

        AssertSql(
            @"@__squadId_0='1'

SELECT [t].[Nickname], [t].[SquadId], [t].[AssignedCityName], [t].[CityOfBirthName], [t].[FullName], [t].[HasSoulPatch], [t].[LeaderNickname], [t].[LeaderSquadId], [t].[Rank], [t].[Discriminator]
FROM (
    SELECT [g].[Nickname], [g].[SquadId], [g].[AssignedCityName], [g].[CityOfBirthName], [g].[FullName], [g].[HasSoulPatch], [g].[LeaderNickname], [g].[LeaderSquadId], [g].[Rank], CASE
        WHEN [o].[Nickname] IS NOT NULL THEN N'Officer'
    END AS [Discriminator]
    FROM [Gears] AS [g]
    LEFT JOIN [Officers] AS [o] ON [g].[Nickname] = [o].[Nickname] AND [g].[SquadId] = [o].[SquadId]
    INNER JOIN [Squads] AS [s] ON [g].[SquadId] = [s].[Id]
    WHERE EXISTS (
        SELECT 1
        FROM [Squads] AS [s0]
        WHERE [s0].[Id] = @__squadId_0 AND [s0].[Id] = [s].[Id])
    UNION ALL
    SELECT [g0].[Nickname], [g0].[SquadId], [g0].[AssignedCityName], [g0].[CityOfBirthName], [g0].[FullName], [g0].[HasSoulPatch], [g0].[LeaderNickname], [g0].[LeaderSquadId], [g0].[Rank], CASE
        WHEN [o0].[Nickname] IS NOT NULL THEN N'Officer'
    END AS [Discriminator]
    FROM [Gears] AS [g0]
    LEFT JOIN [Officers] AS [o0] ON [g0].[Nickname] = [o0].[Nickname] AND [g0].[SquadId] = [o0].[SquadId]
    INNER JOIN [Squads] AS [s1] ON [g0].[SquadId] = [s1].[Id]
    WHERE EXISTS (
        SELECT 1
        FROM [Squads] AS [s2]
        WHERE [s2].[Id] = @__squadId_0 AND [s2].[Id] = [s1].[Id])
) AS [t]
ORDER BY [t].[FullName]");
    }

    public override async Task Query_reusing_parameter_with_inner_query_expression_doesnt_declare_duplicate_parameter(bool async)
    {
        await base.Query_reusing_parameter_with_inner_query_expression_doesnt_declare_duplicate_parameter(async);

        AssertSql(
            @"@__gearId_0='1'

SELECT [s].[Id], [s].[Banner], [s].[Banner5], [s].[InternalNumber], [s].[Name]
FROM [Squads] AS [s]
WHERE EXISTS (
    SELECT 1
    FROM [Gears] AS [g]
    LEFT JOIN [Officers] AS [o] ON [g].[Nickname] = [o].[Nickname] AND [g].[SquadId] = [o].[SquadId]
    WHERE [s].[Id] = [g].[SquadId] AND [g].[SquadId] = @__gearId_0 AND [g].[SquadId] = @__gearId_0)");
    }

    public override async Task Query_reusing_parameter_doesnt_declare_duplicate_parameter_complex(bool async)
    {
        await base.Query_reusing_parameter_doesnt_declare_duplicate_parameter_complex(async);

        AssertSql(
            @"@__entity_equality_prm_Inner_Squad_0_Id='1' (Nullable = true)

SELECT [t].[Nickname], [t].[SquadId], [t].[AssignedCityName], [t].[CityOfBirthName], [t].[FullName], [t].[HasSoulPatch], [t].[LeaderNickname], [t].[LeaderSquadId], [t].[Rank], [t].[Discriminator]
FROM (
    SELECT DISTINCT [g].[Nickname], [g].[SquadId], [g].[AssignedCityName], [g].[CityOfBirthName], [g].[FullName], [g].[HasSoulPatch], [g].[LeaderNickname], [g].[LeaderSquadId], [g].[Rank], CASE
        WHEN [o].[Nickname] IS NOT NULL THEN N'Officer'
    END AS [Discriminator]
    FROM [Gears] AS [g]
    LEFT JOIN [Officers] AS [o] ON [g].[Nickname] = [o].[Nickname] AND [g].[SquadId] = [o].[SquadId]
    INNER JOIN [Squads] AS [s] ON [g].[SquadId] = [s].[Id]
    WHERE [s].[Id] = @__entity_equality_prm_Inner_Squad_0_Id
) AS [t]
INNER JOIN [Squads] AS [s0] ON [t].[SquadId] = [s0].[Id]
WHERE [s0].[Id] = @__entity_equality_prm_Inner_Squad_0_Id
ORDER BY [t].[FullName]");
    }

    public override async Task Complex_GroupBy_after_set_operator(bool async)
    {
        await base.Complex_GroupBy_after_set_operator(async);

        AssertSql(
            @"SELECT [t].[Name], [t].[Count], COALESCE(SUM([t].[Count]), 0) AS [Sum]
FROM (
    SELECT [c].[Name], (
        SELECT COUNT(*)
        FROM [Weapons] AS [w]
        WHERE [g].[FullName] = [w].[OwnerFullName]) AS [Count]
    FROM [Gears] AS [g]
    LEFT JOIN [Officers] AS [o] ON [g].[Nickname] = [o].[Nickname] AND [g].[SquadId] = [o].[SquadId]
    LEFT JOIN [Cities] AS [c] ON [g].[AssignedCityName] = [c].[Name]
    UNION ALL
    SELECT [c0].[Name], (
        SELECT COUNT(*)
        FROM [Weapons] AS [w0]
        WHERE [g0].[FullName] = [w0].[OwnerFullName]) AS [Count]
    FROM [Gears] AS [g0]
    LEFT JOIN [Officers] AS [o0] ON [g0].[Nickname] = [o0].[Nickname] AND [g0].[SquadId] = [o0].[SquadId]
    INNER JOIN [Cities] AS [c0] ON [g0].[CityOfBirthName] = [c0].[Name]
) AS [t]
GROUP BY [t].[Name], [t].[Count]");
    }

    public override async Task Complex_GroupBy_after_set_operator_using_result_selector(bool async)
    {
        await base.Complex_GroupBy_after_set_operator_using_result_selector(async);

        AssertSql(
            @"SELECT [t].[Name], [t].[Count], COALESCE(SUM([t].[Count]), 0) AS [Sum]
FROM (
    SELECT [c].[Name], (
        SELECT COUNT(*)
        FROM [Weapons] AS [w]
        WHERE [g].[FullName] = [w].[OwnerFullName]) AS [Count]
    FROM [Gears] AS [g]
    LEFT JOIN [Officers] AS [o] ON [g].[Nickname] = [o].[Nickname] AND [g].[SquadId] = [o].[SquadId]
    LEFT JOIN [Cities] AS [c] ON [g].[AssignedCityName] = [c].[Name]
    UNION ALL
    SELECT [c0].[Name], (
        SELECT COUNT(*)
        FROM [Weapons] AS [w0]
        WHERE [g0].[FullName] = [w0].[OwnerFullName]) AS [Count]
    FROM [Gears] AS [g0]
    LEFT JOIN [Officers] AS [o0] ON [g0].[Nickname] = [o0].[Nickname] AND [g0].[SquadId] = [o0].[SquadId]
    INNER JOIN [Cities] AS [c0] ON [g0].[CityOfBirthName] = [c0].[Name]
) AS [t]
GROUP BY [t].[Name], [t].[Count]");
    }

    public override async Task Left_join_with_GroupBy_with_composite_group_key(bool async)
    {
        await base.Left_join_with_GroupBy_with_composite_group_key(async);

        AssertSql(
            @"SELECT [g].[CityOfBirthName], [g].[HasSoulPatch]
FROM [Gears] AS [g]
INNER JOIN [Squads] AS [s] ON [g].[SquadId] = [s].[Id]
LEFT JOIN [Tags] AS [t] ON [g].[Nickname] = [t].[GearNickName]
GROUP BY [g].[CityOfBirthName], [g].[HasSoulPatch]");
    }

    public override async Task GroupBy_with_boolean_grouping_key(bool async)
    {
        await base.GroupBy_with_boolean_grouping_key(async);

        AssertSql(
            @"SELECT [g].[CityOfBirthName], [g].[HasSoulPatch], CASE
    WHEN [g].[Nickname] = N'Marcus' THEN CAST(1 AS bit)
    ELSE CAST(0 AS bit)
END AS [IsMarcus], COUNT(*) AS [Count]
FROM [Gears] AS [g]
GROUP BY [g].[CityOfBirthName], [g].[HasSoulPatch], CASE
    WHEN [g].[Nickname] = N'Marcus' THEN CAST(1 AS bit)
    ELSE CAST(0 AS bit)
END");
    }

    public override async Task GroupBy_with_boolean_groupin_key_thru_navigation_access(bool async)
    {
        await base.GroupBy_with_boolean_groupin_key_thru_navigation_access(async);

        AssertSql(
            @"SELECT [t0].[HasSoulPatch], LOWER([s].[Name]) AS [Name]
FROM [Tags] AS [t]
LEFT JOIN (
    SELECT [g].[Nickname], [g].[SquadId], [g].[HasSoulPatch]
    FROM [Gears] AS [g]
) AS [t0] ON [t].[GearNickName] = [t0].[Nickname] AND [t].[GearSquadId] = [t0].[SquadId]
LEFT JOIN [Squads] AS [s] ON [t0].[SquadId] = [s].[Id]
GROUP BY [t0].[HasSoulPatch], [s].[Name]");
    }

    public override async Task Group_by_over_projection_with_multiple_properties_accessed_thru_navigation(bool async)
    {
        await base.Group_by_over_projection_with_multiple_properties_accessed_thru_navigation(async);

        AssertSql(
            @"SELECT [c].[Name]
FROM [Gears] AS [g]
INNER JOIN [Cities] AS [c] ON [g].[CityOfBirthName] = [c].[Name]
GROUP BY [c].[Name]");
    }

    public override async Task Group_by_on_StartsWith_with_null_parameter_as_argument(bool async)
    {
        await base.Group_by_on_StartsWith_with_null_parameter_as_argument(async);

        AssertSql(
            @"SELECT CAST(0 AS bit)
FROM [Gears] AS [g]");
    }

    public override async Task Group_by_with_having_StartsWith_with_null_parameter_as_argument(bool async)
    {
        await base.Group_by_with_having_StartsWith_with_null_parameter_as_argument(async);

        AssertSql(
            @"SELECT [g].[FullName]
FROM [Gears] AS [g]
GROUP BY [g].[FullName]
HAVING 0 = 1");
    }

    public override async Task Select_StartsWith_with_null_parameter_as_argument(bool async)
    {
        await base.Select_StartsWith_with_null_parameter_as_argument(async);

        AssertSql(
            @"SELECT CAST(0 AS bit)
FROM [Gears] AS [g]");
    }

    public override async Task Select_null_parameter_is_not_null(bool async)
    {
        await base.Select_null_parameter_is_not_null(async);

        AssertSql(
            @"@__p_0='False'

SELECT @__p_0
FROM [Gears] AS [g]");
    }

    public override async Task Where_null_parameter_is_not_null(bool async)
    {
        await base.Where_null_parameter_is_not_null(async);

        AssertSql(
            @"@__p_0='False'

SELECT [g].[Nickname], [g].[SquadId], [g].[AssignedCityName], [g].[CityOfBirthName], [g].[FullName], [g].[HasSoulPatch], [g].[LeaderNickname], [g].[LeaderSquadId], [g].[Rank], CASE
    WHEN [o].[Nickname] IS NOT NULL THEN N'Officer'
END AS [Discriminator]
FROM [Gears] AS [g]
LEFT JOIN [Officers] AS [o] ON [g].[Nickname] = [o].[Nickname] AND [g].[SquadId] = [o].[SquadId]
WHERE @__p_0 = CAST(1 AS bit)");
    }

    public override async Task OrderBy_StartsWith_with_null_parameter_as_argument(bool async)
    {
        await base.OrderBy_StartsWith_with_null_parameter_as_argument(async);

        AssertSql(
            @"SELECT [g].[Nickname], [g].[SquadId], [g].[AssignedCityName], [g].[CityOfBirthName], [g].[FullName], [g].[HasSoulPatch], [g].[LeaderNickname], [g].[LeaderSquadId], [g].[Rank], CASE
    WHEN [o].[Nickname] IS NOT NULL THEN N'Officer'
END AS [Discriminator]
FROM [Gears] AS [g]
LEFT JOIN [Officers] AS [o] ON [g].[Nickname] = [o].[Nickname] AND [g].[SquadId] = [o].[SquadId]
ORDER BY [g].[Nickname]");
    }

    public override async Task OrderBy_Contains_empty_list(bool async)
    {
        await base.OrderBy_Contains_empty_list(async);

        AssertSql(
            @"SELECT [g].[Nickname], [g].[SquadId], [g].[AssignedCityName], [g].[CityOfBirthName], [g].[FullName], [g].[HasSoulPatch], [g].[LeaderNickname], [g].[LeaderSquadId], [g].[Rank], CASE
    WHEN [o].[Nickname] IS NOT NULL THEN N'Officer'
END AS [Discriminator]
FROM [Gears] AS [g]
LEFT JOIN [Officers] AS [o] ON [g].[Nickname] = [o].[Nickname] AND [g].[SquadId] = [o].[SquadId]");
    }

    public override async Task Where_with_enum_flags_parameter(bool async)
    {
        await base.Where_with_enum_flags_parameter(async);

        AssertSql(
            @"@__rank_0='1' (Nullable = true)

SELECT [g].[Nickname], [g].[SquadId], [g].[AssignedCityName], [g].[CityOfBirthName], [g].[FullName], [g].[HasSoulPatch], [g].[LeaderNickname], [g].[LeaderSquadId], [g].[Rank], CASE
    WHEN [o].[Nickname] IS NOT NULL THEN N'Officer'
END AS [Discriminator]
FROM [Gears] AS [g]
LEFT JOIN [Officers] AS [o] ON [g].[Nickname] = [o].[Nickname] AND [g].[SquadId] = [o].[SquadId]
WHERE ([g].[Rank] & @__rank_0) = @__rank_0",
            //
            @"SELECT [g].[Nickname], [g].[SquadId], [g].[AssignedCityName], [g].[CityOfBirthName], [g].[FullName], [g].[HasSoulPatch], [g].[LeaderNickname], [g].[LeaderSquadId], [g].[Rank], CASE
    WHEN [o].[Nickname] IS NOT NULL THEN N'Officer'
END AS [Discriminator]
FROM [Gears] AS [g]
LEFT JOIN [Officers] AS [o] ON [g].[Nickname] = [o].[Nickname] AND [g].[SquadId] = [o].[SquadId]",
            //
            @"@__rank_0='2' (Nullable = true)

SELECT [g].[Nickname], [g].[SquadId], [g].[AssignedCityName], [g].[CityOfBirthName], [g].[FullName], [g].[HasSoulPatch], [g].[LeaderNickname], [g].[LeaderSquadId], [g].[Rank], CASE
    WHEN [o].[Nickname] IS NOT NULL THEN N'Officer'
END AS [Discriminator]
FROM [Gears] AS [g]
LEFT JOIN [Officers] AS [o] ON [g].[Nickname] = [o].[Nickname] AND [g].[SquadId] = [o].[SquadId]
WHERE ([g].[Rank] | @__rank_0) <> @__rank_0",
            //
            @"SELECT [g].[Nickname], [g].[SquadId], [g].[AssignedCityName], [g].[CityOfBirthName], [g].[FullName], [g].[HasSoulPatch], [g].[LeaderNickname], [g].[LeaderSquadId], [g].[Rank], CASE
    WHEN [o].[Nickname] IS NOT NULL THEN N'Officer'
END AS [Discriminator]
FROM [Gears] AS [g]
LEFT JOIN [Officers] AS [o] ON [g].[Nickname] = [o].[Nickname] AND [g].[SquadId] = [o].[SquadId]
WHERE 0 = 1");
    }

    public override async Task FirstOrDefault_navigation_access_entity_equality_in_where_predicate_apply_peneding_selector(bool async)
    {
        await base.FirstOrDefault_navigation_access_entity_equality_in_where_predicate_apply_peneding_selector(async);

        AssertSql(
            @"SELECT [f].[Id], [f].[CapitalName], [f].[Name], [f].[ServerAddress], [l].[CommanderName], [l].[Eradicated], CASE
    WHEN [l].[Id] IS NOT NULL THEN N'LocustHorde'
END AS [Discriminator]
FROM [Factions] AS [f]
LEFT JOIN [LocustHordes] AS [l] ON [f].[Id] = [l].[Id]
LEFT JOIN [Cities] AS [c] ON [f].[CapitalName] = [c].[Name]
WHERE [c].[Name] = (
    SELECT TOP(1) [c0].[Name]
    FROM [Gears] AS [g]
    LEFT JOIN [Officers] AS [o] ON [g].[Nickname] = [o].[Nickname] AND [g].[SquadId] = [o].[SquadId]
    INNER JOIN [Cities] AS [c0] ON [g].[CityOfBirthName] = [c0].[Name]
    ORDER BY [g].[Nickname]) OR ([c].[Name] IS NULL AND (
    SELECT TOP(1) [c0].[Name]
    FROM [Gears] AS [g]
    LEFT JOIN [Officers] AS [o] ON [g].[Nickname] = [o].[Nickname] AND [g].[SquadId] = [o].[SquadId]
    INNER JOIN [Cities] AS [c0] ON [g].[CityOfBirthName] = [c0].[Name]
    ORDER BY [g].[Nickname]) IS NULL)");
    }

    public override async Task Bitwise_operation_with_non_null_parameter_optimizes_null_checks(bool async)
    {
        await base.Bitwise_operation_with_non_null_parameter_optimizes_null_checks(async);

        AssertSql(
            @"@__ranks_0='134'

SELECT [g].[Nickname], [g].[SquadId], [g].[AssignedCityName], [g].[CityOfBirthName], [g].[FullName], [g].[HasSoulPatch], [g].[LeaderNickname], [g].[LeaderSquadId], [g].[Rank], CASE
    WHEN [o].[Nickname] IS NOT NULL THEN N'Officer'
END AS [Discriminator]
FROM [Gears] AS [g]
LEFT JOIN [Officers] AS [o] ON [g].[Nickname] = [o].[Nickname] AND [g].[SquadId] = [o].[SquadId]
WHERE ([g].[Rank] & @__ranks_0) <> 0",
            //
            @"@__ranks_0='134'

SELECT CASE
    WHEN ([g].[Rank] | @__ranks_0) = @__ranks_0 THEN CAST(1 AS bit)
    ELSE CAST(0 AS bit)
END
FROM [Gears] AS [g]",
            //
            @"@__ranks_0='134'

SELECT CASE
    WHEN ([g].[Rank] | ([g].[Rank] | (@__ranks_0 | ([g].[Rank] | @__ranks_0)))) = @__ranks_0 THEN CAST(1 AS bit)
    ELSE CAST(0 AS bit)
END
FROM [Gears] AS [g]");
    }

    public override async Task Bitwise_operation_with_null_arguments(bool async)
    {
        await base.Bitwise_operation_with_null_arguments(async);

        AssertSql(
            @"SELECT [w].[Id], [w].[AmmunitionType], [w].[IsAutomatic], [w].[Name], [w].[OwnerFullName], [w].[SynergyWithId]
FROM [Weapons] AS [w]
WHERE [w].[AmmunitionType] IS NULL",
            //
            @"SELECT [w].[Id], [w].[AmmunitionType], [w].[IsAutomatic], [w].[Name], [w].[OwnerFullName], [w].[SynergyWithId]
FROM [Weapons] AS [w]
WHERE [w].[AmmunitionType] IS NULL",
            //
            @"SELECT [w].[Id], [w].[AmmunitionType], [w].[IsAutomatic], [w].[Name], [w].[OwnerFullName], [w].[SynergyWithId]
FROM [Weapons] AS [w]
WHERE [w].[AmmunitionType] IS NULL",
            //
            @"SELECT [w].[Id], [w].[AmmunitionType], [w].[IsAutomatic], [w].[Name], [w].[OwnerFullName], [w].[SynergyWithId]
FROM [Weapons] AS [w]",
            //
            @"@__prm_0='2' (Nullable = true)

SELECT [w].[Id], [w].[AmmunitionType], [w].[IsAutomatic], [w].[Name], [w].[OwnerFullName], [w].[SynergyWithId]
FROM [Weapons] AS [w]
WHERE ([w].[AmmunitionType] & @__prm_0) <> 0 OR [w].[AmmunitionType] IS NULL",
            //
            @"@__prm_0='1' (Nullable = true)

SELECT [w].[Id], [w].[AmmunitionType], [w].[IsAutomatic], [w].[Name], [w].[OwnerFullName], [w].[SynergyWithId]
FROM [Weapons] AS [w]
WHERE ([w].[AmmunitionType] & @__prm_0) = @__prm_0");
    }

    public override async Task Logical_operation_with_non_null_parameter_optimizes_null_checks(bool async)
    {
        await base.Logical_operation_with_non_null_parameter_optimizes_null_checks(async);

        AssertSql(
            @"@__prm_0='True'

SELECT [g].[Nickname], [g].[SquadId], [g].[AssignedCityName], [g].[CityOfBirthName], [g].[FullName], [g].[HasSoulPatch], [g].[LeaderNickname], [g].[LeaderSquadId], [g].[Rank], CASE
    WHEN [o].[Nickname] IS NOT NULL THEN N'Officer'
END AS [Discriminator]
FROM [Gears] AS [g]
LEFT JOIN [Officers] AS [o] ON [g].[Nickname] = [o].[Nickname] AND [g].[SquadId] = [o].[SquadId]
WHERE [g].[HasSoulPatch] <> @__prm_0",
            //
            @"@__prm_0='False'

SELECT [g].[Nickname], [g].[SquadId], [g].[AssignedCityName], [g].[CityOfBirthName], [g].[FullName], [g].[HasSoulPatch], [g].[LeaderNickname], [g].[LeaderSquadId], [g].[Rank], CASE
    WHEN [o].[Nickname] IS NOT NULL THEN N'Officer'
END AS [Discriminator]
FROM [Gears] AS [g]
LEFT JOIN [Officers] AS [o] ON [g].[Nickname] = [o].[Nickname] AND [g].[SquadId] = [o].[SquadId]
WHERE [g].[HasSoulPatch] <> @__prm_0");
    }

    public override async Task Cast_OfType_works_correctly(bool async)
    {
        await base.Cast_OfType_works_correctly(async);

        AssertSql(
            @"SELECT [g].[FullName]
FROM [Gears] AS [g]
LEFT JOIN [Officers] AS [o] ON [g].[Nickname] = [o].[Nickname] AND [g].[SquadId] = [o].[SquadId]
WHERE [o].[Nickname] IS NOT NULL");
    }

    public override async Task Join_inner_source_custom_projection_followed_by_filter(bool async)
    {
        await base.Join_inner_source_custom_projection_followed_by_filter(async);

        AssertSql(
            @"SELECT CASE
    WHEN [t].[Name] = N'Locust' THEN CAST(1 AS bit)
    ELSE NULL
END AS [IsEradicated], [t].[CommanderName], [t].[Name]
FROM [LocustLeaders] AS [l]
INNER JOIN (
    SELECT [f].[Name], [l1].[CommanderName]
    FROM [Factions] AS [f]
    LEFT JOIN [LocustHordes] AS [l1] ON [f].[Id] = [l1].[Id]
    WHERE [l1].[Id] IS NOT NULL
) AS [t] ON [l].[Name] = [t].[CommanderName]
WHERE CASE
    WHEN [t].[Name] = N'Locust' THEN CAST(1 AS bit)
    ELSE NULL
END <> CAST(1 AS bit) OR (CASE
    WHEN [t].[Name] = N'Locust' THEN CAST(1 AS bit)
    ELSE NULL
END IS NULL)");
    }

    public override async Task Byte_array_contains_literal(bool async)
    {
        await base.Byte_array_contains_literal(async);

        AssertSql(
            @"SELECT [s].[Id], [s].[Banner], [s].[Banner5], [s].[InternalNumber], [s].[Name]
FROM [Squads] AS [s]
WHERE CHARINDEX(0x01, [s].[Banner]) > 0");
    }

    public override async Task Byte_array_filter_by_length_literal(bool async)
    {
        await base.Byte_array_filter_by_length_literal(async);

        AssertSql(
            @"SELECT [s].[Id], [s].[Banner], [s].[Banner5], [s].[InternalNumber], [s].[Name]
FROM [Squads] AS [s]
WHERE CAST(DATALENGTH([s].[Banner]) AS int) = 1");
    }

    public override async Task Byte_array_filter_by_length_parameter(bool async)
    {
        await base.Byte_array_filter_by_length_parameter(async);

        AssertSql(
            @"@__p_0='1'

SELECT [s].[Id], [s].[Banner], [s].[Banner5], [s].[InternalNumber], [s].[Name]
FROM [Squads] AS [s]
WHERE CAST(DATALENGTH([s].[Banner]) AS int) = @__p_0");
    }

    public override void Byte_array_filter_by_length_parameter_compiled()
    {
        base.Byte_array_filter_by_length_parameter_compiled();

        AssertSql(
            @"@__byteArrayParam='0x2A80' (Size = 8000)

SELECT COUNT(*)
FROM [Squads] AS [s]
WHERE CAST(DATALENGTH([s].[Banner]) AS int) = CAST(DATALENGTH(@__byteArrayParam) AS int)");
    }

    public override async Task Byte_array_contains_parameter(bool async)
    {
        await base.Byte_array_contains_parameter(async);

        AssertSql(
            @"@__someByte_0='1' (Size = 1)

SELECT [s].[Id], [s].[Banner], [s].[Banner5], [s].[InternalNumber], [s].[Name]
FROM [Squads] AS [s]
WHERE CHARINDEX(CAST(@__someByte_0 AS varbinary(max)), [s].[Banner]) > 0");
    }

    public override async Task Byte_array_filter_by_length_literal_does_not_cast_on_varbinary_n(bool async)
    {
        await base.Byte_array_filter_by_length_literal_does_not_cast_on_varbinary_n(async);

        AssertSql(
            @"SELECT [s].[Id], [s].[Banner], [s].[Banner5], [s].[InternalNumber], [s].[Name]
FROM [Squads] AS [s]
WHERE DATALENGTH([s].[Banner5]) = 5");
    }

    public override async Task Conditional_expression_with_test_being_simplified_to_constant_simple(bool isAsync)
    {
        await base.Conditional_expression_with_test_being_simplified_to_constant_simple(isAsync);

        AssertSql(
            @"@__prm_0='True'

SELECT [g].[Nickname], [g].[SquadId], [g].[AssignedCityName], [g].[CityOfBirthName], [g].[FullName], [g].[HasSoulPatch], [g].[LeaderNickname], [g].[LeaderSquadId], [g].[Rank], CASE
    WHEN [o].[Nickname] IS NOT NULL THEN N'Officer'
END AS [Discriminator]
FROM [Gears] AS [g]
LEFT JOIN [Officers] AS [o] ON [g].[Nickname] = [o].[Nickname] AND [g].[SquadId] = [o].[SquadId]
WHERE CASE
    WHEN [g].[HasSoulPatch] = @__prm_0 THEN CAST(1 AS bit)
    ELSE CAST(0 AS bit)
END = CAST(1 AS bit)");
    }

    public override async Task Conditional_expression_with_test_being_simplified_to_constant_complex(bool isAsync)
    {
        await base.Conditional_expression_with_test_being_simplified_to_constant_complex(isAsync);

        AssertSql(
            @"@__prm_0='True'
@__prm2_1='Dom's Lancer' (Size = 4000)

SELECT [g].[Nickname], [g].[SquadId], [g].[AssignedCityName], [g].[CityOfBirthName], [g].[FullName], [g].[HasSoulPatch], [g].[LeaderNickname], [g].[LeaderSquadId], [g].[Rank], CASE
    WHEN [o].[Nickname] IS NOT NULL THEN N'Officer'
END AS [Discriminator]
FROM [Gears] AS [g]
LEFT JOIN [Officers] AS [o] ON [g].[Nickname] = [o].[Nickname] AND [g].[SquadId] = [o].[SquadId]
WHERE CASE
    WHEN [g].[HasSoulPatch] = @__prm_0 THEN CASE
        WHEN (
            SELECT TOP(1) [w].[Name]
            FROM [Weapons] AS [w]
            WHERE [w].[Id] = [g].[SquadId]) = @__prm2_1 AND (
            SELECT TOP(1) [w].[Name]
            FROM [Weapons] AS [w]
            WHERE [w].[Id] = [g].[SquadId]) IS NOT NULL THEN CAST(1 AS bit)
        ELSE CAST(0 AS bit)
    END
    ELSE CAST(0 AS bit)
END = CAST(1 AS bit)");
    }

    public override async Task OrderBy_bool_coming_from_optional_navigation(bool async)
    {
        await base.OrderBy_bool_coming_from_optional_navigation(async);

        AssertSql(
            @"SELECT [w0].[Id], [w0].[AmmunitionType], [w0].[IsAutomatic], [w0].[Name], [w0].[OwnerFullName], [w0].[SynergyWithId]
FROM [Weapons] AS [w]
LEFT JOIN [Weapons] AS [w0] ON [w].[SynergyWithId] = [w0].[Id]
ORDER BY [w0].[IsAutomatic]");
    }

    public override async Task DateTimeOffset_Date_returns_datetime(bool async)
    {
        await base.DateTimeOffset_Date_returns_datetime(async);

        AssertSql(
            @"@__dateTimeOffset_Date_0='0002-03-01T00:00:00.0000000'

SELECT [m].[Id], [m].[CodeName], [m].[Duration], [m].[Rating], [m].[Timeline]
FROM [Missions] AS [m]
WHERE CONVERT(date, [m].[Timeline]) >= @__dateTimeOffset_Date_0");
    }

    public override async Task Conditional_with_conditions_evaluating_to_false_gets_optimized(bool async)
    {
        await base.Conditional_with_conditions_evaluating_to_false_gets_optimized(async);

        AssertSql(
            @"SELECT [g].[FullName]
FROM [Gears] AS [g]");
    }

    public override async Task Conditional_with_conditions_evaluating_to_true_gets_optimized(bool async)
    {
        await base.Conditional_with_conditions_evaluating_to_true_gets_optimized(async);

        AssertSql(
            @"SELECT [g].[CityOfBirthName]
FROM [Gears] AS [g]");
    }

    public override async Task Projecting_required_string_column_compared_to_null_parameter(bool async)
    {
        await base.Projecting_required_string_column_compared_to_null_parameter(async);

        AssertSql(
            @"SELECT CAST(0 AS bit)
FROM [Gears] AS [g]");
    }

    public override async Task Byte_array_filter_by_SequenceEqual(bool isAsync)
    {
        await base.Byte_array_filter_by_SequenceEqual(isAsync);

        AssertSql(
            @"@__byteArrayParam_0='0x0405060708' (Size = 5)

SELECT [s].[Id], [s].[Banner], [s].[Banner5], [s].[InternalNumber], [s].[Name]
FROM [Squads] AS [s]
WHERE [s].[Banner5] = @__byteArrayParam_0");
    }

    public override async Task Group_by_nullable_property_HasValue_and_project_the_grouping_key(bool async)
    {
        await base.Group_by_nullable_property_HasValue_and_project_the_grouping_key(async);

        AssertSql(
            @"SELECT CASE
    WHEN [w].[SynergyWithId] IS NOT NULL THEN CAST(1 AS bit)
    ELSE CAST(0 AS bit)
END
FROM [Weapons] AS [w]
GROUP BY CASE
    WHEN [w].[SynergyWithId] IS NOT NULL THEN CAST(1 AS bit)
    ELSE CAST(0 AS bit)
END");
    }

    public override async Task Group_by_nullable_property_and_project_the_grouping_key_HasValue(bool async)
    {
        await base.Group_by_nullable_property_and_project_the_grouping_key_HasValue(async);

        AssertSql(
            @"SELECT CASE
    WHEN [w].[SynergyWithId] IS NOT NULL THEN CAST(1 AS bit)
    ELSE CAST(0 AS bit)
END
FROM [Weapons] AS [w]
GROUP BY [w].[SynergyWithId]");
    }

    public override async Task Checked_context_with_cast_does_not_fail(bool isAsync)
    {
        await base.Checked_context_with_cast_does_not_fail(isAsync);

        AssertSql(
            @"SELECT [l].[Name], [l].[LocustHordeId], [l].[ThreatLevel], [l].[ThreatLevelByte], [l].[ThreatLevelNullableByte], [l0].[DefeatedByNickname], [l0].[DefeatedBySquadId], [l0].[HighCommandId], CASE
    WHEN [l0].[Name] IS NOT NULL THEN N'LocustCommander'
END AS [Discriminator]
FROM [LocustLeaders] AS [l]
LEFT JOIN [LocustCommanders] AS [l0] ON [l].[Name] = [l0].[Name]
WHERE CAST([l].[ThreatLevel] AS tinyint) >= CAST(5 AS tinyint)");
    }

    public override async Task Checked_context_with_addition_does_not_fail(bool isAsync)
    {
        await base.Checked_context_with_addition_does_not_fail(isAsync);

        AssertSql(
            @"SELECT [l].[Name], [l].[LocustHordeId], [l].[ThreatLevel], [l].[ThreatLevelByte], [l].[ThreatLevelNullableByte], [l0].[DefeatedByNickname], [l0].[DefeatedBySquadId], [l0].[HighCommandId], CASE
    WHEN [l0].[Name] IS NOT NULL THEN N'LocustCommander'
END AS [Discriminator]
FROM [LocustLeaders] AS [l]
LEFT JOIN [LocustCommanders] AS [l0] ON [l].[Name] = [l0].[Name]
WHERE CAST([l].[ThreatLevel] AS bigint) >= (CAST(5 AS bigint) + CAST([l].[ThreatLevel] AS bigint))");
    }

    public override async Task TimeSpan_Hours(bool async)
    {
        await base.TimeSpan_Hours(async);

        AssertSql(
            @"SELECT DATEPART(hour, [m].[Duration])
FROM [Missions] AS [m]");
    }

    public override async Task TimeSpan_Minutes(bool async)
    {
        await base.TimeSpan_Minutes(async);

        AssertSql(
            @"SELECT DATEPART(minute, [m].[Duration])
FROM [Missions] AS [m]");
    }

    public override async Task TimeSpan_Seconds(bool async)
    {
        await base.TimeSpan_Seconds(async);

        AssertSql(
            @"SELECT DATEPART(second, [m].[Duration])
FROM [Missions] AS [m]");
    }

    public override async Task TimeSpan_Milliseconds(bool async)
    {
        await base.TimeSpan_Milliseconds(async);

        AssertSql(
            @"SELECT DATEPART(millisecond, [m].[Duration])
FROM [Missions] AS [m]");
    }

    public override async Task Where_TimeSpan_Hours(bool async)
    {
        await base.Where_TimeSpan_Hours(async);

        AssertSql(
            @"SELECT [m].[Id], [m].[CodeName], [m].[Duration], [m].[Rating], [m].[Timeline]
FROM [Missions] AS [m]
WHERE DATEPART(hour, [m].[Duration]) = 1");
    }

    public override async Task Where_TimeSpan_Minutes(bool async)
    {
        await base.Where_TimeSpan_Minutes(async);

        AssertSql(
            @"SELECT [m].[Id], [m].[CodeName], [m].[Duration], [m].[Rating], [m].[Timeline]
FROM [Missions] AS [m]
WHERE DATEPART(minute, [m].[Duration]) = 1");
    }

    public override async Task Where_TimeSpan_Seconds(bool async)
    {
        await base.Where_TimeSpan_Seconds(async);

        AssertSql(
            @"SELECT [m].[Id], [m].[CodeName], [m].[Duration], [m].[Rating], [m].[Timeline]
FROM [Missions] AS [m]
WHERE DATEPART(second, [m].[Duration]) = 1");
    }

    public override async Task Where_TimeSpan_Milliseconds(bool async)
    {
        await base.Where_TimeSpan_Milliseconds(async);

        AssertSql(
            @"SELECT [m].[Id], [m].[CodeName], [m].[Duration], [m].[Rating], [m].[Timeline]
FROM [Missions] AS [m]
WHERE DATEPART(millisecond, [m].[Duration]) = 1");
    }

    public override async Task Contains_on_collection_of_byte_subquery(bool async)
    {
        await base.Contains_on_collection_of_byte_subquery(async);

        AssertSql(
            @"SELECT [l].[Name], [l].[LocustHordeId], [l].[ThreatLevel], [l].[ThreatLevelByte], [l].[ThreatLevelNullableByte], [l0].[DefeatedByNickname], [l0].[DefeatedBySquadId], [l0].[HighCommandId], CASE
    WHEN [l0].[Name] IS NOT NULL THEN N'LocustCommander'
END AS [Discriminator]
FROM [LocustLeaders] AS [l]
LEFT JOIN [LocustCommanders] AS [l0] ON [l].[Name] = [l0].[Name]
WHERE EXISTS (
    SELECT 1
    FROM [LocustLeaders] AS [l1]
    LEFT JOIN [LocustCommanders] AS [l2] ON [l1].[Name] = [l2].[Name]
    WHERE [l1].[ThreatLevelByte] = [l].[ThreatLevelByte])");
    }

    public override async Task Contains_on_collection_of_nullable_byte_subquery(bool async)
    {
        await base.Contains_on_collection_of_nullable_byte_subquery(async);

        AssertSql(
            @"SELECT [l].[Name], [l].[LocustHordeId], [l].[ThreatLevel], [l].[ThreatLevelByte], [l].[ThreatLevelNullableByte], [l0].[DefeatedByNickname], [l0].[DefeatedBySquadId], [l0].[HighCommandId], CASE
    WHEN [l0].[Name] IS NOT NULL THEN N'LocustCommander'
END AS [Discriminator]
FROM [LocustLeaders] AS [l]
LEFT JOIN [LocustCommanders] AS [l0] ON [l].[Name] = [l0].[Name]
WHERE EXISTS (
    SELECT 1
    FROM [LocustLeaders] AS [l1]
    LEFT JOIN [LocustCommanders] AS [l2] ON [l1].[Name] = [l2].[Name]
    WHERE [l1].[ThreatLevelNullableByte] = [l].[ThreatLevelNullableByte] OR ([l1].[ThreatLevelNullableByte] IS NULL AND [l].[ThreatLevelNullableByte] IS NULL))");
    }

    public override async Task Contains_on_collection_of_nullable_byte_subquery_null_constant(bool async)
    {
        await base.Contains_on_collection_of_nullable_byte_subquery_null_constant(async);

        AssertSql(
            @"SELECT [l].[Name], [l].[LocustHordeId], [l].[ThreatLevel], [l].[ThreatLevelByte], [l].[ThreatLevelNullableByte], [l0].[DefeatedByNickname], [l0].[DefeatedBySquadId], [l0].[HighCommandId], CASE
    WHEN [l0].[Name] IS NOT NULL THEN N'LocustCommander'
END AS [Discriminator]
FROM [LocustLeaders] AS [l]
LEFT JOIN [LocustCommanders] AS [l0] ON [l].[Name] = [l0].[Name]
WHERE EXISTS (
    SELECT 1
    FROM [LocustLeaders] AS [l1]
    LEFT JOIN [LocustCommanders] AS [l2] ON [l1].[Name] = [l2].[Name]
    WHERE [l1].[ThreatLevelNullableByte] IS NULL)");
    }

    public override async Task Contains_on_collection_of_nullable_byte_subquery_null_parameter(bool async)
    {
        await base.Contains_on_collection_of_nullable_byte_subquery_null_parameter(async);

        AssertSql(
            @"SELECT [l].[Name], [l].[LocustHordeId], [l].[ThreatLevel], [l].[ThreatLevelByte], [l].[ThreatLevelNullableByte], [l0].[DefeatedByNickname], [l0].[DefeatedBySquadId], [l0].[HighCommandId], CASE
    WHEN [l0].[Name] IS NOT NULL THEN N'LocustCommander'
END AS [Discriminator]
FROM [LocustLeaders] AS [l]
LEFT JOIN [LocustCommanders] AS [l0] ON [l].[Name] = [l0].[Name]
WHERE EXISTS (
    SELECT 1
    FROM [LocustLeaders] AS [l1]
    LEFT JOIN [LocustCommanders] AS [l2] ON [l1].[Name] = [l2].[Name]
    WHERE [l1].[ThreatLevelNullableByte] IS NULL)");
    }

    public override async Task Contains_on_byte_array_property_using_byte_column(bool async)
    {
        await base.Contains_on_byte_array_property_using_byte_column(async);

        AssertSql(
            @"SELECT [s].[Id], [s].[Banner], [s].[Banner5], [s].[InternalNumber], [s].[Name], [t].[Name], [t].[LocustHordeId], [t].[ThreatLevel], [t].[ThreatLevelByte], [t].[ThreatLevelNullableByte], [t].[DefeatedByNickname], [t].[DefeatedBySquadId], [t].[HighCommandId], [t].[Discriminator]
FROM [Squads] AS [s]
CROSS JOIN (
    SELECT [l].[Name], [l].[LocustHordeId], [l].[ThreatLevel], [l].[ThreatLevelByte], [l].[ThreatLevelNullableByte], [l0].[DefeatedByNickname], [l0].[DefeatedBySquadId], [l0].[HighCommandId], CASE
        WHEN [l0].[Name] IS NOT NULL THEN N'LocustCommander'
    END AS [Discriminator]
    FROM [LocustLeaders] AS [l]
    LEFT JOIN [LocustCommanders] AS [l0] ON [l].[Name] = [l0].[Name]
) AS [t]
WHERE CHARINDEX(CAST([t].[ThreatLevelByte] AS varbinary(max)), [s].[Banner]) > 0");
    }

    public override async Task Subquery_projecting_non_nullable_scalar_contains_non_nullable_value_doesnt_need_null_expansion(
        bool async)
    {
        await base.Subquery_projecting_non_nullable_scalar_contains_non_nullable_value_doesnt_need_null_expansion(async);

        AssertSql(
            @"SELECT [t].[Nickname], [t].[SquadId], [t].[AssignedCityName], [t].[CityOfBirthName], [t].[FullName], [t].[HasSoulPatch], [t].[LeaderNickname], [t].[LeaderSquadId], [t].[Rank], [t].[Discriminator]
FROM [LocustLeaders] AS [l]
CROSS APPLY (
    SELECT [g].[Nickname], [g].[SquadId], [g].[AssignedCityName], [g].[CityOfBirthName], [g].[FullName], [g].[HasSoulPatch], [g].[LeaderNickname], [g].[LeaderSquadId], [g].[Rank], CASE
        WHEN [o].[Nickname] IS NOT NULL THEN N'Officer'
    END AS [Discriminator]
    FROM [Gears] AS [g]
    LEFT JOIN [Officers] AS [o] ON [g].[Nickname] = [o].[Nickname] AND [g].[SquadId] = [o].[SquadId]
    WHERE EXISTS (
        SELECT 1
        FROM [LocustLeaders] AS [l1]
        LEFT JOIN [LocustCommanders] AS [l2] ON [l1].[Name] = [l2].[Name]
        WHERE [l1].[ThreatLevelByte] = [l].[ThreatLevelByte])
) AS [t]");
    }

    public override async Task Subquery_projecting_non_nullable_scalar_contains_non_nullable_value_doesnt_need_null_expansion_negated(
        bool async)
    {
        await base.Subquery_projecting_non_nullable_scalar_contains_non_nullable_value_doesnt_need_null_expansion_negated(async);

        AssertSql(
            @"SELECT [t].[Nickname], [t].[SquadId], [t].[AssignedCityName], [t].[CityOfBirthName], [t].[FullName], [t].[HasSoulPatch], [t].[LeaderNickname], [t].[LeaderSquadId], [t].[Rank], [t].[Discriminator]
FROM [LocustLeaders] AS [l]
CROSS APPLY (
    SELECT [g].[Nickname], [g].[SquadId], [g].[AssignedCityName], [g].[CityOfBirthName], [g].[FullName], [g].[HasSoulPatch], [g].[LeaderNickname], [g].[LeaderSquadId], [g].[Rank], CASE
        WHEN [o].[Nickname] IS NOT NULL THEN N'Officer'
    END AS [Discriminator]
    FROM [Gears] AS [g]
    LEFT JOIN [Officers] AS [o] ON [g].[Nickname] = [o].[Nickname] AND [g].[SquadId] = [o].[SquadId]
    WHERE NOT (EXISTS (
        SELECT 1
        FROM [LocustLeaders] AS [l1]
        LEFT JOIN [LocustCommanders] AS [l2] ON [l1].[Name] = [l2].[Name]
        WHERE [l1].[ThreatLevelByte] = [l].[ThreatLevelByte]))
) AS [t]");
    }

    public override async Task Subquery_projecting_nullable_scalar_contains_nullable_value_needs_null_expansion(bool async)
    {
        await base.Subquery_projecting_nullable_scalar_contains_nullable_value_needs_null_expansion(async);

        AssertSql(
            @"SELECT [t].[Nickname], [t].[SquadId], [t].[AssignedCityName], [t].[CityOfBirthName], [t].[FullName], [t].[HasSoulPatch], [t].[LeaderNickname], [t].[LeaderSquadId], [t].[Rank], [t].[Discriminator]
FROM [LocustLeaders] AS [l]
CROSS APPLY (
    SELECT [g].[Nickname], [g].[SquadId], [g].[AssignedCityName], [g].[CityOfBirthName], [g].[FullName], [g].[HasSoulPatch], [g].[LeaderNickname], [g].[LeaderSquadId], [g].[Rank], CASE
        WHEN [o].[Nickname] IS NOT NULL THEN N'Officer'
    END AS [Discriminator]
    FROM [Gears] AS [g]
    LEFT JOIN [Officers] AS [o] ON [g].[Nickname] = [o].[Nickname] AND [g].[SquadId] = [o].[SquadId]
    WHERE EXISTS (
        SELECT 1
        FROM [LocustLeaders] AS [l1]
        LEFT JOIN [LocustCommanders] AS [l2] ON [l1].[Name] = [l2].[Name]
        WHERE [l1].[ThreatLevelNullableByte] = [l].[ThreatLevelNullableByte] OR ([l1].[ThreatLevelNullableByte] IS NULL AND [l].[ThreatLevelNullableByte] IS NULL))
) AS [t]");
    }

    public override async Task Subquery_projecting_nullable_scalar_contains_nullable_value_needs_null_expansion_negated(bool async)
    {
        await base.Subquery_projecting_nullable_scalar_contains_nullable_value_needs_null_expansion_negated(async);

        AssertSql(
            @"SELECT [t].[Nickname], [t].[SquadId], [t].[AssignedCityName], [t].[CityOfBirthName], [t].[FullName], [t].[HasSoulPatch], [t].[LeaderNickname], [t].[LeaderSquadId], [t].[Rank], [t].[Discriminator]
FROM [LocustLeaders] AS [l]
CROSS APPLY (
    SELECT [g].[Nickname], [g].[SquadId], [g].[AssignedCityName], [g].[CityOfBirthName], [g].[FullName], [g].[HasSoulPatch], [g].[LeaderNickname], [g].[LeaderSquadId], [g].[Rank], CASE
        WHEN [o].[Nickname] IS NOT NULL THEN N'Officer'
    END AS [Discriminator]
    FROM [Gears] AS [g]
    LEFT JOIN [Officers] AS [o] ON [g].[Nickname] = [o].[Nickname] AND [g].[SquadId] = [o].[SquadId]
    WHERE NOT (EXISTS (
        SELECT 1
        FROM [LocustLeaders] AS [l1]
        LEFT JOIN [LocustCommanders] AS [l2] ON [l1].[Name] = [l2].[Name]
        WHERE [l1].[ThreatLevelNullableByte] = [l].[ThreatLevelNullableByte] OR ([l1].[ThreatLevelNullableByte] IS NULL AND [l].[ThreatLevelNullableByte] IS NULL)))
) AS [t]");
    }

    public override async Task Enum_closure_typed_as_underlying_type_generates_correct_parameter_type(bool async)
    {
        await base.Enum_closure_typed_as_underlying_type_generates_correct_parameter_type(async);

        AssertSql(
            @"@__prm_0='1' (Nullable = true)

SELECT [w].[Id], [w].[AmmunitionType], [w].[IsAutomatic], [w].[Name], [w].[OwnerFullName], [w].[SynergyWithId]
FROM [Weapons] AS [w]
WHERE @__prm_0 = [w].[AmmunitionType]");
    }

    public override async Task Enum_flags_closure_typed_as_underlying_type_generates_correct_parameter_type(bool async)
    {
        await base.Enum_flags_closure_typed_as_underlying_type_generates_correct_parameter_type(async);

        AssertSql(
            @"@__prm_0='133'

SELECT [g].[Nickname], [g].[SquadId], [g].[AssignedCityName], [g].[CityOfBirthName], [g].[FullName], [g].[HasSoulPatch], [g].[LeaderNickname], [g].[LeaderSquadId], [g].[Rank], CASE
    WHEN [o].[Nickname] IS NOT NULL THEN N'Officer'
END AS [Discriminator]
FROM [Gears] AS [g]
LEFT JOIN [Officers] AS [o] ON [g].[Nickname] = [o].[Nickname] AND [g].[SquadId] = [o].[SquadId]
WHERE (@__prm_0 & [g].[Rank]) = [g].[Rank]");
    }

    public override async Task Enum_flags_closure_typed_as_different_type_generates_correct_parameter_type(bool async)
    {
        await base.Enum_flags_closure_typed_as_different_type_generates_correct_parameter_type(async);

        AssertSql(
            @"@__prm_0='5'

SELECT [g].[Nickname], [g].[SquadId], [g].[AssignedCityName], [g].[CityOfBirthName], [g].[FullName], [g].[HasSoulPatch], [g].[LeaderNickname], [g].[LeaderSquadId], [g].[Rank], CASE
    WHEN [o].[Nickname] IS NOT NULL THEN N'Officer'
END AS [Discriminator]
FROM [Gears] AS [g]
LEFT JOIN [Officers] AS [o] ON [g].[Nickname] = [o].[Nickname] AND [g].[SquadId] = [o].[SquadId]
WHERE (@__prm_0 & CAST([g].[Rank] AS int)) = CAST([g].[Rank] AS int)");
    }

    public override async Task Constant_enum_with_same_underlying_value_as_previously_parameterized_int(bool async)
    {
        await base.Constant_enum_with_same_underlying_value_as_previously_parameterized_int(async);

        AssertSql(
            @"@__p_0='1'

SELECT TOP(@__p_0) [g].[Rank] & 1
FROM [Gears] AS [g]
ORDER BY [g].[Nickname]");
    }

    public override async Task Enum_array_contains(bool async)
    {
        await base.Enum_array_contains(async);

        AssertSql(
            @"SELECT [w].[Id], [w].[AmmunitionType], [w].[IsAutomatic], [w].[Name], [w].[OwnerFullName], [w].[SynergyWithId]
FROM [Weapons] AS [w]
LEFT JOIN [Weapons] AS [w0] ON [w].[SynergyWithId] = [w0].[Id]
WHERE [w0].[Id] IS NOT NULL AND ([w0].[AmmunitionType] = 1 OR [w0].[AmmunitionType] IS NULL)");
    }

    [ConditionalTheory]
    [MemberData(nameof(IsAsyncData))]
    public async Task DataLength_function_for_string_parameter(bool async)
    {
        await AssertQueryScalar(
            async,
            ss => ss.Set<Mission>().Select(m => EF.Functions.DataLength(m.CodeName)),
            ss => ss.Set<Mission>().Select(m => (int?)(m.CodeName.Length * 2)));

        AssertSql(
            @"SELECT CAST(DATALENGTH([m].[CodeName]) AS int)
FROM [Missions] AS [m]");
    }

    public override async Task CompareTo_used_with_non_unicode_string_column_and_constant(bool async)
    {
        await base.CompareTo_used_with_non_unicode_string_column_and_constant(async);

        AssertSql(
            @"SELECT [c].[Name], [c].[Location], [c].[Nation]
FROM [Cities] AS [c]
WHERE [c].[Location] = 'Unknown'");
    }

    public override async Task Coalesce_used_with_non_unicode_string_column_and_constant(bool async)
    {
        await base.Coalesce_used_with_non_unicode_string_column_and_constant(async);

        AssertSql(
            @"SELECT COALESCE([c].[Location], 'Unknown')
FROM [Cities] AS [c]");
    }

    public override async Task Groupby_anonymous_type_with_navigations_followed_up_by_anonymous_projection_and_orderby(bool async)
    {
        await base.Groupby_anonymous_type_with_navigations_followed_up_by_anonymous_projection_and_orderby(async);

        AssertSql(
            @"SELECT [c].[Name], [c].[Location], COUNT(*) AS [Count]
FROM [Weapons] AS [w]
LEFT JOIN (
    SELECT [g].[CityOfBirthName], [g].[FullName]
    FROM [Gears] AS [g]
) AS [t] ON [w].[OwnerFullName] = [t].[FullName]
LEFT JOIN [Cities] AS [c] ON [t].[CityOfBirthName] = [c].[Name]
GROUP BY [c].[Name], [c].[Location]
ORDER BY [c].[Location]");
    }

    public override async Task SelectMany_predicate_with_non_equality_comparison_converted_to_inner_join(bool async)
    {
        await base.SelectMany_predicate_with_non_equality_comparison_converted_to_inner_join(async);

        AssertSql(
            @"SELECT [g].[Nickname], [g].[SquadId], [g].[AssignedCityName], [g].[CityOfBirthName], [g].[FullName], [g].[HasSoulPatch], [g].[LeaderNickname], [g].[LeaderSquadId], [g].[Rank], CASE
    WHEN [o].[Nickname] IS NOT NULL THEN N'Officer'
END AS [Discriminator], [w].[Id], [w].[AmmunitionType], [w].[IsAutomatic], [w].[Name], [w].[OwnerFullName], [w].[SynergyWithId]
FROM [Gears] AS [g]
LEFT JOIN [Officers] AS [o] ON [g].[Nickname] = [o].[Nickname] AND [g].[SquadId] = [o].[SquadId]
INNER JOIN [Weapons] AS [w] ON [g].[FullName] <> [w].[OwnerFullName] OR [w].[OwnerFullName] IS NULL
ORDER BY [g].[Nickname], [w].[Id]");
    }

    public override async Task SelectMany_predicate_with_non_equality_comparison_DefaultIfEmpty_converted_to_left_join(bool async)
    {
        await base.SelectMany_predicate_with_non_equality_comparison_DefaultIfEmpty_converted_to_left_join(async);

        AssertSql(
            @"SELECT [g].[Nickname], [g].[SquadId], [g].[AssignedCityName], [g].[CityOfBirthName], [g].[FullName], [g].[HasSoulPatch], [g].[LeaderNickname], [g].[LeaderSquadId], [g].[Rank], CASE
    WHEN [o].[Nickname] IS NOT NULL THEN N'Officer'
END AS [Discriminator], [w].[Id], [w].[AmmunitionType], [w].[IsAutomatic], [w].[Name], [w].[OwnerFullName], [w].[SynergyWithId]
FROM [Gears] AS [g]
LEFT JOIN [Officers] AS [o] ON [g].[Nickname] = [o].[Nickname] AND [g].[SquadId] = [o].[SquadId]
LEFT JOIN [Weapons] AS [w] ON [g].[FullName] <> [w].[OwnerFullName] OR [w].[OwnerFullName] IS NULL
ORDER BY [g].[Nickname], [w].[Id]");
    }

    public override async Task SelectMany_predicate_after_navigation_with_non_equality_comparison_DefaultIfEmpty_converted_to_left_join(
        bool async)
    {
        await base.SelectMany_predicate_after_navigation_with_non_equality_comparison_DefaultIfEmpty_converted_to_left_join(async);

        AssertSql(
            @"SELECT [g].[Nickname], [g].[SquadId], [g].[AssignedCityName], [g].[CityOfBirthName], [g].[FullName], [g].[HasSoulPatch], [g].[LeaderNickname], [g].[LeaderSquadId], [g].[Rank], CASE
    WHEN [o].[Nickname] IS NOT NULL THEN N'Officer'
END AS [Discriminator], [t].[Id], [t].[AmmunitionType], [t].[IsAutomatic], [t].[Name], [t].[OwnerFullName], [t].[SynergyWithId]
FROM [Gears] AS [g]
LEFT JOIN [Officers] AS [o] ON [g].[Nickname] = [o].[Nickname] AND [g].[SquadId] = [o].[SquadId]
LEFT JOIN (
    SELECT [w0].[Id], [w0].[AmmunitionType], [w0].[IsAutomatic], [w0].[Name], [w0].[OwnerFullName], [w0].[SynergyWithId]
    FROM [Weapons] AS [w]
    LEFT JOIN [Weapons] AS [w0] ON [w].[SynergyWithId] = [w0].[Id]
) AS [t] ON [g].[FullName] <> [t].[OwnerFullName] OR [t].[OwnerFullName] IS NULL
ORDER BY [g].[Nickname], [t].[Id]");
    }

    public override async Task SelectMany_without_result_selector_and_non_equality_comparison_converted_to_join(bool async)
    {
        await base.SelectMany_without_result_selector_and_non_equality_comparison_converted_to_join(async);

        AssertSql(
            @"SELECT [w].[Id], [w].[AmmunitionType], [w].[IsAutomatic], [w].[Name], [w].[OwnerFullName], [w].[SynergyWithId]
FROM [Gears] AS [g]
LEFT JOIN [Weapons] AS [w] ON [g].[FullName] <> [w].[OwnerFullName] OR [w].[OwnerFullName] IS NULL");
    }

    public override async Task Filtered_collection_projection_with_order_comparison_predicate_converted_to_join(bool async)
    {
        await base.Filtered_collection_projection_with_order_comparison_predicate_converted_to_join(async);

        AssertSql(
            @"SELECT [g].[Nickname], [g].[SquadId], [w].[Id], [w].[AmmunitionType], [w].[IsAutomatic], [w].[Name], [w].[OwnerFullName], [w].[SynergyWithId]
FROM [Gears] AS [g]
LEFT JOIN [Weapons] AS [w] ON [g].[FullName] = [w].[OwnerFullName] AND [g].[SquadId] < [w].[Id]
ORDER BY [g].[Nickname], [g].[SquadId]");
    }

    public override async Task Filtered_collection_projection_with_order_comparison_predicate_converted_to_join2(bool async)
    {
        await base.Filtered_collection_projection_with_order_comparison_predicate_converted_to_join2(async);

        AssertSql(
            @"SELECT [g].[Nickname], [g].[SquadId], [w].[Id], [w].[AmmunitionType], [w].[IsAutomatic], [w].[Name], [w].[OwnerFullName], [w].[SynergyWithId]
FROM [Gears] AS [g]
LEFT JOIN [Weapons] AS [w] ON [g].[FullName] = [w].[OwnerFullName] AND [g].[SquadId] <= [w].[Id]
ORDER BY [g].[Nickname], [g].[SquadId]");
    }

    public override async Task Filtered_collection_projection_with_order_comparison_predicate_converted_to_join3(bool async)
    {
        await base.Filtered_collection_projection_with_order_comparison_predicate_converted_to_join3(async);

        AssertSql(
            @"SELECT [g].[Nickname], [g].[SquadId], [w].[Id], [w].[AmmunitionType], [w].[IsAutomatic], [w].[Name], [w].[OwnerFullName], [w].[SynergyWithId]
FROM [Gears] AS [g]
LEFT JOIN [Weapons] AS [w] ON [g].[FullName] = [w].[OwnerFullName] AND [g].[SquadId] >= [w].[Id]
ORDER BY [g].[Nickname], [g].[SquadId]");
    }

    public override async Task SelectMany_predicate_with_non_equality_comparison_with_Take_doesnt_convert_to_join(bool async)
    {
        await base.SelectMany_predicate_with_non_equality_comparison_with_Take_doesnt_convert_to_join(async);

        AssertSql(
            @"SELECT [g].[Nickname], [g].[SquadId], [g].[AssignedCityName], [g].[CityOfBirthName], [g].[FullName], [g].[HasSoulPatch], [g].[LeaderNickname], [g].[LeaderSquadId], [g].[Rank], CASE
    WHEN [o].[Nickname] IS NOT NULL THEN N'Officer'
END AS [Discriminator], [t].[Id], [t].[AmmunitionType], [t].[IsAutomatic], [t].[Name], [t].[OwnerFullName], [t].[SynergyWithId]
FROM [Gears] AS [g]
LEFT JOIN [Officers] AS [o] ON [g].[Nickname] = [o].[Nickname] AND [g].[SquadId] = [o].[SquadId]
CROSS APPLY (
    SELECT TOP(3) [w].[Id], [w].[AmmunitionType], [w].[IsAutomatic], [w].[Name], [w].[OwnerFullName], [w].[SynergyWithId]
    FROM [Weapons] AS [w]
    WHERE [w].[OwnerFullName] <> [g].[FullName] OR [w].[OwnerFullName] IS NULL
    ORDER BY [w].[Id]
) AS [t]
ORDER BY [g].[Nickname], [t].[Id]");
    }

    public override async Task FirstOrDefault_over_int_compared_to_zero(bool async)
    {
        await base.FirstOrDefault_over_int_compared_to_zero(async);

        AssertSql(
            @"SELECT [s].[Name]
FROM [Squads] AS [s]
WHERE [s].[Name] = N'Kilo' AND COALESCE((
    SELECT TOP(1) [g].[SquadId]
    FROM [Gears] AS [g]
    LEFT JOIN [Officers] AS [o] ON [g].[Nickname] = [o].[Nickname] AND [g].[SquadId] = [o].[SquadId]
    WHERE [s].[Id] = [g].[SquadId] AND [g].[HasSoulPatch] = CAST(1 AS bit)), 0) <> 0");
    }

    public override async Task Correlated_collection_with_inner_collection_references_element_two_levels_up(bool async)
    {
        await base.Correlated_collection_with_inner_collection_references_element_two_levels_up(async);

        AssertSql(
            @"SELECT [g].[FullName], [g].[Nickname], [g].[SquadId], [t].[ReportName], [t].[OfficerName], [t].[Nickname], [t].[SquadId]
FROM [Gears] AS [g]
LEFT JOIN [Officers] AS [o] ON [g].[Nickname] = [o].[Nickname] AND [g].[SquadId] = [o].[SquadId]
OUTER APPLY (
    SELECT [g0].[FullName] AS [ReportName], [g].[FullName] AS [OfficerName], [g0].[Nickname], [g0].[SquadId]
    FROM [Gears] AS [g0]
    WHERE [g].[Nickname] = [g0].[LeaderNickname] AND [g].[SquadId] = [g0].[LeaderSquadId]
) AS [t]
WHERE [o].[Nickname] IS NOT NULL
ORDER BY [g].[Nickname], [g].[SquadId], [t].[Nickname]");
    }

    public override async Task Accessing_derived_property_using_hard_and_soft_cast(bool async)
    {
        await base.Accessing_derived_property_using_hard_and_soft_cast(async);

        AssertSql(
            @"SELECT [l].[Name], [l].[LocustHordeId], [l].[ThreatLevel], [l].[ThreatLevelByte], [l].[ThreatLevelNullableByte], [l0].[DefeatedByNickname], [l0].[DefeatedBySquadId], [l0].[HighCommandId], CASE
    WHEN [l0].[Name] IS NOT NULL THEN N'LocustCommander'
END AS [Discriminator]
FROM [LocustLeaders] AS [l]
LEFT JOIN [LocustCommanders] AS [l0] ON [l].[Name] = [l0].[Name]
WHERE [l0].[Name] IS NOT NULL AND ([l0].[HighCommandId] <> 0 OR [l0].[HighCommandId] IS NULL)",
            //
            @"SELECT [l].[Name], [l].[LocustHordeId], [l].[ThreatLevel], [l].[ThreatLevelByte], [l].[ThreatLevelNullableByte], [l0].[DefeatedByNickname], [l0].[DefeatedBySquadId], [l0].[HighCommandId], CASE
    WHEN [l0].[Name] IS NOT NULL THEN N'LocustCommander'
END AS [Discriminator]
FROM [LocustLeaders] AS [l]
LEFT JOIN [LocustCommanders] AS [l0] ON [l].[Name] = [l0].[Name]
WHERE [l0].[Name] IS NOT NULL AND ([l0].[HighCommandId] <> 0 OR [l0].[HighCommandId] IS NULL)");
    }

    public override async Task Cast_to_derived_followed_by_include_and_FirstOrDefault(bool async)
    {
        await base.Cast_to_derived_followed_by_include_and_FirstOrDefault(async);

        AssertSql(
            @"SELECT TOP(1) [l].[Name], [l].[LocustHordeId], [l].[ThreatLevel], [l].[ThreatLevelByte], [l].[ThreatLevelNullableByte], [l0].[DefeatedByNickname], [l0].[DefeatedBySquadId], [l0].[HighCommandId], CASE
    WHEN [l0].[Name] IS NOT NULL THEN N'LocustCommander'
END AS [Discriminator], [t].[Nickname], [t].[SquadId], [t].[AssignedCityName], [t].[CityOfBirthName], [t].[FullName], [t].[HasSoulPatch], [t].[LeaderNickname], [t].[LeaderSquadId], [t].[Rank], [t].[Discriminator]
FROM [LocustLeaders] AS [l]
LEFT JOIN [LocustCommanders] AS [l0] ON [l].[Name] = [l0].[Name]
LEFT JOIN (
    SELECT [g].[Nickname], [g].[SquadId], [g].[AssignedCityName], [g].[CityOfBirthName], [g].[FullName], [g].[HasSoulPatch], [g].[LeaderNickname], [g].[LeaderSquadId], [g].[Rank], CASE
        WHEN [o].[Nickname] IS NOT NULL THEN N'Officer'
    END AS [Discriminator]
    FROM [Gears] AS [g]
    LEFT JOIN [Officers] AS [o] ON [g].[Nickname] = [o].[Nickname] AND [g].[SquadId] = [o].[SquadId]
) AS [t] ON [l0].[DefeatedByNickname] = [t].[Nickname] AND [l0].[DefeatedBySquadId] = [t].[SquadId]
WHERE [l].[Name] LIKE N'%Queen%'");
    }

    public override async Task Correlated_collection_take(bool async)
    {
        await base.Correlated_collection_take(async);

        AssertSql(
            @"SELECT [g].[Nickname], [g].[SquadId], [c].[Name], [t0].[Id], [t0].[AmmunitionType], [t0].[IsAutomatic], [t0].[Name], [t0].[OwnerFullName], [t0].[SynergyWithId], [c].[Location], [c].[Nation]
FROM [Gears] AS [g]
INNER JOIN [Cities] AS [c] ON [g].[CityOfBirthName] = [c].[Name]
LEFT JOIN (
    SELECT [t].[Id], [t].[AmmunitionType], [t].[IsAutomatic], [t].[Name], [t].[OwnerFullName], [t].[SynergyWithId]
    FROM (
        SELECT [w].[Id], [w].[AmmunitionType], [w].[IsAutomatic], [w].[Name], [w].[OwnerFullName], [w].[SynergyWithId], ROW_NUMBER() OVER(PARTITION BY [w].[OwnerFullName] ORDER BY [w].[Id]) AS [row]
        FROM [Weapons] AS [w]
    ) AS [t]
    WHERE [t].[row] <= 10
) AS [t0] ON [g].[FullName] = [t0].[OwnerFullName]
ORDER BY [g].[Nickname], [g].[SquadId], [c].[Name]");
    }

    public override async Task First_on_byte_array(bool async)
    {
        await base.First_on_byte_array(async);

        AssertSql(
            @"SELECT [s].[Id], [s].[Banner], [s].[Banner5], [s].[InternalNumber], [s].[Name]
FROM [Squads] AS [s]
WHERE CAST(SUBSTRING([s].[Banner], 1, 1) AS tinyint) = CAST(2 AS tinyint)");
    }

    public override async Task Array_access_on_byte_array(bool async)
    {
        await base.Array_access_on_byte_array(async);

        AssertSql(
            @"SELECT [s].[Id], [s].[Banner], [s].[Banner5], [s].[InternalNumber], [s].[Name]
FROM [Squads] AS [s]
WHERE CAST(SUBSTRING([s].[Banner5], 2 + 1, 1) AS tinyint) = CAST(6 AS tinyint)");
    }

    public override async Task Project_shadow_properties(bool async)
    {
        await base.Project_shadow_properties(async);

        AssertSql(
            @"SELECT [g].[Nickname], [g].[AssignedCityName]
FROM [Gears] AS [g]");
    }

    public override async Task Composite_key_entity_equal(bool async)
    {
        await base.Composite_key_entity_equal(async);

        AssertSql(
            @"SELECT [g].[Nickname], [g].[SquadId], [g].[AssignedCityName], [g].[CityOfBirthName], [g].[FullName], [g].[HasSoulPatch], [g].[LeaderNickname], [g].[LeaderSquadId], [g].[Rank], CASE
    WHEN [o].[Nickname] IS NOT NULL THEN N'Officer'
END AS [Discriminator], [t].[Nickname], [t].[SquadId], [t].[AssignedCityName], [t].[CityOfBirthName], [t].[FullName], [t].[HasSoulPatch], [t].[LeaderNickname], [t].[LeaderSquadId], [t].[Rank], [t].[Discriminator]
FROM [Gears] AS [g]
LEFT JOIN [Officers] AS [o] ON [g].[Nickname] = [o].[Nickname] AND [g].[SquadId] = [o].[SquadId]
CROSS JOIN (
    SELECT [g0].[Nickname], [g0].[SquadId], [g0].[AssignedCityName], [g0].[CityOfBirthName], [g0].[FullName], [g0].[HasSoulPatch], [g0].[LeaderNickname], [g0].[LeaderSquadId], [g0].[Rank], CASE
        WHEN [o0].[Nickname] IS NOT NULL THEN N'Officer'
    END AS [Discriminator]
    FROM [Gears] AS [g0]
    LEFT JOIN [Officers] AS [o0] ON [g0].[Nickname] = [o0].[Nickname] AND [g0].[SquadId] = [o0].[SquadId]
) AS [t]
WHERE [g].[Nickname] = [t].[Nickname] AND [g].[SquadId] = [t].[SquadId]");
    }

    public override async Task Composite_key_entity_not_equal(bool async)
    {
        await base.Composite_key_entity_not_equal(async);

        AssertSql(
            @"SELECT [g].[Nickname], [g].[SquadId], [g].[AssignedCityName], [g].[CityOfBirthName], [g].[FullName], [g].[HasSoulPatch], [g].[LeaderNickname], [g].[LeaderSquadId], [g].[Rank], CASE
    WHEN [o].[Nickname] IS NOT NULL THEN N'Officer'
END AS [Discriminator], [t].[Nickname], [t].[SquadId], [t].[AssignedCityName], [t].[CityOfBirthName], [t].[FullName], [t].[HasSoulPatch], [t].[LeaderNickname], [t].[LeaderSquadId], [t].[Rank], [t].[Discriminator]
FROM [Gears] AS [g]
LEFT JOIN [Officers] AS [o] ON [g].[Nickname] = [o].[Nickname] AND [g].[SquadId] = [o].[SquadId]
CROSS JOIN (
    SELECT [g0].[Nickname], [g0].[SquadId], [g0].[AssignedCityName], [g0].[CityOfBirthName], [g0].[FullName], [g0].[HasSoulPatch], [g0].[LeaderNickname], [g0].[LeaderSquadId], [g0].[Rank], CASE
        WHEN [o0].[Nickname] IS NOT NULL THEN N'Officer'
    END AS [Discriminator]
    FROM [Gears] AS [g0]
    LEFT JOIN [Officers] AS [o0] ON [g0].[Nickname] = [o0].[Nickname] AND [g0].[SquadId] = [o0].[SquadId]
) AS [t]
WHERE [g].[Nickname] <> [t].[Nickname] OR [g].[SquadId] <> [t].[SquadId]");
    }

    public override async Task Composite_key_entity_equal_null(bool async)
    {
        await base.Composite_key_entity_equal_null(async);

        AssertSql(
            @"SELECT [l].[Name], [l].[LocustHordeId], [l].[ThreatLevel], [l].[ThreatLevelByte], [l].[ThreatLevelNullableByte], [l0].[DefeatedByNickname], [l0].[DefeatedBySquadId], [l0].[HighCommandId], CASE
    WHEN [l0].[Name] IS NOT NULL THEN N'LocustCommander'
END AS [Discriminator]
FROM [LocustLeaders] AS [l]
LEFT JOIN [LocustCommanders] AS [l0] ON [l].[Name] = [l0].[Name]
LEFT JOIN (
    SELECT [g].[Nickname], [g].[SquadId]
    FROM [Gears] AS [g]
) AS [t] ON [l0].[DefeatedByNickname] = [t].[Nickname] AND [l0].[DefeatedBySquadId] = [t].[SquadId]
WHERE [l0].[Name] IS NOT NULL AND ([t].[Nickname] IS NULL OR [t].[SquadId] IS NULL)");
    }

    public override async Task Composite_key_entity_not_equal_null(bool async)
    {
        await base.Composite_key_entity_not_equal_null(async);

        AssertSql(
            @"SELECT [l].[Name], [l].[LocustHordeId], [l].[ThreatLevel], [l].[ThreatLevelByte], [l].[ThreatLevelNullableByte], [l0].[DefeatedByNickname], [l0].[DefeatedBySquadId], [l0].[HighCommandId], CASE
    WHEN [l0].[Name] IS NOT NULL THEN N'LocustCommander'
END AS [Discriminator]
FROM [LocustLeaders] AS [l]
LEFT JOIN [LocustCommanders] AS [l0] ON [l].[Name] = [l0].[Name]
LEFT JOIN (
    SELECT [g].[Nickname], [g].[SquadId]
    FROM [Gears] AS [g]
) AS [t] ON [l0].[DefeatedByNickname] = [t].[Nickname] AND [l0].[DefeatedBySquadId] = [t].[SquadId]
WHERE [l0].[Name] IS NOT NULL AND [t].[Nickname] IS NOT NULL AND [t].[SquadId] IS NOT NULL");
    }

    public override async Task Projecting_property_converted_to_nullable_with_comparison(bool async)
    {
        await base.Projecting_property_converted_to_nullable_with_comparison(async);

        AssertSql(
            @"SELECT [t].[Note], CASE
    WHEN [t].[GearNickName] IS NOT NULL THEN CAST(1 AS bit)
    ELSE CAST(0 AS bit)
END, [t0].[Nickname], [t0].[SquadId], [t0].[HasSoulPatch]
FROM [Tags] AS [t]
LEFT JOIN (
    SELECT [g].[Nickname], [g].[SquadId], [g].[HasSoulPatch]
    FROM [Gears] AS [g]
) AS [t0] ON [t].[GearNickName] = [t0].[Nickname] AND [t].[GearSquadId] = [t0].[SquadId]
WHERE CASE
    WHEN [t].[GearNickName] IS NOT NULL THEN [t0].[SquadId]
    ELSE NULL
END = 1");
    }

    public override async Task Projecting_property_converted_to_nullable_with_addition(bool async)
    {
        await base.Projecting_property_converted_to_nullable_with_addition(async);

        AssertSql(
            @"SELECT [t].[Note], CASE
    WHEN [t].[GearNickName] IS NOT NULL THEN CAST(1 AS bit)
    ELSE CAST(0 AS bit)
END, [t0].[Nickname], [t0].[SquadId], [t0].[HasSoulPatch]
FROM [Tags] AS [t]
LEFT JOIN (
    SELECT [g].[Nickname], [g].[SquadId], [g].[HasSoulPatch]
    FROM [Gears] AS [g]
) AS [t0] ON [t].[GearNickName] = [t0].[Nickname] AND [t].[GearSquadId] = [t0].[SquadId]
WHERE (CASE
    WHEN [t].[GearNickName] IS NOT NULL THEN [t0].[SquadId]
    ELSE NULL
END + 1) = 2");
    }

    public override async Task Projecting_property_converted_to_nullable_with_addition_and_final_projection(bool async)
    {
        await base.Projecting_property_converted_to_nullable_with_addition_and_final_projection(async);

        AssertSql(
            @"SELECT [t].[Note], CASE
    WHEN [t].[GearNickName] IS NOT NULL THEN [t0].[SquadId]
    ELSE NULL
END + 1 AS [Value]
FROM [Tags] AS [t]
LEFT JOIN (
    SELECT [g].[Nickname], [g].[SquadId]
    FROM [Gears] AS [g]
) AS [t0] ON [t].[GearNickName] = [t0].[Nickname] AND [t].[GearSquadId] = [t0].[SquadId]
WHERE CASE
    WHEN [t].[GearNickName] IS NOT NULL THEN [t0].[Nickname]
    ELSE NULL
END IS NOT NULL");
    }

    public override async Task Projecting_property_converted_to_nullable_with_conditional(bool async)
    {
        await base.Projecting_property_converted_to_nullable_with_conditional(async);

        AssertSql(
            @"SELECT CASE
    WHEN [t].[Note] <> N'K.I.A.' OR [t].[Note] IS NULL THEN CASE
        WHEN [t].[GearNickName] IS NOT NULL THEN [t0].[SquadId]
        ELSE NULL
    END
    ELSE -1
END
FROM [Tags] AS [t]
LEFT JOIN (
    SELECT [g].[Nickname], [g].[SquadId]
    FROM [Gears] AS [g]
) AS [t0] ON [t].[GearNickName] = [t0].[Nickname] AND [t].[GearSquadId] = [t0].[SquadId]");
    }

    public override async Task Projecting_property_converted_to_nullable_with_function_call(bool async)
    {
        await base.Projecting_property_converted_to_nullable_with_function_call(async);

        AssertSql(
            @"SELECT SUBSTRING(CASE
    WHEN [t].[GearNickName] IS NOT NULL THEN [t0].[Nickname]
    ELSE NULL
END, 0 + 1, 3)
FROM [Tags] AS [t]
LEFT JOIN (
    SELECT [g].[Nickname], [g].[SquadId]
    FROM [Gears] AS [g]
) AS [t0] ON [t].[GearNickName] = [t0].[Nickname] AND [t].[GearSquadId] = [t0].[SquadId]");
    }

    public override async Task Projecting_property_converted_to_nullable_with_function_call2(bool async)
    {
        await base.Projecting_property_converted_to_nullable_with_function_call2(async);

        AssertSql(
            @"SELECT [t].[Note], SUBSTRING([t].[Note], 0 + 1, CASE
    WHEN [t].[GearNickName] IS NOT NULL THEN [t0].[SquadId]
    ELSE NULL
END) AS [Function]
FROM [Tags] AS [t]
LEFT JOIN (
    SELECT [g].[Nickname], [g].[SquadId]
    FROM [Gears] AS [g]
) AS [t0] ON [t].[GearNickName] = [t0].[Nickname] AND [t].[GearSquadId] = [t0].[SquadId]
WHERE CASE
    WHEN [t].[GearNickName] IS NOT NULL THEN [t0].[Nickname]
    ELSE NULL
END IS NOT NULL");
    }

    public override async Task Projecting_property_converted_to_nullable_into_element_init(bool async)
    {
        await base.Projecting_property_converted_to_nullable_into_element_init(async);

        AssertSql(
            @"SELECT CASE
    WHEN [t].[GearNickName] IS NOT NULL THEN CAST(LEN([t0].[Nickname]) AS int)
    ELSE NULL
END, CASE
    WHEN [t].[GearNickName] IS NOT NULL THEN [t0].[SquadId]
    ELSE NULL
END, CASE
    WHEN [t].[GearNickName] IS NOT NULL THEN [t0].[SquadId]
    ELSE NULL
END + 1
FROM [Tags] AS [t]
LEFT JOIN (
    SELECT [g].[Nickname], [g].[SquadId]
    FROM [Gears] AS [g]
) AS [t0] ON [t].[GearNickName] = [t0].[Nickname] AND [t].[GearSquadId] = [t0].[SquadId]
WHERE CASE
    WHEN [t].[GearNickName] IS NOT NULL THEN [t0].[Nickname]
    ELSE NULL
END IS NOT NULL
ORDER BY [t].[Note]");
    }

    public override async Task Projecting_property_converted_to_nullable_into_member_assignment(bool async)
    {
        await base.Projecting_property_converted_to_nullable_into_member_assignment(async);

        AssertSql(
            @"SELECT CASE
    WHEN [t].[GearNickName] IS NOT NULL THEN [t0].[SquadId]
    ELSE NULL
END AS [Id]
FROM [Tags] AS [t]
LEFT JOIN (
    SELECT [g].[Nickname], [g].[SquadId]
    FROM [Gears] AS [g]
) AS [t0] ON [t].[GearNickName] = [t0].[Nickname] AND [t].[GearSquadId] = [t0].[SquadId]
WHERE CASE
    WHEN [t].[GearNickName] IS NOT NULL THEN [t0].[Nickname]
    ELSE NULL
END IS NOT NULL
ORDER BY [t].[Note]");
    }

    public override async Task Projecting_property_converted_to_nullable_into_new_array(bool async)
    {
        await base.Projecting_property_converted_to_nullable_into_new_array(async);

        AssertSql(
            @"SELECT CASE
    WHEN [t].[GearNickName] IS NOT NULL THEN CAST(LEN([t0].[Nickname]) AS int)
    ELSE NULL
END, CASE
    WHEN [t].[GearNickName] IS NOT NULL THEN [t0].[SquadId]
    ELSE NULL
END, CASE
    WHEN [t].[GearNickName] IS NOT NULL THEN [t0].[SquadId]
    ELSE NULL
END + 1
FROM [Tags] AS [t]
LEFT JOIN (
    SELECT [g].[Nickname], [g].[SquadId]
    FROM [Gears] AS [g]
) AS [t0] ON [t].[GearNickName] = [t0].[Nickname] AND [t].[GearSquadId] = [t0].[SquadId]
WHERE CASE
    WHEN [t].[GearNickName] IS NOT NULL THEN [t0].[Nickname]
    ELSE NULL
END IS NOT NULL
ORDER BY [t].[Note]");
    }

    public override async Task Projecting_property_converted_to_nullable_into_unary(bool async)
    {
        await base.Projecting_property_converted_to_nullable_into_unary(async);

        AssertSql(
            @"SELECT [t].[Note]
FROM [Tags] AS [t]
LEFT JOIN (
    SELECT [g].[Nickname], [g].[SquadId], [g].[HasSoulPatch]
    FROM [Gears] AS [g]
) AS [t0] ON [t].[GearNickName] = [t0].[Nickname] AND [t].[GearSquadId] = [t0].[SquadId]
WHERE CASE
    WHEN [t].[GearNickName] IS NOT NULL THEN [t0].[Nickname]
    ELSE NULL
END IS NOT NULL AND CASE
    WHEN [t].[GearNickName] IS NOT NULL THEN [t0].[HasSoulPatch]
    ELSE NULL
END = CAST(0 AS bit)
ORDER BY [t].[Note]");
    }

    public override async Task Projecting_property_converted_to_nullable_into_member_access(bool async)
    {
        await base.Projecting_property_converted_to_nullable_into_member_access(async);

        AssertSql(
            @"SELECT [g].[Nickname]
FROM [Gears] AS [g]
LEFT JOIN [Tags] AS [t] ON [g].[Nickname] = [t].[GearNickName] AND [g].[SquadId] = [t].[GearSquadId]
WHERE DATEPART(month, [t].[IssueDate]) <> 5 OR [t].[IssueDate] IS NULL
ORDER BY [g].[Nickname]");
    }

    public override async Task Projecting_property_converted_to_nullable_and_use_it_in_order_by(bool async)
    {
        await base.Projecting_property_converted_to_nullable_and_use_it_in_order_by(async);

        AssertSql(
            @"SELECT [t].[Note], CASE
    WHEN [t].[GearNickName] IS NOT NULL THEN CAST(1 AS bit)
    ELSE CAST(0 AS bit)
END, [t0].[Nickname], [t0].[SquadId], [t0].[HasSoulPatch]
FROM [Tags] AS [t]
LEFT JOIN (
    SELECT [g].[Nickname], [g].[SquadId], [g].[HasSoulPatch]
    FROM [Gears] AS [g]
) AS [t0] ON [t].[GearNickName] = [t0].[Nickname] AND [t].[GearSquadId] = [t0].[SquadId]
WHERE CASE
    WHEN [t].[GearNickName] IS NOT NULL THEN [t0].[Nickname]
    ELSE NULL
END IS NOT NULL
ORDER BY CASE
    WHEN [t].[GearNickName] IS NOT NULL THEN [t0].[SquadId]
    ELSE NULL
END, [t].[Note]");
    }

    public override async Task Where_DateOnly_Year(bool async)
    {
        // DateOnly and TimeOnly. Issue #24507.
        await AssertTranslationFailed(() => base.Where_DateOnly_Year(async));

        AssertSql();
    }

    public override async Task Where_DateOnly_Month(bool async)
    {
        // DateOnly and TimeOnly. Issue #24507.
        await AssertTranslationFailed(() => base.Where_DateOnly_Month(async));

        AssertSql();
    }

    public override async Task Where_DateOnly_Day(bool async)
    {
        // DateOnly and TimeOnly. Issue #24507.
        await AssertTranslationFailed(() => base.Where_DateOnly_Day(async));

        AssertSql();
    }

    public override async Task Where_DateOnly_DayOfYear(bool async)
    {
        // DateOnly and TimeOnly. Issue #24507.
        await AssertTranslationFailed(() => base.Where_DateOnly_DayOfYear(async));

        AssertSql();
    }

    public override async Task Where_DateOnly_DayOfWeek(bool async)
    {
        // DateOnly and TimeOnly. Issue #24507.
        await AssertTranslationFailed(() => base.Where_DateOnly_DayOfWeek(async));

        AssertSql();
    }

    public override async Task Where_DateOnly_AddYears(bool async)
    {
        // DateOnly and TimeOnly. Issue #24507.
        await AssertTranslationFailed(() => base.Where_DateOnly_AddYears(async));

        AssertSql();
    }

    public override async Task Where_DateOnly_AddMonths(bool async)
    {
        // DateOnly and TimeOnly. Issue #24507.
        await AssertTranslationFailed(() => base.Where_DateOnly_AddMonths(async));

        AssertSql();
    }

    public override async Task Where_DateOnly_AddDays(bool async)
    {
        // DateOnly and TimeOnly. Issue #24507.
        await AssertTranslationFailed(() => base.Where_DateOnly_AddDays(async));

        AssertSql();
    }

    public override async Task Where_TimeOnly_Hour(bool async)
    {
        // DateOnly and TimeOnly. Issue #24507.
        await AssertTranslationFailed(() => base.Where_TimeOnly_Hour(async));

        AssertSql();
    }

    public override async Task Where_TimeOnly_Minute(bool async)
    {
        // DateOnly and TimeOnly. Issue #24507.
        await AssertTranslationFailed(() => base.Where_TimeOnly_Minute(async));

        AssertSql();
    }

    public override async Task Where_TimeOnly_Second(bool async)
    {
        // DateOnly and TimeOnly. Issue #24507.
        await AssertTranslationFailed(() => base.Where_TimeOnly_Second(async));

        AssertSql();
    }

    public override async Task Where_TimeOnly_Millisecond(bool async)
    {
        // DateOnly and TimeOnly. Issue #24507.
        await AssertTranslationFailed(() => base.Where_TimeOnly_Millisecond(async));

        AssertSql();
    }

    public override async Task Where_TimeOnly_AddHours(bool async)
    {
        // DateOnly and TimeOnly. Issue #24507.
        await AssertTranslationFailed(() => base.Where_TimeOnly_AddHours(async));

        AssertSql();
    }

    public override async Task Where_TimeOnly_AddMinutes(bool async)
    {
        // DateOnly and TimeOnly. Issue #24507.
        await AssertTranslationFailed(() => base.Where_TimeOnly_AddMinutes(async));

        AssertSql();
    }

    public override async Task Where_TimeOnly_Add_TimeSpan(bool async)
    {
        // DateOnly and TimeOnly. Issue #24507.
        await AssertTranslationFailed(() => base.Where_TimeOnly_Add_TimeSpan(async));

        AssertSql();
    }

    public override async Task Where_TimeOnly_IsBetween(bool async)
    {
        // DateOnly and TimeOnly. Issue #24507.
        await AssertTranslationFailed(() => base.Where_TimeOnly_IsBetween(async));

        AssertSql();
    }

    public override async Task Where_TimeOnly_subtract_TimeOnly(bool async)
    {
        // DateOnly and TimeOnly. Issue #24507.
        await AssertTranslationFailed(() => base.Where_TimeOnly_subtract_TimeOnly(async));

        AssertSql();
    }

    public override async Task Project_navigation_defined_on_base_from_entity_with_inheritance_using_soft_cast(bool async)
    {
        await base.Project_navigation_defined_on_base_from_entity_with_inheritance_using_soft_cast(async);

        AssertSql(
            @"SELECT [g].[Nickname], [g].[SquadId], [g].[AssignedCityName], [g].[CityOfBirthName], [g].[FullName], [g].[HasSoulPatch], [g].[LeaderNickname], [g].[LeaderSquadId], [g].[Rank], CASE
    WHEN [o].[Nickname] IS NOT NULL THEN N'Officer'
END AS [Discriminator], [t].[Id], [t].[GearNickName], [t].[GearSquadId], [t].[IssueDate], [t].[Note], CASE
    WHEN [t].[Id] IS NULL THEN CAST(1 AS bit)
    ELSE CAST(0 AS bit)
END AS [IsNull], [c].[Name], [c].[Location], [c].[Nation], CASE
    WHEN [c].[Name] IS NULL THEN CAST(1 AS bit)
    ELSE CAST(0 AS bit)
END AS [IsNull], [s].[Id], [s].[Banner], [s].[Banner5], [s].[InternalNumber], [s].[Name], CASE
    WHEN [s].[Id] IS NULL THEN CAST(1 AS bit)
    ELSE CAST(0 AS bit)
END AS [IsNull]
FROM [Gears] AS [g]
LEFT JOIN [Officers] AS [o] ON [g].[Nickname] = [o].[Nickname] AND [g].[SquadId] = [o].[SquadId]
LEFT JOIN [Tags] AS [t] ON [g].[Nickname] = [t].[GearNickName] AND [g].[SquadId] = [t].[GearSquadId]
LEFT JOIN [Cities] AS [c] ON [g].[CityOfBirthName] = [c].[Name]
LEFT JOIN [Squads] AS [s] ON [g].[SquadId] = [s].[Id]");
    }

    public override async Task Project_navigation_defined_on_derived_from_entity_with_inheritance_using_soft_cast(bool async)
    {
        await base.Project_navigation_defined_on_derived_from_entity_with_inheritance_using_soft_cast(async);

        AssertSql(
            @"SELECT [l].[Name], [l].[LocustHordeId], [l].[ThreatLevel], [l].[ThreatLevelByte], [l].[ThreatLevelNullableByte], [l0].[DefeatedByNickname], [l0].[DefeatedBySquadId], [l0].[HighCommandId], CASE
    WHEN [l0].[Name] IS NOT NULL THEN N'LocustCommander'
END AS [Discriminator], [t].[Nickname], [t].[SquadId], [t].[AssignedCityName], [t].[CityOfBirthName], [t].[FullName], [t].[HasSoulPatch], [t].[LeaderNickname], [t].[LeaderSquadId], [t].[Rank], [t].[Discriminator], CASE
    WHEN [t].[Nickname] IS NULL OR [t].[SquadId] IS NULL THEN CAST(1 AS bit)
    ELSE CAST(0 AS bit)
END AS [IsNull], [t0].[Id], [t0].[CapitalName], [t0].[Name], [t0].[ServerAddress], [t0].[CommanderName], [t0].[Eradicated], CASE
    WHEN [t0].[Id] IS NULL THEN CAST(1 AS bit)
    ELSE CAST(0 AS bit)
END AS [IsNull], [l2].[Id], [l2].[IsOperational], [l2].[Name], CASE
    WHEN [l2].[Id] IS NULL THEN CAST(1 AS bit)
    ELSE CAST(0 AS bit)
END AS [IsNull]
FROM [LocustLeaders] AS [l]
LEFT JOIN [LocustCommanders] AS [l0] ON [l].[Name] = [l0].[Name]
LEFT JOIN (
    SELECT [g].[Nickname], [g].[SquadId], [g].[AssignedCityName], [g].[CityOfBirthName], [g].[FullName], [g].[HasSoulPatch], [g].[LeaderNickname], [g].[LeaderSquadId], [g].[Rank], CASE
        WHEN [o].[Nickname] IS NOT NULL THEN N'Officer'
    END AS [Discriminator]
    FROM [Gears] AS [g]
    LEFT JOIN [Officers] AS [o] ON [g].[Nickname] = [o].[Nickname] AND [g].[SquadId] = [o].[SquadId]
) AS [t] ON [l0].[DefeatedByNickname] = [t].[Nickname] AND [l0].[DefeatedBySquadId] = [t].[SquadId]
LEFT JOIN (
    SELECT [f].[Id], [f].[CapitalName], [f].[Name], [f].[ServerAddress], [l1].[CommanderName], [l1].[Eradicated]
    FROM [Factions] AS [f]
    INNER JOIN [LocustHordes] AS [l1] ON [f].[Id] = [l1].[Id]
) AS [t0] ON [l].[Name] = [t0].[CommanderName]
LEFT JOIN [LocustHighCommands] AS [l2] ON [l0].[HighCommandId] = [l2].[Id]");
    }

    public override async Task Join_entity_with_itself_grouped_by_key_followed_by_include_skip_take(bool async)
    {
        await base.Join_entity_with_itself_grouped_by_key_followed_by_include_skip_take(async);

        AssertSql(
            @"@__p_0='0'
@__p_1='10'

SELECT [t0].[Nickname], [t0].[SquadId], [t0].[AssignedCityName], [t0].[CityOfBirthName], [t0].[FullName], [t0].[HasSoulPatch], [t0].[LeaderNickname], [t0].[LeaderSquadId], [t0].[Rank], [t0].[Discriminator], [t0].[HasSoulPatch0], [w].[Id], [w].[AmmunitionType], [w].[IsAutomatic], [w].[Name], [w].[OwnerFullName], [w].[SynergyWithId]
FROM (
    SELECT [g].[Nickname], [g].[SquadId], [g].[AssignedCityName], [g].[CityOfBirthName], [g].[FullName], [g].[HasSoulPatch], [g].[LeaderNickname], [g].[LeaderSquadId], [g].[Rank], CASE
        WHEN [o].[Nickname] IS NOT NULL THEN N'Officer'
    END AS [Discriminator], [t].[HasSoulPatch] AS [HasSoulPatch0]
    FROM [Gears] AS [g]
    LEFT JOIN [Officers] AS [o] ON [g].[Nickname] = [o].[Nickname] AND [g].[SquadId] = [o].[SquadId]
    INNER JOIN (
        SELECT MIN(CAST(LEN([g0].[Nickname]) AS int)) AS [c], [g0].[HasSoulPatch]
        FROM [Gears] AS [g0]
        WHERE [g0].[Nickname] <> N'Dom'
        GROUP BY [g0].[HasSoulPatch]
    ) AS [t] ON CAST(LEN([g].[Nickname]) AS int) = [t].[c]
    ORDER BY [g].[Nickname]
    OFFSET @__p_0 ROWS FETCH NEXT @__p_1 ROWS ONLY
) AS [t0]
LEFT JOIN [Weapons] AS [w] ON [t0].[FullName] = [w].[OwnerFullName]
ORDER BY [t0].[Nickname], [t0].[SquadId], [t0].[HasSoulPatch0]");
    }

    public override async Task Where_bool_column_and_Contains(bool async)
    {
        await base.Where_bool_column_and_Contains(async);

        AssertSql(
            @"SELECT [g].[Nickname], [g].[SquadId], [g].[AssignedCityName], [g].[CityOfBirthName], [g].[FullName], [g].[HasSoulPatch], [g].[LeaderNickname], [g].[LeaderSquadId], [g].[Rank], CASE
    WHEN [o].[Nickname] IS NOT NULL THEN N'Officer'
END AS [Discriminator]
FROM [Gears] AS [g]
LEFT JOIN [Officers] AS [o] ON [g].[Nickname] = [o].[Nickname] AND [g].[SquadId] = [o].[SquadId]
WHERE [g].[HasSoulPatch] = CAST(1 AS bit) AND [g].[HasSoulPatch] IN (CAST(0 AS bit), CAST(1 AS bit))");
    }

    public override async Task Where_bool_column_or_Contains(bool async)
    {
        await base.Where_bool_column_or_Contains(async);

        AssertSql(
            @"SELECT [g].[Nickname], [g].[SquadId], [g].[AssignedCityName], [g].[CityOfBirthName], [g].[FullName], [g].[HasSoulPatch], [g].[LeaderNickname], [g].[LeaderSquadId], [g].[Rank], CASE
    WHEN [o].[Nickname] IS NOT NULL THEN N'Officer'
END AS [Discriminator]
FROM [Gears] AS [g]
LEFT JOIN [Officers] AS [o] ON [g].[Nickname] = [o].[Nickname] AND [g].[SquadId] = [o].[SquadId]
WHERE [g].[HasSoulPatch] = CAST(1 AS bit) AND [g].[HasSoulPatch] IN (CAST(0 AS bit), CAST(1 AS bit))");
    }

    public override async Task Parameter_used_multiple_times_take_appropriate_inferred_type_mapping(bool async)
    {
        await base.Parameter_used_multiple_times_take_appropriate_inferred_type_mapping(async);

        AssertSql(
            @"@__place_0='Seattle' (Size = 4000)
@__place_0_1='Seattle' (Size = 100) (DbType = AnsiString)

SELECT [c].[Name], [c].[Location], [c].[Nation]
FROM [Cities] AS [c]
WHERE [c].[Nation] = @__place_0 OR [c].[Location] = @__place_0_1");
    }

    public override async Task Enum_matching_take_value_gets_different_type_mapping(bool async)
    {
        await base.Enum_matching_take_value_gets_different_type_mapping(async);

        AssertSql(
            @"@__p_0='1'
@__value_1='1'

SELECT TOP(@__p_0) [g].[Rank] & @__value_1
FROM [Gears] AS [g]
ORDER BY [g].[Nickname]");
    }

    public override async Task SelectMany_Where_DefaultIfEmpty_with_navigation_in_the_collection_selector_order_comparison(bool async)
    {
        await base.SelectMany_Where_DefaultIfEmpty_with_navigation_in_the_collection_selector_order_comparison(async);

        AssertSql(
            @"@__prm_0='1'

SELECT [g].[Nickname], [g].[FullName], CASE
    WHEN [t].[Id] IS NOT NULL THEN CAST(1 AS bit)
    ELSE CAST(0 AS bit)
END AS [Collection]
FROM [Gears] AS [g]
LEFT JOIN (
    SELECT [w].[Id], [w].[OwnerFullName]
    FROM [Weapons] AS [w]
    WHERE [w].[Id] > @__prm_0
) AS [t] ON [g].[FullName] = [t].[OwnerFullName]");
    }

    public override async Task Project_entity_and_collection_element(bool async)
    {
        await base.Project_entity_and_collection_element(async);

        AssertSql(
            @"SELECT [g].[Nickname], [g].[SquadId], [g].[AssignedCityName], [g].[CityOfBirthName], [g].[FullName], [g].[HasSoulPatch], [g].[LeaderNickname], [g].[LeaderSquadId], [g].[Rank], CASE
    WHEN [o].[Nickname] IS NOT NULL THEN N'Officer'
END AS [Discriminator], [s].[Id], [s].[Banner], [s].[Banner5], [s].[InternalNumber], [s].[Name], [w].[Id], [w].[AmmunitionType], [w].[IsAutomatic], [w].[Name], [w].[OwnerFullName], [w].[SynergyWithId], [t0].[Id], [t0].[AmmunitionType], [t0].[IsAutomatic], [t0].[Name], [t0].[OwnerFullName], [t0].[SynergyWithId]
FROM [Gears] AS [g]
LEFT JOIN [Officers] AS [o] ON [g].[Nickname] = [o].[Nickname] AND [g].[SquadId] = [o].[SquadId]
INNER JOIN [Squads] AS [s] ON [g].[SquadId] = [s].[Id]
LEFT JOIN [Weapons] AS [w] ON [g].[FullName] = [w].[OwnerFullName]
LEFT JOIN (
    SELECT [t].[Id], [t].[AmmunitionType], [t].[IsAutomatic], [t].[Name], [t].[OwnerFullName], [t].[SynergyWithId]
    FROM (
        SELECT [w0].[Id], [w0].[AmmunitionType], [w0].[IsAutomatic], [w0].[Name], [w0].[OwnerFullName], [w0].[SynergyWithId], ROW_NUMBER() OVER(PARTITION BY [w0].[OwnerFullName] ORDER BY [w0].[Id]) AS [row]
        FROM [Weapons] AS [w0]
    ) AS [t]
    WHERE [t].[row] <= 1
) AS [t0] ON [g].[FullName] = [t0].[OwnerFullName]
ORDER BY [g].[Nickname], [g].[SquadId], [s].[Id]");
    }

    public override async Task DateTimeOffset_DateAdd_AddYears(bool async)
    {
        await base.DateTimeOffset_DateAdd_AddYears(async);

        AssertSql(
            @"SELECT DATEADD(year, CAST(1 AS int), [m].[Timeline])
FROM [Missions] AS [m]");
    }

    public override async Task Correlated_collection_via_SelectMany_with_Distinct_missing_indentifying_columns_in_projection(bool async)
    {
        await base.Correlated_collection_via_SelectMany_with_Distinct_missing_indentifying_columns_in_projection(async);

        AssertSql(
            @"SELECT [g].[Nickname], [g].[SquadId], [t1].[HasSoulPatch]
FROM [Gears] AS [g]
OUTER APPLY (
    SELECT DISTINCT [t0].[HasSoulPatch]
    FROM [Weapons] AS [w]
    LEFT JOIN (
        SELECT [g0].[AssignedCityName], [g0].[FullName]
        FROM [Gears] AS [g0]
    ) AS [t] ON [w].[OwnerFullName] = [t].[FullName]
    LEFT JOIN [Cities] AS [c] ON [t].[AssignedCityName] = [c].[Name]
    INNER JOIN (
        SELECT [g1].[CityOfBirthName], [g1].[HasSoulPatch]
        FROM [Gears] AS [g1]
    ) AS [t0] ON [c].[Name] = [t0].[CityOfBirthName]
    WHERE [g].[FullName] = [w].[OwnerFullName]
) AS [t1]
ORDER BY [g].[Nickname], [g].[SquadId]");
    }

    public override async Task Basic_query_gears(bool async)
    {
        await base.Basic_query_gears(async);

        AssertSql(
            @"SELECT [g].[Nickname], [g].[SquadId], [g].[AssignedCityName], [g].[CityOfBirthName], [g].[FullName], [g].[HasSoulPatch], [g].[LeaderNickname], [g].[LeaderSquadId], [g].[Rank], CASE
    WHEN [o].[Nickname] IS NOT NULL THEN N'Officer'
END AS [Discriminator]
FROM [Gears] AS [g]
LEFT JOIN [Officers] AS [o] ON [g].[Nickname] = [o].[Nickname] AND [g].[SquadId] = [o].[SquadId]");
    }

    public override async Task Contains_on_readonly_enumerable(bool async)
    {
        await base.Contains_on_readonly_enumerable(async);

        AssertSql(
            @"SELECT [w].[Id], [w].[AmmunitionType], [w].[IsAutomatic], [w].[Name], [w].[OwnerFullName], [w].[SynergyWithId]
FROM [Weapons] AS [w]
WHERE [w].[AmmunitionType] = 1");
    }

    public override async Task SelectMany_Where_DefaultIfEmpty_with_navigation_in_the_collection_selector_not_equal(bool async)
    {
        await base.SelectMany_Where_DefaultIfEmpty_with_navigation_in_the_collection_selector_not_equal(async);

        AssertSql(
            @"@__isAutomatic_0='True'

SELECT [g].[Nickname], [g].[FullName], CASE
    WHEN [t].[Id] IS NOT NULL THEN CAST(1 AS bit)
    ELSE CAST(0 AS bit)
END AS [Collection]
FROM [Gears] AS [g]
LEFT JOIN (
    SELECT [w].[Id], [w].[OwnerFullName]
    FROM [Weapons] AS [w]
    WHERE [w].[IsAutomatic] <> @__isAutomatic_0
) AS [t] ON [g].[FullName] = [t].[OwnerFullName]");
    }

    public override async Task Trying_to_access_unmapped_property_in_projection(bool async)
    {
        await base.Trying_to_access_unmapped_property_in_projection(async);

        AssertSql(
            @"SELECT [g].[Nickname], [g].[SquadId], [g].[AssignedCityName], [g].[CityOfBirthName], [g].[FullName], [g].[HasSoulPatch], [g].[LeaderNickname], [g].[LeaderSquadId], [g].[Rank], CASE
    WHEN [o].[Nickname] IS NOT NULL THEN N'Officer'
END AS [Discriminator]
FROM [Gears] AS [g]
LEFT JOIN [Officers] AS [o] ON [g].[Nickname] = [o].[Nickname] AND [g].[SquadId] = [o].[SquadId]");
    }

    public override async Task Cast_to_derived_type_causes_client_eval(bool async)
    {
        await base.Cast_to_derived_type_causes_client_eval(async);

        AssertSql(
            @"SELECT [g].[Nickname], [g].[SquadId], [g].[AssignedCityName], [g].[CityOfBirthName], [g].[FullName], [g].[HasSoulPatch], [g].[LeaderNickname], [g].[LeaderSquadId], [g].[Rank], CASE
    WHEN [o].[Nickname] IS NOT NULL THEN N'Officer'
END AS [Discriminator]
FROM [Gears] AS [g]
LEFT JOIN [Officers] AS [o] ON [g].[Nickname] = [o].[Nickname] AND [g].[SquadId] = [o].[SquadId]");
    }

    public override async Task Comparison_with_value_converted_subclass(bool async)
    {
        await base.Comparison_with_value_converted_subclass(async);

        AssertSql(
            @"SELECT [f].[Id], [f].[CapitalName], [f].[Name], [f].[ServerAddress], [l].[CommanderName], [l].[Eradicated], CASE
    WHEN [l].[Id] IS NOT NULL THEN N'LocustHorde'
END AS [Discriminator]
FROM [Factions] AS [f]
LEFT JOIN [LocustHordes] AS [l] ON [f].[Id] = [l].[Id]
WHERE [f].[ServerAddress] = CAST(N'127.0.0.1' AS nvarchar(45))");
    }

    public override async Task FirstOrDefault_on_empty_collection_of_DateTime_in_subquery(bool async)
    {
        await base.FirstOrDefault_on_empty_collection_of_DateTime_in_subquery(async);

        AssertSql(
            @"SELECT [g].[Nickname], COALESCE((
    SELECT TOP(1) [t1].[IssueDate]
    FROM [Tags] AS [t1]
    WHERE [t1].[GearNickName] = [g].[FullName]
    ORDER BY [t1].[Id]), '0001-01-01T00:00:00.0000000') AS [invalidTagIssueDate]
FROM [Gears] AS [g]
LEFT JOIN [Tags] AS [t] ON [g].[Nickname] = [t].[GearNickName] AND [g].[SquadId] = [t].[GearSquadId]
WHERE [t].[IssueDate] > COALESCE((
    SELECT TOP(1) [t0].[IssueDate]
    FROM [Tags] AS [t0]
    WHERE [t0].[GearNickName] = [g].[FullName]
    ORDER BY [t0].[Id]), '0001-01-01T00:00:00.0000000')");
    }

    public override async Task
        Correlated_collection_with_groupby_not_projecting_identifier_column_with_group_aggregate_in_final_projection_multiple_grouping_keys(
            bool async)
    {
        await base
            .Correlated_collection_with_groupby_not_projecting_identifier_column_with_group_aggregate_in_final_projection_multiple_grouping_keys(
                async);

        AssertSql(
            @"SELECT [g].[Nickname], [g].[SquadId], [t].[IsAutomatic], [t].[Name], [t].[Count]
FROM [Gears] AS [g]
OUTER APPLY (
    SELECT [w].[IsAutomatic], [w].[Name], COUNT(*) AS [Count]
    FROM [Weapons] AS [w]
    WHERE [g].[FullName] = [w].[OwnerFullName]
    GROUP BY [w].[IsAutomatic], [w].[Name]
) AS [t]
ORDER BY [g].[Nickname], [g].[SquadId], [t].[IsAutomatic]");
    }

    public override async Task Sum_with_no_data_nullable_double(bool async)
    {
        await base.Sum_with_no_data_nullable_double(async);

        AssertSql(
            @"SELECT COALESCE(SUM([m].[Rating]), 0.0E0)
FROM [Missions] AS [m]
WHERE [m].[CodeName] = N'Operation Foobar'");
    }

    public override async Task ToString_guid_property_projection(bool async)
    {
        await base.ToString_guid_property_projection(async);

        AssertSql(
            @"SELECT [t].[GearNickName] AS [A], CONVERT(varchar(36), [t].[Id]) AS [B]
FROM [Tags] AS [t]");
    }

    public override async Task Correlated_collection_with_distinct_not_projecting_identifier_column(bool async)
    {
        await base.Correlated_collection_with_distinct_not_projecting_identifier_column(async);

        AssertSql(
            @"SELECT [g].[Nickname], [g].[SquadId], [t].[Name], [t].[IsAutomatic]
FROM [Gears] AS [g]
OUTER APPLY (
    SELECT DISTINCT [w].[Name], [w].[IsAutomatic]
    FROM [Weapons] AS [w]
    WHERE [g].[FullName] = [w].[OwnerFullName]
) AS [t]
ORDER BY [g].[Nickname], [g].[SquadId], [t].[Name]");
    }

    public override async Task Include_after_Select_throws(bool async)
    {
        await base.Include_after_Select_throws(async);

<<<<<<< HEAD
        AssertSql(
            @"SELECT [f].[Id], [f].[CapitalName], [f].[Name], [f].[ServerAddress], [l].[CommanderName], [l].[Eradicated], CASE
    WHEN [l].[Id] IS NOT NULL THEN N'LocustHorde'
END AS [Discriminator], [c].[Name], [c].[Location], [c].[Nation]
FROM [Factions] AS [f]
LEFT JOIN [LocustHordes] AS [l] ON [f].[Id] = [l].[Id]
LEFT JOIN [Cities] AS [c] ON [f].[CapitalName] = [c].[Name]");
=======
        public override async Task Where_subquery_equality_to_null_with_composite_key(bool async)
        {
            await base.Where_subquery_equality_to_null_with_composite_key(async);

            AssertSql(
                @"SELECT [s].[Id], [s].[Banner], [s].[Banner5], [s].[InternalNumber], [s].[Name]
FROM [Squads] AS [s]
WHERE NOT (EXISTS (
    SELECT 1
    FROM [Gears] AS [g]
    LEFT JOIN [Officers] AS [o] ON ([g].[Nickname] = [o].[Nickname]) AND ([g].[SquadId] = [o].[SquadId])
    WHERE [s].[Id] = [g].[SquadId]))");
        }

        public override async Task Where_subquery_equality_to_null_without_composite_key(bool async)
        {
            await base.Where_subquery_equality_to_null_without_composite_key(async);

            AssertSql(
                @"SELECT [g].[Nickname], [g].[SquadId], [g].[AssignedCityName], [g].[CityOfBirthName], [g].[FullName], [g].[HasSoulPatch], [g].[LeaderNickname], [g].[LeaderSquadId], [g].[Rank], CASE
    WHEN [o].[Nickname] IS NOT NULL THEN N'Officer'
END AS [Discriminator]
FROM [Gears] AS [g]
LEFT JOIN [Officers] AS [o] ON ([g].[Nickname] = [o].[Nickname]) AND ([g].[SquadId] = [o].[SquadId])
WHERE NOT (EXISTS (
    SELECT 1
    FROM [Weapons] AS [w]
    WHERE [g].[FullName] = [w].[OwnerFullName]))");
        }

        private void AssertSql(params string[] expected)
            => Fixture.TestSqlLoggerFactory.AssertBaseline(expected);
>>>>>>> 4b0f8305
    }

    public override async Task Cast_to_derived_followed_by_multiple_includes(bool async)
    {
        await base.Cast_to_derived_followed_by_multiple_includes(async);

        AssertSql(
            @"SELECT [l].[Name], [l].[LocustHordeId], [l].[ThreatLevel], [l].[ThreatLevelByte], [l].[ThreatLevelNullableByte], [l0].[DefeatedByNickname], [l0].[DefeatedBySquadId], [l0].[HighCommandId], CASE
    WHEN [l0].[Name] IS NOT NULL THEN N'LocustCommander'
END AS [Discriminator], [t].[Nickname], [t].[SquadId], [t].[AssignedCityName], [t].[CityOfBirthName], [t].[FullName], [t].[HasSoulPatch], [t].[LeaderNickname], [t].[LeaderSquadId], [t].[Rank], [t].[Discriminator], [w].[Id], [w].[AmmunitionType], [w].[IsAutomatic], [w].[Name], [w].[OwnerFullName], [w].[SynergyWithId]
FROM [LocustLeaders] AS [l]
LEFT JOIN [LocustCommanders] AS [l0] ON [l].[Name] = [l0].[Name]
LEFT JOIN (
    SELECT [g].[Nickname], [g].[SquadId], [g].[AssignedCityName], [g].[CityOfBirthName], [g].[FullName], [g].[HasSoulPatch], [g].[LeaderNickname], [g].[LeaderSquadId], [g].[Rank], CASE
        WHEN [o].[Nickname] IS NOT NULL THEN N'Officer'
    END AS [Discriminator]
    FROM [Gears] AS [g]
    LEFT JOIN [Officers] AS [o] ON [g].[Nickname] = [o].[Nickname] AND [g].[SquadId] = [o].[SquadId]
) AS [t] ON [l0].[DefeatedByNickname] = [t].[Nickname] AND [l0].[DefeatedBySquadId] = [t].[SquadId]
LEFT JOIN [Weapons] AS [w] ON [t].[FullName] = [w].[OwnerFullName]
WHERE [l].[Name] LIKE N'%Queen%'
ORDER BY [l].[Name], [t].[Nickname], [t].[SquadId]");
    }

    public override async Task Correlated_collection_with_distinct_projecting_identifier_column(bool async)
    {
        await base.Correlated_collection_with_distinct_projecting_identifier_column(async);

        AssertSql(
            @"SELECT [g].[Nickname], [g].[SquadId], [t].[Id], [t].[Name]
FROM [Gears] AS [g]
OUTER APPLY (
    SELECT DISTINCT [w].[Id], [w].[Name]
    FROM [Weapons] AS [w]
    WHERE [g].[FullName] = [w].[OwnerFullName]
) AS [t]
ORDER BY [g].[Nickname], [g].[SquadId]");
    }

    public override async Task Where_equals_method_on_nullable_with_object_overload(bool async)
    {
        await base.Where_equals_method_on_nullable_with_object_overload(async);

        AssertSql(
            @"SELECT [m].[Id], [m].[CodeName], [m].[Duration], [m].[Rating], [m].[Timeline]
FROM [Missions] AS [m]
WHERE [m].[Rating] IS NULL");
    }

    public override async Task
        Correlated_collection_with_groupby_not_projecting_identifier_column_but_only_grouping_key_in_final_projection(bool async)
    {
        await base.Correlated_collection_with_groupby_not_projecting_identifier_column_but_only_grouping_key_in_final_projection(async);

        AssertSql(
            @"SELECT [g].[Nickname], [g].[SquadId], [t].[Key]
FROM [Gears] AS [g]
OUTER APPLY (
    SELECT [w].[IsAutomatic] AS [Key]
    FROM [Weapons] AS [w]
    WHERE [g].[FullName] = [w].[OwnerFullName]
    GROUP BY [w].[IsAutomatic]
) AS [t]
ORDER BY [g].[Nickname], [g].[SquadId]");
    }

    public override async Task Project_derivied_entity_with_convert_to_parent(bool async)
    {
        await base.Project_derivied_entity_with_convert_to_parent(async);

        AssertSql(
            @"SELECT [f].[Id], [f].[CapitalName], [f].[Name], [f].[ServerAddress], [l].[CommanderName], [l].[Eradicated], CASE
    WHEN [l].[Id] IS NOT NULL THEN N'LocustHorde'
END AS [Discriminator]
FROM [Factions] AS [f]
LEFT JOIN [LocustHordes] AS [l] ON [f].[Id] = [l].[Id]
WHERE [l].[Id] IS NOT NULL");
    }

    public override async Task Include_after_SelectMany_throws(bool async)
    {
        await base.Include_after_SelectMany_throws(async);

        AssertSql(
            @"SELECT [t].[Nickname], [t].[SquadId], [t].[AssignedCityName], [t].[CityOfBirthName], [t].[FullName], [t].[HasSoulPatch], [t].[LeaderNickname], [t].[LeaderSquadId], [t].[Rank], [t].[Discriminator], [s].[Id], [s].[Banner], [s].[Banner5], [s].[InternalNumber], [s].[Name]
FROM [Factions] AS [f]
LEFT JOIN [Cities] AS [c] ON [f].[CapitalName] = [c].[Name]
INNER JOIN (
    SELECT [g].[Nickname], [g].[SquadId], [g].[AssignedCityName], [g].[CityOfBirthName], [g].[FullName], [g].[HasSoulPatch], [g].[LeaderNickname], [g].[LeaderSquadId], [g].[Rank], CASE
        WHEN [o].[Nickname] IS NOT NULL THEN N'Officer'
    END AS [Discriminator]
    FROM [Gears] AS [g]
    LEFT JOIN [Officers] AS [o] ON [g].[Nickname] = [o].[Nickname] AND [g].[SquadId] = [o].[SquadId]
) AS [t] ON [c].[Name] = [t].[CityOfBirthName]
INNER JOIN [Squads] AS [s] ON [t].[SquadId] = [s].[Id]");
    }

    public override async Task Correlated_collection_with_distinct_projecting_identifier_column_composite_key(bool async)
    {
        await base.Correlated_collection_with_distinct_projecting_identifier_column_composite_key(async);

        AssertSql(
            @"SELECT [s].[Id], [t].[Nickname], [t].[SquadId], [t].[HasSoulPatch]
FROM [Squads] AS [s]
LEFT JOIN (
    SELECT DISTINCT [g].[Nickname], [g].[SquadId], [g].[HasSoulPatch]
    FROM [Gears] AS [g]
) AS [t] ON [s].[Id] = [t].[SquadId]
ORDER BY [s].[Id], [t].[Nickname]");
    }

    public override async Task Include_on_entity_that_is_not_present_in_final_projection_but_uses_TypeIs_instead(bool async)
    {
        await base.Include_on_entity_that_is_not_present_in_final_projection_but_uses_TypeIs_instead(async);

        AssertSql(
            @"SELECT [g].[Nickname], CASE
    WHEN [o].[Nickname] IS NOT NULL THEN CAST(1 AS bit)
    ELSE CAST(0 AS bit)
END AS [IsOfficer]
FROM [Gears] AS [g]
LEFT JOIN [Officers] AS [o] ON [g].[Nickname] = [o].[Nickname] AND [g].[SquadId] = [o].[SquadId]");
    }

    public override async Task GroupBy_Select_sum(bool async)
    {
        await base.GroupBy_Select_sum(async);

        AssertSql(
            @"SELECT COALESCE(SUM([m].[Rating]), 0.0E0)
FROM [Missions] AS [m]
GROUP BY [m].[CodeName]");
    }

    public override async Task ToString_boolean_property_nullable(bool async)
    {
        await base.ToString_boolean_property_nullable(async);

        AssertSql(
            @"SELECT CASE
    WHEN [l].[Eradicated] = CAST(0 AS bit) THEN N'False'
    WHEN [l].[Eradicated] = CAST(1 AS bit) THEN N'True'
    ELSE NULL
END
FROM [Factions] AS [f]
INNER JOIN [LocustHordes] AS [l] ON [f].[Id] = [l].[Id]");
    }

    public override async Task Correlated_collection_after_distinct_3_levels(bool async)
    {
        await base.Correlated_collection_after_distinct_3_levels(async);

        AssertSql(
            @"SELECT [t].[Id], [t].[Name], [t1].[Nickname], [t1].[FullName], [t1].[HasSoulPatch], [t1].[Id], [t1].[Name], [t1].[Nickname0], [t1].[FullName0], [t1].[HasSoulPatch0], [t1].[Id0]
FROM (
    SELECT DISTINCT [s].[Id], [s].[Name]
    FROM [Squads] AS [s]
) AS [t]
OUTER APPLY (
    SELECT [t0].[Nickname], [t0].[FullName], [t0].[HasSoulPatch], [t2].[Id], [t2].[Name], [t2].[Nickname] AS [Nickname0], [t2].[FullName] AS [FullName0], [t2].[HasSoulPatch] AS [HasSoulPatch0], [t2].[Id0]
    FROM (
        SELECT DISTINCT [g].[Nickname], [g].[FullName], [g].[HasSoulPatch]
        FROM [Gears] AS [g]
        WHERE [g].[SquadId] = [t].[Id]
    ) AS [t0]
    OUTER APPLY (
        SELECT [t].[Id], [t].[Name], [t0].[Nickname], [t0].[FullName], [t0].[HasSoulPatch], [w].[Id] AS [Id0]
        FROM [Weapons] AS [w]
        WHERE [t0].[FullName] = [w].[OwnerFullName]
    ) AS [t2]
) AS [t1]
ORDER BY [t].[Id], [t1].[Nickname], [t1].[FullName], [t1].[HasSoulPatch]");
    }

    public override async Task ToString_boolean_property_non_nullable(bool async)
    {
        await base.ToString_boolean_property_non_nullable(async);

        AssertSql(
            @"SELECT CASE
    WHEN [w].[IsAutomatic] = CAST(0 AS bit) THEN N'False'
    ELSE N'True'
END
FROM [Weapons] AS [w]");
    }

    public override async Task Include_on_derived_entity_with_cast(bool async)
    {
        await base.Include_on_derived_entity_with_cast(async);

        AssertSql(
            @"SELECT [f].[Id], [f].[CapitalName], [f].[Name], [f].[ServerAddress], [l].[CommanderName], [l].[Eradicated], CASE
    WHEN [l].[Id] IS NOT NULL THEN N'LocustHorde'
END AS [Discriminator], [c].[Name], [c].[Location], [c].[Nation]
FROM [Factions] AS [f]
LEFT JOIN [LocustHordes] AS [l] ON [f].[Id] = [l].[Id]
LEFT JOIN [Cities] AS [c] ON [f].[CapitalName] = [c].[Name]
WHERE [l].[Id] IS NOT NULL
ORDER BY [f].[Id]");
    }

    public override async Task String_concat_nullable_expressions_are_coalesced(bool async)
    {
        await base.String_concat_nullable_expressions_are_coalesced(async);

        AssertSql(
            @"SELECT (([g].[FullName] + N'') + COALESCE([g].[LeaderNickname], N'')) + N''
FROM [Gears] AS [g]");
    }

    public override async Task Correlated_collection_with_distinct_projecting_identifier_column_and_correlation_key(bool async)
    {
        await base.Correlated_collection_with_distinct_projecting_identifier_column_and_correlation_key(async);

        AssertSql(
            @"SELECT [g].[Nickname], [g].[SquadId], [t].[Id], [t].[Name], [t].[OwnerFullName]
FROM [Gears] AS [g]
LEFT JOIN (
    SELECT DISTINCT [w].[Id], [w].[Name], [w].[OwnerFullName]
    FROM [Weapons] AS [w]
) AS [t] ON [g].[FullName] = [t].[OwnerFullName]
ORDER BY [g].[Nickname], [g].[SquadId]");
    }

    public override async Task Correlated_collection_with_groupby_not_projecting_identifier_column_with_group_aggregate_in_final_projection(
        bool async)
    {
        await base.Correlated_collection_with_groupby_not_projecting_identifier_column_with_group_aggregate_in_final_projection(async);

        AssertSql(
            @"SELECT [g].[Nickname], [g].[SquadId], [t].[Key], [t].[Count]
FROM [Gears] AS [g]
OUTER APPLY (
    SELECT [w].[IsAutomatic] AS [Key], COUNT(*) AS [Count]
    FROM [Weapons] AS [w]
    WHERE [g].[FullName] = [w].[OwnerFullName]
    GROUP BY [w].[IsAutomatic]
) AS [t]
ORDER BY [g].[Nickname], [g].[SquadId]");
    }

    public override async Task Project_discriminator_columns(bool async)
    {
        await base.Project_discriminator_columns(async);

        AssertSql();
    }

    public override async Task
        Correlated_collection_with_groupby_with_complex_grouping_key_not_projecting_identifier_column_with_group_aggregate_in_final_projection(
            bool async)
    {
        await base
            .Correlated_collection_with_groupby_with_complex_grouping_key_not_projecting_identifier_column_with_group_aggregate_in_final_projection(
                async);

        AssertSql();
    }

    public override async Task Correlated_collection_with_distinct_not_projecting_identifier_column_also_projecting_complex_expressions(
        bool async)
    {
        await base.Correlated_collection_with_distinct_not_projecting_identifier_column_also_projecting_complex_expressions(async);

        AssertSql();
    }

    public override async Task Client_eval_followed_by_aggregate_operation(bool async)
    {
        await base.Client_eval_followed_by_aggregate_operation(async);

        AssertSql();
    }

    public override async Task Client_member_and_unsupported_string_Equals_in_the_same_query(bool async)
    {
        await base.Client_member_and_unsupported_string_Equals_in_the_same_query(async);

        AssertSql();
    }

    public override async Task Client_side_equality_with_parameter_works_with_optional_navigations(bool async)
    {
        await base.Client_side_equality_with_parameter_works_with_optional_navigations(async);

        AssertSql();
    }

    public override async Task Correlated_collection_order_by_constant_null_of_non_mapped_type(bool async)
    {
        await base.Correlated_collection_order_by_constant_null_of_non_mapped_type(async);

        AssertSql();
    }

    public override async Task GetValueOrDefault_on_DateTimeOffset(bool async)
    {
        await base.GetValueOrDefault_on_DateTimeOffset(async);

        AssertSql();
    }

    public override async Task Where_coalesce_with_anonymous_types(bool async)
    {
        await base.Where_coalesce_with_anonymous_types(async);

        AssertSql();
    }

    public override async Task Projecting_correlated_collection_followed_by_Distinct(bool async)
    {
        await base.Projecting_correlated_collection_followed_by_Distinct(async);

        AssertSql();
    }

    public override async Task Projecting_some_properties_as_well_as_correlated_collection_followed_by_Distinct(bool async)
    {
        await base.Projecting_some_properties_as_well_as_correlated_collection_followed_by_Distinct(async);

        AssertSql();
    }

    public override async Task Projecting_entity_as_well_as_correlated_collection_followed_by_Distinct(bool async)
    {
        await base.Projecting_entity_as_well_as_correlated_collection_followed_by_Distinct(async);

        AssertSql();
    }

    public override async Task Projecting_entity_as_well_as_complex_correlated_collection_followed_by_Distinct(bool async)
    {
        await base.Projecting_entity_as_well_as_complex_correlated_collection_followed_by_Distinct(async);

        AssertSql();
    }

    public override async Task Projecting_entity_as_well_as_correlated_collection_of_scalars_followed_by_Distinct(bool async)
    {
        await base.Projecting_entity_as_well_as_correlated_collection_of_scalars_followed_by_Distinct(async);

        AssertSql();
    }

    public override async Task Correlated_collection_with_distinct_3_levels(bool async)
    {
        await base.Correlated_collection_with_distinct_3_levels(async);

        AssertSql();
    }

    public override async Task Correlated_collection_after_distinct_3_levels_without_original_identifiers(bool async)
    {
        await base.Correlated_collection_after_distinct_3_levels_without_original_identifiers(async);

        AssertSql();
    }

    public override async Task Checked_context_throws_on_client_evaluation(bool async)
    {
        await base.Checked_context_throws_on_client_evaluation(async);

        AssertSql();
    }

    public override async Task Trying_to_access_unmapped_property_throws_informative_error(bool async)
    {
        await base.Trying_to_access_unmapped_property_throws_informative_error(async);

        AssertSql();
    }

    public override async Task Trying_to_access_unmapped_property_inside_aggregate(bool async)
    {
        await base.Trying_to_access_unmapped_property_inside_aggregate(async);

        AssertSql();
    }

    public override async Task Trying_to_access_unmapped_property_inside_subquery(bool async)
    {
        await base.Trying_to_access_unmapped_property_inside_subquery(async);

        AssertSql();
    }

    public override async Task Trying_to_access_unmapped_property_inside_join_key_selector(bool async)
    {
        await base.Trying_to_access_unmapped_property_inside_join_key_selector(async);

        AssertSql();
    }

    public override async Task Client_projection_with_nested_unmapped_property_bubbles_up_translation_failure_info(bool async)
    {
        await base.Client_projection_with_nested_unmapped_property_bubbles_up_translation_failure_info(async);

        AssertSql();
    }

    public override async Task Include_after_select_with_cast_throws(bool async)
    {
        await base.Include_after_select_with_cast_throws(async);

        AssertSql();
    }

    public override async Task Include_after_select_with_entity_projection_throws(bool async)
    {
        await base.Include_after_select_with_entity_projection_throws(async);

        AssertSql();
    }

    public override async Task Include_after_select_anonymous_projection_throws(bool async)
    {
        await base.Include_after_select_anonymous_projection_throws(async);

        AssertSql();
    }

    public override async Task Group_by_with_aggregate_max_on_entity_type(bool async)
    {
        await base.Group_by_with_aggregate_max_on_entity_type(async);

        AssertSql();
    }

    public override async Task Include_collection_and_invalid_navigation_using_string_throws(bool async)
    {
        await base.Include_collection_and_invalid_navigation_using_string_throws(async);

        AssertSql();
    }

    public override async Task Include_with_concat(bool async)
    {
        await base.Include_with_concat(async);

        AssertSql();
    }

    public override async Task Join_with_complex_key_selector(bool async)
    {
        await base.Join_with_complex_key_selector(async);

        AssertSql();
    }

    public override async Task Streaming_correlated_collection_issue_11403_returning_ordered_enumerable_throws(bool async)
    {
        await base.Streaming_correlated_collection_issue_11403_returning_ordered_enumerable_throws(async);

        AssertSql();
    }

    public override async Task Select_correlated_filtered_collection_returning_queryable_throws(bool async)
    {
        await base.Select_correlated_filtered_collection_returning_queryable_throws(async);

        AssertSql();
    }

    public override async Task Client_method_on_collection_navigation_in_predicate(bool async)
    {
        await base.Client_method_on_collection_navigation_in_predicate(async);

        AssertSql();
    }

    public override async Task Client_method_on_collection_navigation_in_predicate_accessed_by_ef_property(bool async)
    {
        await base.Client_method_on_collection_navigation_in_predicate_accessed_by_ef_property(async);

        AssertSql();
    }

    public override async Task Client_method_on_collection_navigation_in_order_by(bool async)
    {
        await base.Client_method_on_collection_navigation_in_order_by(async);

        AssertSql();
    }

    public override async Task Client_method_on_collection_navigation_in_additional_from_clause(bool async)
    {
        await base.Client_method_on_collection_navigation_in_additional_from_clause(async);

        AssertSql();
    }

    public override async Task Include_multiple_one_to_one_and_one_to_many_self_reference(bool async)
    {
        await base.Include_multiple_one_to_one_and_one_to_many_self_reference(async);

        AssertSql();
    }

    public override async Task Include_multiple_one_to_one_and_one_to_one_and_one_to_many(bool async)
    {
        await base.Include_multiple_one_to_one_and_one_to_one_and_one_to_many(async);

        AssertSql();
    }

    public override async Task Include_multiple_include_then_include(bool async)
    {
        await base.Include_multiple_include_then_include(async);

        AssertSql();
    }

    public override async Task Select_Where_Navigation_Client(bool async)
    {
        await base.Select_Where_Navigation_Client(async);

        AssertSql();
    }

    private void AssertSql(params string[] expected)
        => Fixture.TestSqlLoggerFactory.AssertBaseline(expected);
}<|MERGE_RESOLUTION|>--- conflicted
+++ resolved
@@ -4747,11 +4747,7 @@
 OUTER APPLY (
     SELECT [g0].[FullName] AS [ReportName], [g0].[Nickname], [g0].[SquadId]
     FROM [Gears] AS [g0]
-<<<<<<< HEAD
-    WHERE [g].[FullName] <> N'Foo' AND [g].[Nickname] = [g0].[LeaderNickname] AND [g].[SquadId] = [g0].[LeaderSquadId]
-=======
-    WHERE (([g].[Nickname] = [g0].[LeaderNickname]) AND ([g].[SquadId] = [g0].[LeaderSquadId])) AND ([g].[FullName] <> N'Foo')
->>>>>>> 4b0f8305
+    WHERE [g].[Nickname] = [g0].[LeaderNickname] AND [g].[SquadId] = [g0].[LeaderSquadId] AND [g].[FullName] <> N'Foo'
 ) AS [t]
 WHERE [o].[Nickname] IS NOT NULL
 ORDER BY [g].[Nickname], [g].[SquadId], [t].[Nickname]");
@@ -4771,11 +4767,7 @@
     OUTER APPLY (
         SELECT [w].[Name], [g0].[Nickname], [w].[Id]
         FROM [Weapons] AS [w]
-<<<<<<< HEAD
-        WHERE ([w].[Name] <> N'Bar' OR [w].[Name] IS NULL) AND [g0].[FullName] = [w].[OwnerFullName]
-=======
-        WHERE ([g0].[FullName] = [w].[OwnerFullName]) AND (([w].[Name] <> N'Bar') OR ([w].[Name] IS NULL))
->>>>>>> 4b0f8305
+        WHERE [g0].[FullName] = [w].[OwnerFullName] AND ([w].[Name] <> N'Bar' OR [w].[Name] IS NULL)
     ) AS [t]
     WHERE [g0].[FullName] <> N'Foo'
 ) AS [t0] ON [g].[Nickname] = [t0].[LeaderNickname] AND [g].[SquadId] = [t0].[LeaderSquadId]
@@ -4799,11 +4791,7 @@
         FROM [Weapons] AS [w]
         WHERE [w].[Name] <> N'Bar' OR [w].[Name] IS NULL
     ) AS [t] ON [g0].[FullName] = [t].[OwnerFullName]
-<<<<<<< HEAD
-    WHERE [g0].[FullName] <> N'Foo' AND [g].[Nickname] = [g0].[LeaderNickname] AND [g].[SquadId] = [g0].[LeaderSquadId]
-=======
-    WHERE (([g].[Nickname] = [g0].[LeaderNickname]) AND ([g].[SquadId] = [g0].[LeaderSquadId])) AND ([g0].[FullName] <> N'Foo')
->>>>>>> 4b0f8305
+    WHERE [g].[Nickname] = [g0].[LeaderNickname] AND [g].[SquadId] = [g0].[LeaderSquadId] AND [g0].[FullName] <> N'Foo'
 ) AS [t0]
 WHERE [o].[Nickname] IS NOT NULL
 ORDER BY [g].[Nickname], [g].[SquadId], [t0].[Nickname], [t0].[SquadId]");
@@ -6928,13 +6916,8 @@
         WHEN [o].[Nickname] IS NOT NULL THEN N'Officer'
     END AS [Discriminator]
     FROM [Gears] AS [g]
-<<<<<<< HEAD
     LEFT JOIN [Officers] AS [o] ON [g].[Nickname] = [o].[Nickname] AND [g].[SquadId] = [o].[SquadId]
-) AS [t0] ON [t].[GearNickName] = [t0].[Nickname] AND [t].[GearSquadId] = [t0].[SquadId]
-=======
-    LEFT JOIN [Officers] AS [o] ON ([g].[Nickname] = [o].[Nickname]) AND ([g].[SquadId] = [o].[SquadId])
-) AS [t0] ON (([t].[GearNickName] = [t0].[Nickname]) AND ([t].[GearSquadId] = [t0].[SquadId])) AND ([t].[Note] IS NOT NULL)
->>>>>>> 4b0f8305
+) AS [t0] ON [t].[GearNickName] = [t0].[Nickname] AND [t].[GearSquadId] = [t0].[SquadId] AND [t].[Note] IS NOT NULL
 ORDER BY [t].[Id], [t0].[Nickname]");
     }
 
@@ -9355,7 +9338,6 @@
     {
         await base.Include_after_Select_throws(async);
 
-<<<<<<< HEAD
         AssertSql(
             @"SELECT [f].[Id], [f].[CapitalName], [f].[Name], [f].[ServerAddress], [l].[CommanderName], [l].[Eradicated], CASE
     WHEN [l].[Id] IS NOT NULL THEN N'LocustHorde'
@@ -9363,40 +9345,6 @@
 FROM [Factions] AS [f]
 LEFT JOIN [LocustHordes] AS [l] ON [f].[Id] = [l].[Id]
 LEFT JOIN [Cities] AS [c] ON [f].[CapitalName] = [c].[Name]");
-=======
-        public override async Task Where_subquery_equality_to_null_with_composite_key(bool async)
-        {
-            await base.Where_subquery_equality_to_null_with_composite_key(async);
-
-            AssertSql(
-                @"SELECT [s].[Id], [s].[Banner], [s].[Banner5], [s].[InternalNumber], [s].[Name]
-FROM [Squads] AS [s]
-WHERE NOT (EXISTS (
-    SELECT 1
-    FROM [Gears] AS [g]
-    LEFT JOIN [Officers] AS [o] ON ([g].[Nickname] = [o].[Nickname]) AND ([g].[SquadId] = [o].[SquadId])
-    WHERE [s].[Id] = [g].[SquadId]))");
-        }
-
-        public override async Task Where_subquery_equality_to_null_without_composite_key(bool async)
-        {
-            await base.Where_subquery_equality_to_null_without_composite_key(async);
-
-            AssertSql(
-                @"SELECT [g].[Nickname], [g].[SquadId], [g].[AssignedCityName], [g].[CityOfBirthName], [g].[FullName], [g].[HasSoulPatch], [g].[LeaderNickname], [g].[LeaderSquadId], [g].[Rank], CASE
-    WHEN [o].[Nickname] IS NOT NULL THEN N'Officer'
-END AS [Discriminator]
-FROM [Gears] AS [g]
-LEFT JOIN [Officers] AS [o] ON ([g].[Nickname] = [o].[Nickname]) AND ([g].[SquadId] = [o].[SquadId])
-WHERE NOT (EXISTS (
-    SELECT 1
-    FROM [Weapons] AS [w]
-    WHERE [g].[FullName] = [w].[OwnerFullName]))");
-        }
-
-        private void AssertSql(params string[] expected)
-            => Fixture.TestSqlLoggerFactory.AssertBaseline(expected);
->>>>>>> 4b0f8305
     }
 
     public override async Task Cast_to_derived_followed_by_multiple_includes(bool async)
@@ -9565,7 +9513,7 @@
     OUTER APPLY (
         SELECT [t].[Id], [t].[Name], [t0].[Nickname], [t0].[FullName], [t0].[HasSoulPatch], [w].[Id] AS [Id0]
         FROM [Weapons] AS [w]
-        WHERE [t0].[FullName] = [w].[OwnerFullName]
+        WHERE [w].[OwnerFullName] = [t0].[FullName]
     ) AS [t2]
 ) AS [t1]
 ORDER BY [t].[Id], [t1].[Nickname], [t1].[FullName], [t1].[HasSoulPatch]");
@@ -9916,6 +9864,36 @@
         AssertSql();
     }
 
+    public override async Task Where_subquery_equality_to_null_with_composite_key(bool async)
+    {
+        await base.Where_subquery_equality_to_null_with_composite_key(async);
+
+        AssertSql(
+            @"SELECT [s].[Id], [s].[Banner], [s].[Banner5], [s].[InternalNumber], [s].[Name]
+FROM [Squads] AS [s]
+WHERE NOT (EXISTS (
+    SELECT 1
+    FROM [Gears] AS [g]
+    LEFT JOIN [Officers] AS [o] ON [g].[Nickname] = [o].[Nickname] AND [g].[SquadId] = [o].[SquadId]
+    WHERE [s].[Id] = [g].[SquadId]))");
+    }
+
+    public override async Task Where_subquery_equality_to_null_without_composite_key(bool async)
+    {
+        await base.Where_subquery_equality_to_null_without_composite_key(async);
+
+        AssertSql(
+            @"SELECT [g].[Nickname], [g].[SquadId], [g].[AssignedCityName], [g].[CityOfBirthName], [g].[FullName], [g].[HasSoulPatch], [g].[LeaderNickname], [g].[LeaderSquadId], [g].[Rank], CASE
+    WHEN [o].[Nickname] IS NOT NULL THEN N'Officer'
+END AS [Discriminator]
+FROM [Gears] AS [g]
+LEFT JOIN [Officers] AS [o] ON [g].[Nickname] = [o].[Nickname] AND [g].[SquadId] = [o].[SquadId]
+WHERE NOT (EXISTS (
+    SELECT 1
+    FROM [Weapons] AS [w]
+    WHERE [g].[FullName] = [w].[OwnerFullName]))");
+    }
+
     private void AssertSql(params string[] expected)
         => Fixture.TestSqlLoggerFactory.AssertBaseline(expected);
 }