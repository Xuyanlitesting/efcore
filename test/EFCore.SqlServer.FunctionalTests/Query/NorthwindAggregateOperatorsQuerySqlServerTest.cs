﻿// Licensed to the .NET Foundation under one or more agreements.
// The .NET Foundation licenses this file to you under the MIT license.

using Microsoft.Data.SqlClient;

namespace Microsoft.EntityFrameworkCore.Query;

public class NorthwindAggregateOperatorsQuerySqlServerTest : NorthwindAggregateOperatorsQueryRelationalTestBase<
    NorthwindQuerySqlServerFixture<NoopModelCustomizer>>
{
    public NorthwindAggregateOperatorsQuerySqlServerTest(
        NorthwindQuerySqlServerFixture<NoopModelCustomizer> fixture,
        ITestOutputHelper testOutputHelper)
        : base(fixture)
    {
        ClearLog();
        Fixture.TestSqlLoggerFactory.SetTestOutputHelper(testOutputHelper);
    }

    protected override bool CanExecuteQueryString
        => true;

    [ConditionalFact]
    public virtual void Check_all_tests_overridden()
        => TestHelpers.AssertAllMethodsOverridden(GetType());

    public override async Task Last_when_no_order_by(bool async)
    {
        await base.Last_when_no_order_by(async);

        AssertSql();
    }

    public override async Task LastOrDefault_when_no_order_by(bool async)
    {
        await base.LastOrDefault_when_no_order_by(async);

        AssertSql();
    }

    public override async Task Contains_with_local_tuple_array_closure(bool async)
        => await AssertTranslationFailed(() => base.Contains_with_local_tuple_array_closure(async));

    public override async Task Array_cast_to_IEnumerable_Contains_with_constant(bool async)
    {
        await base.Array_cast_to_IEnumerable_Contains_with_constant(async);

        AssertSql(
            """
SELECT [c].[CustomerID], [c].[Address], [c].[City], [c].[CompanyName], [c].[ContactName], [c].[ContactTitle], [c].[Country], [c].[Fax], [c].[Phone], [c].[PostalCode], [c].[Region]
FROM [Customers] AS [c]
WHERE [c].[CustomerID] IN (N'ALFKI', N'WRONG')
""");
    }

    public override async Task Contains_over_keyless_entity_throws(bool async)
    {
        await base.Contains_over_keyless_entity_throws(async);

        AssertSql(
            """
SELECT TOP(1) [m].[Address], [m].[City], [m].[CompanyName], [m].[ContactName], [m].[ContactTitle]
FROM (
    SELECT [c].[CustomerID], [c].[Address], [c].[City], [c].[CompanyName], [c].[ContactName], [c].[ContactTitle], [c].[Country], [c].[Fax], [c].[Phone], [c].[PostalCode], [c].[Region] FROM [Customers] AS [c]
) AS [m]
""");
    }

    public override async Task Enumerable_min_is_mapped_to_Queryable_1(bool async)
    {
        await base.Enumerable_min_is_mapped_to_Queryable_1(async);

        AssertSql(
            """
SELECT (
    SELECT MIN(CAST([o].[OrderID] AS float))
    FROM [Orders] AS [o]
    WHERE [c].[CustomerID] = [o].[CustomerID])
FROM [Customers] AS [c]
""");
    }

    public override async Task Enumerable_min_is_mapped_to_Queryable_2(bool async)
    {
        await base.Enumerable_min_is_mapped_to_Queryable_2(async);

        AssertSql(
            """
SELECT (
    SELECT MIN(CAST([o].[OrderID] AS float))
    FROM [Orders] AS [o]
    WHERE [c].[CustomerID] = [o].[CustomerID])
FROM [Customers] AS [c]
""");
    }

    public override async Task Average_with_unmapped_property_access_throws_meaningful_exception(bool async)
    {
        await base.Average_with_unmapped_property_access_throws_meaningful_exception(async);

        AssertSql();
    }

    public override async Task Sum_over_empty_returns_zero(bool async)
    {
        await base.Sum_over_empty_returns_zero(async);

        AssertSql(
            """
SELECT COALESCE(SUM([o].[OrderID]), 0)
FROM [Orders] AS [o]
WHERE [o].[OrderID] = 42
""");
    }

    public override async Task Average_over_default_returns_default(bool async)
    {
        await base.Average_over_default_returns_default(async);

        AssertSql(
            """
SELECT AVG(CAST([o].[OrderID] - 10248 AS float))
FROM [Orders] AS [o]
WHERE [o].[OrderID] = 10248
""");
    }

    public override async Task Max_over_default_returns_default(bool async)
    {
        await base.Max_over_default_returns_default(async);

        AssertSql(
            """
SELECT MAX([o].[OrderID] - 10248)
FROM [Orders] AS [o]
WHERE [o].[OrderID] = 10248
""");
    }

    public override async Task Min_over_default_returns_default(bool async)
    {
        await base.Min_over_default_returns_default(async);

        AssertSql(
            """
SELECT MIN([o].[OrderID] - 10248)
FROM [Orders] AS [o]
WHERE [o].[OrderID] = 10248
""");
    }

    public override async Task Average_after_default_if_empty_does_not_throw(bool async)
    {
        await base.Average_after_default_if_empty_does_not_throw(async);

        AssertSql(
            """
SELECT AVG(CAST(COALESCE([t].[OrderID], 0) AS float))
FROM (
    SELECT 1 AS empty
) AS [e]
LEFT JOIN (
    SELECT [o].[OrderID]
    FROM [Orders] AS [o]
    WHERE [o].[OrderID] = 10243
) AS [t] ON 1 = 1
""");
    }

    public override async Task Max_after_default_if_empty_does_not_throw(bool async)
    {
        await base.Max_after_default_if_empty_does_not_throw(async);

        AssertSql(
            """
SELECT MAX(COALESCE([t].[OrderID], 0))
FROM (
    SELECT 1 AS empty
) AS [e]
LEFT JOIN (
    SELECT [o].[OrderID]
    FROM [Orders] AS [o]
    WHERE [o].[OrderID] = 10243
) AS [t] ON 1 = 1
""");
    }

    public override async Task Min_after_default_if_empty_does_not_throw(bool async)
    {
        await base.Min_after_default_if_empty_does_not_throw(async);

        AssertSql(
            """
SELECT MIN(COALESCE([t].[OrderID], 0))
FROM (
    SELECT 1 AS empty
) AS [e]
LEFT JOIN (
    SELECT [o].[OrderID]
    FROM [Orders] AS [o]
    WHERE [o].[OrderID] = 10243
) AS [t] ON 1 = 1
""");
    }

    public override async Task Sum_with_no_data_cast_to_nullable(bool async)
    {
        await base.Sum_with_no_data_cast_to_nullable(async);

        AssertSql(
            """
SELECT COALESCE(SUM([o].[OrderID]), 0)
FROM [Orders] AS [o]
WHERE [o].[OrderID] < 0
""");
    }

    public override async Task Sum_with_no_data_nullable(bool async)
    {
        await base.Sum_with_no_data_nullable(async);

        AssertSql(
            """
SELECT COALESCE(SUM([p].[SupplierID]), 0)
FROM [Products] AS [p]
""");
    }

    public override async Task Sum_with_no_arg_empty(bool async)
    {
        await base.Sum_with_no_arg_empty(async);

        AssertSql(
            """
SELECT COALESCE(SUM([o].[OrderID]), 0)
FROM [Orders] AS [o]
WHERE [o].[OrderID] = 42
""");
    }

    public override async Task Min_no_data(bool async)
    {
        await base.Min_no_data(async);

        AssertSql(
            """
SELECT MIN([o].[OrderID])
FROM [Orders] AS [o]
WHERE [o].[OrderID] = -1
""");
    }

    public override async Task Min_no_data_nullable(bool async)
    {
        await base.Min_no_data_nullable(async);

        AssertSql(
            """
SELECT MIN([p].[SupplierID])
FROM [Products] AS [p]
WHERE [p].[SupplierID] = -1
""");
    }

    public override async Task Min_no_data_cast_to_nullable(bool async)
    {
        await base.Min_no_data_cast_to_nullable(async);

        AssertSql(
            """
SELECT MIN([o].[OrderID])
FROM [Orders] AS [o]
WHERE [o].[OrderID] = -1
""");
    }

    public override async Task Min_no_data_subquery(bool async)
    {
        await base.Min_no_data_subquery(async);

        AssertSql(
            """
SELECT (
    SELECT MIN([o].[OrderID])
    FROM [Orders] AS [o]
    WHERE [c].[CustomerID] = [o].[CustomerID] AND [o].[OrderID] = -1)
FROM [Customers] AS [c]
""");
    }

    public override async Task Max_no_data(bool async)
    {
        await base.Max_no_data(async);

        AssertSql(
            """
SELECT MAX([o].[OrderID])
FROM [Orders] AS [o]
WHERE [o].[OrderID] = -1
""");
    }

    public override async Task Max_no_data_nullable(bool async)
    {
        await base.Max_no_data_nullable(async);

        AssertSql(
            """
SELECT MAX([p].[SupplierID])
FROM [Products] AS [p]
WHERE [p].[SupplierID] = -1
""");
    }

    public override async Task Max_no_data_cast_to_nullable(bool async)
    {
        await base.Max_no_data_cast_to_nullable(async);

        AssertSql(
            """
SELECT MAX([o].[OrderID])
FROM [Orders] AS [o]
WHERE [o].[OrderID] = -1
""");
    }

    public override async Task Max_no_data_subquery(bool async)
    {
        await base.Max_no_data_subquery(async);

        AssertSql(
            """
SELECT (
    SELECT MAX([o].[OrderID])
    FROM [Orders] AS [o]
    WHERE [c].[CustomerID] = [o].[CustomerID] AND [o].[OrderID] = -1)
FROM [Customers] AS [c]
""");
    }

    public override async Task Average_no_data(bool async)
    {
        await base.Average_no_data(async);

        AssertSql(
            """
SELECT AVG(CAST([o].[OrderID] AS float))
FROM [Orders] AS [o]
WHERE [o].[OrderID] = -1
""");
    }

    public override async Task Average_no_data_nullable(bool async)
    {
        await base.Average_no_data_nullable(async);

        AssertSql(
            """
SELECT AVG(CAST([p].[SupplierID] AS float))
FROM [Products] AS [p]
WHERE [p].[SupplierID] = -1
""");
    }

    public override async Task Average_no_data_cast_to_nullable(bool async)
    {
        await base.Average_no_data_cast_to_nullable(async);

        AssertSql(
            """
SELECT AVG(CAST([o].[OrderID] AS float))
FROM [Orders] AS [o]
WHERE [o].[OrderID] = -1
""");
    }

    public override async Task Average_no_data_subquery(bool async)
    {
        await base.Average_no_data_subquery(async);

        AssertSql(
            """
SELECT (
    SELECT AVG(CAST([o].[OrderID] AS float))
    FROM [Orders] AS [o]
    WHERE [c].[CustomerID] = [o].[CustomerID] AND [o].[OrderID] = -1)
FROM [Customers] AS [c]
""");
    }

    public override async Task Count_with_no_predicate(bool async)
    {
        await base.Count_with_no_predicate(async);

        AssertSql(
            """
SELECT COUNT(*)
FROM [Orders] AS [o]
""");
    }

    public override async Task Count_with_order_by(bool async)
    {
        await base.Count_with_order_by(async);

        AssertSql(
            """
SELECT COUNT(*)
FROM [Orders] AS [o]
""");
    }

    public override async Task Where_OrderBy_Count_client_eval(bool async)
    {
        await base.Where_OrderBy_Count_client_eval(async);

        AssertSql();
    }

    public override async Task OrderBy_Where_Count_client_eval(bool async)
    {
        await base.OrderBy_Where_Count_client_eval(async);

        AssertSql();
    }

    public override async Task OrderBy_Where_Count_client_eval_mixed(bool async)
    {
        await base.OrderBy_Where_Count_client_eval_mixed(async);

        AssertSql();
    }

    public override async Task OrderBy_Count_with_predicate_client_eval(bool async)
    {
        await base.OrderBy_Count_with_predicate_client_eval(async);

        AssertSql();
    }

    public override async Task OrderBy_Count_with_predicate_client_eval_mixed(bool async)
    {
        await base.OrderBy_Count_with_predicate_client_eval_mixed(async);

        AssertSql();
    }

    public override async Task OrderBy_Where_Count_with_predicate_client_eval(bool async)
    {
        await base.OrderBy_Where_Count_with_predicate_client_eval(async);

        AssertSql();
    }

    public override async Task OrderBy_Where_Count_with_predicate_client_eval_mixed(bool async)
    {
        await base.OrderBy_Where_Count_with_predicate_client_eval_mixed(async);

        AssertSql();
    }

    public override async Task OrderBy_client_Take(bool async)
    {
        await base.OrderBy_client_Take(async);

        AssertSql(
            """
@__p_0='10'

SELECT TOP(@__p_0) [e].[EmployeeID], [e].[City], [e].[Country], [e].[FirstName], [e].[ReportsTo], [e].[Title]
FROM [Employees] AS [e]
ORDER BY (SELECT 1)
""");
    }

    public override async Task Single_Throws(bool async)
    {
        await base.Single_Throws(async);

        AssertSql(
            """
SELECT TOP(2) [c].[CustomerID], [c].[Address], [c].[City], [c].[CompanyName], [c].[ContactName], [c].[ContactTitle], [c].[Country], [c].[Fax], [c].[Phone], [c].[PostalCode], [c].[Region]
FROM [Customers] AS [c]
""");
    }

    public override async Task Where_Single(bool async)
    {
        await base.Where_Single(async);

        AssertSql(
            """
SELECT TOP(2) [c].[CustomerID], [c].[Address], [c].[City], [c].[CompanyName], [c].[ContactName], [c].[ContactTitle], [c].[Country], [c].[Fax], [c].[Phone], [c].[PostalCode], [c].[Region]
FROM [Customers] AS [c]
WHERE [c].[CustomerID] = N'ALFKI'
""");
    }

    public override async Task SingleOrDefault_Throws(bool async)
    {
        await base.SingleOrDefault_Throws(async);

        AssertSql(
            """
SELECT TOP(2) [c].[CustomerID], [c].[Address], [c].[City], [c].[CompanyName], [c].[ContactName], [c].[ContactTitle], [c].[Country], [c].[Fax], [c].[Phone], [c].[PostalCode], [c].[Region]
FROM [Customers] AS [c]
""");
    }

    public override async Task SingleOrDefault_Predicate(bool async)
    {
        await base.SingleOrDefault_Predicate(async);

        AssertSql(
            """
SELECT TOP(2) [c].[CustomerID], [c].[Address], [c].[City], [c].[CompanyName], [c].[ContactName], [c].[ContactTitle], [c].[Country], [c].[Fax], [c].[Phone], [c].[PostalCode], [c].[Region]
FROM [Customers] AS [c]
WHERE [c].[CustomerID] = N'ALFKI'
""");
    }

    public override async Task Where_SingleOrDefault(bool async)
    {
        await base.Where_SingleOrDefault(async);

        AssertSql(
            """
SELECT TOP(2) [c].[CustomerID], [c].[Address], [c].[City], [c].[CompanyName], [c].[ContactName], [c].[ContactTitle], [c].[Country], [c].[Fax], [c].[Phone], [c].[PostalCode], [c].[Region]
FROM [Customers] AS [c]
WHERE [c].[CustomerID] = N'ALFKI'
""");
    }

    public override async Task First(bool async)
    {
        await base.First(async);

        AssertSql(
            """
SELECT TOP(1) [c].[CustomerID], [c].[Address], [c].[City], [c].[CompanyName], [c].[ContactName], [c].[ContactTitle], [c].[Country], [c].[Fax], [c].[Phone], [c].[PostalCode], [c].[Region]
FROM [Customers] AS [c]
ORDER BY [c].[ContactName]
""");
    }

    public override async Task First_Predicate(bool async)
    {
        await base.First_Predicate(async);

        AssertSql(
            """
SELECT TOP(1) [c].[CustomerID], [c].[Address], [c].[City], [c].[CompanyName], [c].[ContactName], [c].[ContactTitle], [c].[Country], [c].[Fax], [c].[Phone], [c].[PostalCode], [c].[Region]
FROM [Customers] AS [c]
WHERE [c].[City] = N'London'
ORDER BY [c].[ContactName]
""");
    }

    public override async Task Where_First(bool async)
    {
        await base.Where_First(async);

        AssertSql(
            """
SELECT TOP(1) [c].[CustomerID], [c].[Address], [c].[City], [c].[CompanyName], [c].[ContactName], [c].[ContactTitle], [c].[Country], [c].[Fax], [c].[Phone], [c].[PostalCode], [c].[Region]
FROM [Customers] AS [c]
WHERE [c].[City] = N'London'
ORDER BY [c].[ContactName]
""");
    }

    public override async Task FirstOrDefault(bool async)
    {
        await base.FirstOrDefault(async);

        AssertSql(
            """
SELECT TOP(1) [c].[CustomerID], [c].[Address], [c].[City], [c].[CompanyName], [c].[ContactName], [c].[ContactTitle], [c].[Country], [c].[Fax], [c].[Phone], [c].[PostalCode], [c].[Region]
FROM [Customers] AS [c]
ORDER BY [c].[ContactName]
""");
    }

    public override async Task FirstOrDefault_Predicate(bool async)
    {
        await base.FirstOrDefault_Predicate(async);

        AssertSql(
            """
SELECT TOP(1) [c].[CustomerID], [c].[Address], [c].[City], [c].[CompanyName], [c].[ContactName], [c].[ContactTitle], [c].[Country], [c].[Fax], [c].[Phone], [c].[PostalCode], [c].[Region]
FROM [Customers] AS [c]
WHERE [c].[City] = N'London'
ORDER BY [c].[ContactName]
""");
    }

    public override async Task Where_FirstOrDefault(bool async)
    {
        await base.Where_FirstOrDefault(async);

        AssertSql(
            """
SELECT TOP(1) [c].[CustomerID], [c].[Address], [c].[City], [c].[CompanyName], [c].[ContactName], [c].[ContactTitle], [c].[Country], [c].[Fax], [c].[Phone], [c].[PostalCode], [c].[Region]
FROM [Customers] AS [c]
WHERE [c].[City] = N'London'
ORDER BY [c].[ContactName]
""");
    }

    public override async Task Select_All(bool async)
    {
        await base.Select_All(async);

        AssertSql(
            """
SELECT CASE
    WHEN NOT EXISTS (
        SELECT 1
        FROM [Orders] AS [o]
        WHERE [o].[CustomerID] <> N'ALFKI' OR [o].[CustomerID] IS NULL) THEN CAST(1 AS bit)
    ELSE CAST(0 AS bit)
END
""");
    }

    public override async Task Sum_with_no_arg(bool async)
    {
        await base.Sum_with_no_arg(async);

        AssertSql(
            """
SELECT COALESCE(SUM([o].[OrderID]), 0)
FROM [Orders] AS [o]
""");
    }

    public override async Task Sum_with_binary_expression(bool async)
    {
        await base.Sum_with_binary_expression(async);

        AssertSql(
            """
SELECT COALESCE(SUM([o].[OrderID] * 2), 0)
FROM [Orders] AS [o]
""");
    }

    public override async Task Sum_with_arg(bool async)
    {
        await base.Sum_with_arg(async);

        AssertSql(
            """
SELECT COALESCE(SUM([o].[OrderID]), 0)
FROM [Orders] AS [o]
""");
    }

    public override async Task Sum_with_arg_expression(bool async)
    {
        await base.Sum_with_arg_expression(async);

        AssertSql(
            """
SELECT COALESCE(SUM([o].[OrderID] + [o].[OrderID]), 0)
FROM [Orders] AS [o]
""");
    }

    public override async Task Sum_with_division_on_decimal(bool async)
    {
        await base.Sum_with_division_on_decimal(async);

        AssertSql(
            """
SELECT COALESCE(SUM(CAST([o].[Quantity] AS decimal(18,2)) / 2.09), 0.0)
FROM [Order Details] AS [o]
""");
    }

    public override async Task Sum_with_division_on_decimal_no_significant_digits(bool async)
    {
        await base.Sum_with_division_on_decimal_no_significant_digits(async);

        AssertSql(
            """
SELECT COALESCE(SUM(CAST([o].[Quantity] AS decimal(18,2)) / 2.0), 0.0)
FROM [Order Details] AS [o]
""");
    }

    public override async Task Sum_with_coalesce(bool async)
    {
        await base.Sum_with_coalesce(async);

        AssertSql(
            """
SELECT COALESCE(SUM(COALESCE([p].[UnitPrice], 0.0)), 0.0)
FROM [Products] AS [p]
WHERE [p].[ProductID] < 40
""");
    }

    public override async Task Sum_over_subquery_is_client_eval(bool async)
    {
        // Aggregates. Issue #15937.
        Assert.Equal(
            130,
            (await Assert.ThrowsAsync<SqlException>(
                async () => await base.Sum_over_subquery_is_client_eval(async))).Number);

        AssertSql(
            """
SELECT COALESCE(SUM((
    SELECT COALESCE(SUM([o].[OrderID]), 0)
    FROM [Orders] AS [o]
    WHERE [c].[CustomerID] = [o].[CustomerID])), 0)
FROM [Customers] AS [c]
""");
    }

    public override async Task Sum_over_nested_subquery_is_client_eval(bool async)
    {
        // Aggregates. Issue #15937.
        Assert.Equal(
            130,
            (await Assert.ThrowsAsync<SqlException>(
                async () => await base.Sum_over_nested_subquery_is_client_eval(async))).Number);

        AssertSql(
            """
SELECT COALESCE(SUM((
    SELECT COALESCE(SUM(5 + (
        SELECT COALESCE(SUM([o0].[ProductID]), 0)
        FROM [Order Details] AS [o0]
        WHERE [o].[OrderID] = [o0].[OrderID])), 0)
    FROM [Orders] AS [o]
    WHERE [c].[CustomerID] = [o].[CustomerID])), 0)
FROM [Customers] AS [c]
""");
    }

    public override async Task Sum_over_min_subquery_is_client_eval(bool async)
    {
        // Aggregates. Issue #15937.
        Assert.Equal(
            130,
            (await Assert.ThrowsAsync<SqlException>(
                async () => await base.Sum_over_min_subquery_is_client_eval(async))).Number);

        AssertSql(
            """
SELECT COALESCE(SUM((
    SELECT COALESCE(SUM(5 + (
        SELECT MIN([o0].[ProductID])
        FROM [Order Details] AS [o0]
        WHERE [o].[OrderID] = [o0].[OrderID])), 0)
    FROM [Orders] AS [o]
    WHERE [c].[CustomerID] = [o].[CustomerID])), 0)
FROM [Customers] AS [c]
""");
    }

    public override async Task Sum_on_float_column(bool async)
    {
        await base.Sum_on_float_column(async);

        AssertSql(
            """
SELECT CAST(COALESCE(SUM([o].[Discount]), 0.0E0) AS real)
FROM [Order Details] AS [o]
WHERE [o].[ProductID] = 1
""");
    }

    public override async Task Sum_on_float_column_in_subquery(bool async)
    {
        await base.Sum_on_float_column_in_subquery(async);

        AssertSql(
            """
SELECT [o].[OrderID], (
    SELECT CAST(COALESCE(SUM([o0].[Discount]), 0.0E0) AS real)
    FROM [Order Details] AS [o0]
    WHERE [o].[OrderID] = [o0].[OrderID]) AS [Sum]
FROM [Orders] AS [o]
WHERE [o].[OrderID] < 10300
""");
    }

    public override async Task Average_with_no_arg(bool async)
    {
        await base.Average_with_no_arg(async);

        AssertSql(
            """
SELECT AVG(CAST([o].[OrderID] AS float))
FROM [Orders] AS [o]
""");
    }

    public override async Task Average_with_binary_expression(bool async)
    {
        await base.Average_with_binary_expression(async);

        AssertSql(
            """
SELECT AVG(CAST([o].[OrderID] * 2 AS float))
FROM [Orders] AS [o]
""");
    }

    public override async Task Average_with_arg(bool async)
    {
        await base.Average_with_arg(async);

        AssertSql(
            """
SELECT AVG(CAST([o].[OrderID] AS float))
FROM [Orders] AS [o]
""");
    }

    public override async Task Average_with_arg_expression(bool async)
    {
        await base.Average_with_arg_expression(async);

        AssertSql(
            """
SELECT AVG(CAST([o].[OrderID] + [o].[OrderID] AS float))
FROM [Orders] AS [o]
""");
    }

    public override async Task Average_with_division_on_decimal(bool async)
    {
        await base.Average_with_division_on_decimal(async);

        AssertSql(
            """
SELECT AVG(CAST([o].[Quantity] AS decimal(18,2)) / 2.09)
FROM [Order Details] AS [o]
""");
    }

    public override async Task Average_with_division_on_decimal_no_significant_digits(bool async)
    {
        await base.Average_with_division_on_decimal_no_significant_digits(async);

        AssertSql(
            """
SELECT AVG(CAST([o].[Quantity] AS decimal(18,2)) / 2.0)
FROM [Order Details] AS [o]
""");
    }

    public override async Task Average_with_coalesce(bool async)
    {
        await base.Average_with_coalesce(async);

        AssertSql(
            """
SELECT AVG(COALESCE([p].[UnitPrice], 0.0))
FROM [Products] AS [p]
WHERE [p].[ProductID] < 40
""");
    }

    public override async Task Average_over_subquery_is_client_eval(bool async)
    {
        // Aggregates. Issue #15937.
        Assert.Equal(
            130,
            (await Assert.ThrowsAsync<SqlException>(
                async () => await base.Average_over_subquery_is_client_eval(async))).Number);

        AssertSql(
            """
SELECT AVG(CAST((
    SELECT COALESCE(SUM([o].[OrderID]), 0)
    FROM [Orders] AS [o]
    WHERE [c].[CustomerID] = [o].[CustomerID]) AS float))
FROM [Customers] AS [c]
""");
    }

    public override async Task Average_over_nested_subquery_is_client_eval(bool async)
    {
        // Aggregates. Issue #15937.
        Assert.Equal(
            130,
            (await Assert.ThrowsAsync<SqlException>(
                async () => await base.Average_over_nested_subquery_is_client_eval(async))).Number);

        AssertSql(
            """
@__p_0='3'

SELECT AVG(CAST((
    SELECT AVG(5.0E0 + (
        SELECT AVG(CAST([o0].[ProductID] AS float))
        FROM [Order Details] AS [o0]
        WHERE [o].[OrderID] = [o0].[OrderID]))
    FROM [Orders] AS [o]
    WHERE [t].[CustomerID] = [o].[CustomerID]) AS decimal(18,2)))
FROM (
    SELECT TOP(@__p_0) [c].[CustomerID]
    FROM [Customers] AS [c]
    ORDER BY [c].[CustomerID]
) AS [t]
""");
    }

    public override async Task Average_over_max_subquery_is_client_eval(bool async)
    {
        // Aggregates. Issue #15937.
        Assert.Equal(
            130,
            (await Assert.ThrowsAsync<SqlException>(
                async () => await base.Average_over_max_subquery_is_client_eval(async))).Number);

        AssertSql(
            """
@__p_0='3'

SELECT AVG(CAST((
    SELECT AVG(CAST(5 + (
        SELECT MAX([o0].[ProductID])
        FROM [Order Details] AS [o0]
        WHERE [o].[OrderID] = [o0].[OrderID]) AS float))
    FROM [Orders] AS [o]
    WHERE [t].[CustomerID] = [o].[CustomerID]) AS decimal(18,2)))
FROM (
    SELECT TOP(@__p_0) [c].[CustomerID]
    FROM [Customers] AS [c]
    ORDER BY [c].[CustomerID]
) AS [t]
""");
    }

    public override async Task Average_on_float_column(bool async)
    {
        await base.Average_on_float_column(async);

        AssertSql(
            """
SELECT CAST(AVG([o].[Discount]) AS real)
FROM [Order Details] AS [o]
WHERE [o].[ProductID] = 1
""");
    }

    public override async Task Average_on_float_column_in_subquery(bool async)
    {
        await base.Average_on_float_column_in_subquery(async);

        AssertSql(
            """
SELECT [o].[OrderID], (
    SELECT CAST(AVG([o0].[Discount]) AS real)
    FROM [Order Details] AS [o0]
    WHERE [o].[OrderID] = [o0].[OrderID]) AS [Sum]
FROM [Orders] AS [o]
WHERE [o].[OrderID] < 10300
""");
    }

    public override async Task Average_on_float_column_in_subquery_with_cast(bool async)
    {
        await base.Average_on_float_column_in_subquery_with_cast(async);

        AssertSql(
            """
SELECT [o].[OrderID], (
    SELECT CAST(AVG([o0].[Discount]) AS real)
    FROM [Order Details] AS [o0]
    WHERE [o].[OrderID] = [o0].[OrderID]) AS [Sum]
FROM [Orders] AS [o]
WHERE [o].[OrderID] < 10300
""");
    }

    public override async Task Min_with_no_arg(bool async)
    {
        await base.Min_with_no_arg(async);

        AssertSql(
            """
SELECT MIN([o].[OrderID])
FROM [Orders] AS [o]
""");
    }

    public override async Task Min_with_arg(bool async)
    {
        await base.Min_with_arg(async);

        AssertSql(
            """
SELECT MIN([o].[OrderID])
FROM [Orders] AS [o]
""");
    }

    public override async Task Min_with_coalesce(bool async)
    {
        await base.Min_with_coalesce(async);

        AssertSql(
            """
SELECT MIN(COALESCE([p].[UnitPrice], 0.0))
FROM [Products] AS [p]
WHERE [p].[ProductID] < 40
""");
    }

    public override async Task Min_over_subquery_is_client_eval(bool async)
    {
        // Aggregates. Issue #15937.
        Assert.Equal(
            130,
            (await Assert.ThrowsAsync<SqlException>(
                async () => await base.Min_over_subquery_is_client_eval(async))).Number);

        AssertSql(
            """
SELECT MIN((
    SELECT COALESCE(SUM([o].[OrderID]), 0)
    FROM [Orders] AS [o]
    WHERE [c].[CustomerID] = [o].[CustomerID]))
FROM [Customers] AS [c]
""");
    }

    public override async Task Min_over_nested_subquery_is_client_eval(bool async)
    {
        // Aggregates. Issue #15937.
        Assert.Equal(
            130,
            (await Assert.ThrowsAsync<SqlException>(
                async () => await base.Min_over_nested_subquery_is_client_eval(async))).Number);

        AssertSql(
            """
@__p_0='3'

SELECT MIN((
    SELECT MIN(5 + (
        SELECT MIN([o0].[ProductID])
        FROM [Order Details] AS [o0]
        WHERE [o].[OrderID] = [o0].[OrderID]))
    FROM [Orders] AS [o]
    WHERE [t].[CustomerID] = [o].[CustomerID]))
FROM (
    SELECT TOP(@__p_0) [c].[CustomerID]
    FROM [Customers] AS [c]
    ORDER BY [c].[CustomerID]
) AS [t]
""");
    }

    public override async Task Min_over_max_subquery_is_client_eval(bool async)
    {
        // Aggregates. Issue #15937.
        Assert.Equal(
            130,
            (await Assert.ThrowsAsync<SqlException>(
                async () => await base.Min_over_max_subquery_is_client_eval(async))).Number);

        AssertSql(
            """
@__p_0='3'

SELECT MIN((
    SELECT MIN(5 + (
        SELECT MAX([o0].[ProductID])
        FROM [Order Details] AS [o0]
        WHERE [o].[OrderID] = [o0].[OrderID]))
    FROM [Orders] AS [o]
    WHERE [t].[CustomerID] = [o].[CustomerID]))
FROM (
    SELECT TOP(@__p_0) [c].[CustomerID]
    FROM [Customers] AS [c]
    ORDER BY [c].[CustomerID]
) AS [t]
""");
    }

    public override async Task Max_with_no_arg(bool async)
    {
        await base.Max_with_no_arg(async);

        AssertSql(
            """
SELECT MAX([o].[OrderID])
FROM [Orders] AS [o]
""");
    }

    public override async Task Max_with_arg(bool async)
    {
        await base.Max_with_arg(async);

        AssertSql(
            """
SELECT MAX([o].[OrderID])
FROM [Orders] AS [o]
""");
    }

    public override async Task Max_with_coalesce(bool async)
    {
        await base.Max_with_coalesce(async);

        AssertSql(
            """
SELECT MAX(COALESCE([p].[UnitPrice], 0.0))
FROM [Products] AS [p]
WHERE [p].[ProductID] < 40
""");
    }

    public override async Task Max_over_subquery_is_client_eval(bool async)
    {
        // Aggregates. Issue #15937.
        Assert.Equal(
            130,
            (await Assert.ThrowsAsync<SqlException>(
                async () => await base.Max_over_subquery_is_client_eval(async))).Number);

        AssertSql(
            """
SELECT MAX((
    SELECT COALESCE(SUM([o].[OrderID]), 0)
    FROM [Orders] AS [o]
    WHERE [c].[CustomerID] = [o].[CustomerID]))
FROM [Customers] AS [c]
""");
    }

    public override async Task Max_over_nested_subquery_is_client_eval(bool async)
    {
        // Aggregates. Issue #15937.
        Assert.Equal(
            130,
            (await Assert.ThrowsAsync<SqlException>(
                async () => await base.Max_over_nested_subquery_is_client_eval(async))).Number);

        AssertSql(
            """
@__p_0='3'

SELECT MAX((
    SELECT MAX(5 + (
        SELECT MAX([o0].[ProductID])
        FROM [Order Details] AS [o0]
        WHERE [o].[OrderID] = [o0].[OrderID]))
    FROM [Orders] AS [o]
    WHERE [t].[CustomerID] = [o].[CustomerID]))
FROM (
    SELECT TOP(@__p_0) [c].[CustomerID]
    FROM [Customers] AS [c]
    ORDER BY [c].[CustomerID]
) AS [t]
""");
    }

    public override async Task Max_over_sum_subquery_is_client_eval(bool async)
    {
        // Aggregates. Issue #15937.
        Assert.Equal(
            130,
            (await Assert.ThrowsAsync<SqlException>(
                async () => await base.Max_over_sum_subquery_is_client_eval(async))).Number);

        AssertSql(
            """
@__p_0='3'

SELECT MAX((
    SELECT MAX(5 + (
        SELECT COALESCE(SUM([o0].[ProductID]), 0)
        FROM [Order Details] AS [o0]
        WHERE [o].[OrderID] = [o0].[OrderID]))
    FROM [Orders] AS [o]
    WHERE [t].[CustomerID] = [o].[CustomerID]))
FROM (
    SELECT TOP(@__p_0) [c].[CustomerID]
    FROM [Customers] AS [c]
    ORDER BY [c].[CustomerID]
) AS [t]
""");
    }

    public override async Task Count_with_predicate(bool async)
    {
        await base.Count_with_predicate(async);

        AssertSql(
            """
SELECT COUNT(*)
FROM [Orders] AS [o]
WHERE [o].[CustomerID] = N'ALFKI'
""");
    }

    public override async Task Where_OrderBy_Count(bool async)
    {
        await base.Where_OrderBy_Count(async);

        AssertSql(
            """
SELECT COUNT(*)
FROM [Orders] AS [o]
WHERE [o].[CustomerID] = N'ALFKI'
""");
    }

    public override async Task OrderBy_Where_Count(bool async)
    {
        await base.OrderBy_Where_Count(async);

        AssertSql(
            """
SELECT COUNT(*)
FROM [Orders] AS [o]
WHERE [o].[CustomerID] = N'ALFKI'
""");
    }

    public override async Task OrderBy_Count_with_predicate(bool async)
    {
        await base.OrderBy_Count_with_predicate(async);

        AssertSql(
            """
SELECT COUNT(*)
FROM [Orders] AS [o]
WHERE [o].[CustomerID] = N'ALFKI'
""");
    }

    public override async Task OrderBy_Where_Count_with_predicate(bool async)
    {
        await base.OrderBy_Where_Count_with_predicate(async);

        AssertSql(
            """
SELECT COUNT(*)
FROM [Orders] AS [o]
WHERE [o].[OrderID] > 10 AND ([o].[CustomerID] <> N'ALFKI' OR [o].[CustomerID] IS NULL)
""");
    }

    public override async Task Distinct(bool async)
    {
        await base.Distinct(async);

        AssertSql(
            """
SELECT DISTINCT [c].[CustomerID], [c].[Address], [c].[City], [c].[CompanyName], [c].[ContactName], [c].[ContactTitle], [c].[Country], [c].[Fax], [c].[Phone], [c].[PostalCode], [c].[Region]
FROM [Customers] AS [c]
""");
    }

    public override async Task Distinct_Scalar(bool async)
    {
        await base.Distinct_Scalar(async);

        AssertSql(
            """
SELECT DISTINCT [c].[City]
FROM [Customers] AS [c]
""");
    }

    public override async Task OrderBy_Distinct(bool async)
    {
        await base.OrderBy_Distinct(async);

        // Ordering not preserved by distinct when ordering columns not projected.
        AssertSql(
            """
SELECT DISTINCT [c].[City]
FROM [Customers] AS [c]
""");
    }

    public override async Task Distinct_OrderBy(bool async)
    {
        await base.Distinct_OrderBy(async);

        AssertSql(
            """
SELECT [t].[Country]
FROM (
    SELECT DISTINCT [c].[Country]
    FROM [Customers] AS [c]
) AS [t]
ORDER BY [t].[Country]
""");
    }

    public override async Task Distinct_OrderBy2(bool async)
    {
        await base.Distinct_OrderBy2(async);

        AssertSql(
            """
SELECT [t].[CustomerID], [t].[Address], [t].[City], [t].[CompanyName], [t].[ContactName], [t].[ContactTitle], [t].[Country], [t].[Fax], [t].[Phone], [t].[PostalCode], [t].[Region]
FROM (
    SELECT DISTINCT [c].[CustomerID], [c].[Address], [c].[City], [c].[CompanyName], [c].[ContactName], [c].[ContactTitle], [c].[Country], [c].[Fax], [c].[Phone], [c].[PostalCode], [c].[Region]
    FROM [Customers] AS [c]
) AS [t]
ORDER BY [t].[CustomerID]
""");
    }

    public override async Task Distinct_OrderBy3(bool async)
    {
        await base.Distinct_OrderBy3(async);

        AssertSql(
            """
SELECT [t].[CustomerID]
FROM (
    SELECT DISTINCT [c].[CustomerID]
    FROM [Customers] AS [c]
) AS [t]
ORDER BY [t].[CustomerID]
""");
    }

    public override async Task Distinct_Count(bool async)
    {
        await base.Distinct_Count(async);

        AssertSql(
            """
SELECT COUNT(*)
FROM (
    SELECT DISTINCT [c].[CustomerID], [c].[Address], [c].[City], [c].[CompanyName], [c].[ContactName], [c].[ContactTitle], [c].[Country], [c].[Fax], [c].[Phone], [c].[PostalCode], [c].[Region]
    FROM [Customers] AS [c]
) AS [t]
""");
    }

    public override async Task Select_Select_Distinct_Count(bool async)
    {
        await base.Select_Select_Distinct_Count(async);

        AssertSql(
            """
SELECT COUNT(*)
FROM (
    SELECT DISTINCT [c].[City]
    FROM [Customers] AS [c]
) AS [t]
""");
    }

    public override async Task Single_Predicate(bool async)
    {
        await base.Single_Predicate(async);

        AssertSql(
            """
SELECT TOP(2) [c].[CustomerID], [c].[Address], [c].[City], [c].[CompanyName], [c].[ContactName], [c].[ContactTitle], [c].[Country], [c].[Fax], [c].[Phone], [c].[PostalCode], [c].[Region]
FROM [Customers] AS [c]
WHERE [c].[CustomerID] = N'ALFKI'
""");
    }

    public override async Task FirstOrDefault_inside_subquery_gets_server_evaluated(bool async)
    {
        await base.FirstOrDefault_inside_subquery_gets_server_evaluated(async);

        AssertSql(
            """
SELECT [c].[CustomerID], [c].[Address], [c].[City], [c].[CompanyName], [c].[ContactName], [c].[ContactTitle], [c].[Country], [c].[Fax], [c].[Phone], [c].[PostalCode], [c].[Region]
FROM [Customers] AS [c]
WHERE [c].[CustomerID] = N'ALFKI' AND (
    SELECT TOP(1) [o].[CustomerID]
    FROM [Orders] AS [o]
    WHERE [c].[CustomerID] = [o].[CustomerID] AND [o].[CustomerID] = N'ALFKI') = N'ALFKI'
""");
    }

    public override async Task Multiple_collection_navigation_with_FirstOrDefault_chained(bool async)
    {
        await base.Multiple_collection_navigation_with_FirstOrDefault_chained(async);

        AssertSql(
            """
SELECT [t].[OrderID], [t].[ProductID], [t].[Discount], [t].[Quantity], [t].[UnitPrice]
FROM [Customers] AS [c]
OUTER APPLY (
    SELECT TOP(1) [o].[OrderID], [o].[ProductID], [o].[Discount], [o].[Quantity], [o].[UnitPrice]
    FROM [Order Details] AS [o]
    WHERE (
        SELECT TOP(1) [o0].[OrderID]
        FROM [Orders] AS [o0]
        WHERE [c].[CustomerID] = [o0].[CustomerID]
        ORDER BY [o0].[OrderID]) IS NOT NULL AND (
        SELECT TOP(1) [o1].[OrderID]
        FROM [Orders] AS [o1]
        WHERE [c].[CustomerID] = [o1].[CustomerID]
        ORDER BY [o1].[OrderID]) = [o].[OrderID]
    ORDER BY [o].[ProductID]
) AS [t]
WHERE [c].[CustomerID] LIKE N'F%'
ORDER BY [c].[CustomerID]
""");
    }

    public override async Task Multiple_collection_navigation_with_FirstOrDefault_chained_projecting_scalar(bool async)
    {
        await base.Multiple_collection_navigation_with_FirstOrDefault_chained_projecting_scalar(async);

        AssertSql(
            """
SELECT (
    SELECT TOP(1) [o].[ProductID]
    FROM [Order Details] AS [o]
    WHERE (
        SELECT TOP(1) [o0].[OrderID]
        FROM [Orders] AS [o0]
        WHERE [c].[CustomerID] = [o0].[CustomerID]
        ORDER BY [o0].[OrderID]) IS NOT NULL AND (
        SELECT TOP(1) [o1].[OrderID]
        FROM [Orders] AS [o1]
        WHERE [c].[CustomerID] = [o1].[CustomerID]
        ORDER BY [o1].[OrderID]) = [o].[OrderID]
    ORDER BY [o].[ProductID])
FROM [Customers] AS [c]
WHERE [c].[CustomerID] LIKE N'A%'
ORDER BY [c].[CustomerID]
""");
    }

    public override async Task First_inside_subquery_gets_client_evaluated(bool async)
    {
        await base.First_inside_subquery_gets_client_evaluated(async);

        AssertSql(
            """
SELECT [c].[CustomerID], [c].[Address], [c].[City], [c].[CompanyName], [c].[ContactName], [c].[ContactTitle], [c].[Country], [c].[Fax], [c].[Phone], [c].[PostalCode], [c].[Region]
FROM [Customers] AS [c]
WHERE [c].[CustomerID] = N'ALFKI' AND (
    SELECT TOP(1) [o].[CustomerID]
    FROM [Orders] AS [o]
    WHERE [c].[CustomerID] = [o].[CustomerID] AND [o].[CustomerID] = N'ALFKI') = N'ALFKI'
""");
    }

    public override async Task Last(bool async)
    {
        await base.Last(async);

        AssertSql(
            """
SELECT TOP(1) [c].[CustomerID], [c].[Address], [c].[City], [c].[CompanyName], [c].[ContactName], [c].[ContactTitle], [c].[Country], [c].[Fax], [c].[Phone], [c].[PostalCode], [c].[Region]
FROM [Customers] AS [c]
ORDER BY [c].[ContactName] DESC
""");
    }

    public override async Task Last_Predicate(bool async)
    {
        await base.Last_Predicate(async);

        AssertSql(
            """
SELECT TOP(1) [c].[CustomerID], [c].[Address], [c].[City], [c].[CompanyName], [c].[ContactName], [c].[ContactTitle], [c].[Country], [c].[Fax], [c].[Phone], [c].[PostalCode], [c].[Region]
FROM [Customers] AS [c]
WHERE [c].[City] = N'London'
ORDER BY [c].[ContactName] DESC
""");
    }

    public override async Task Where_Last(bool async)
    {
        await base.Where_Last(async);

        AssertSql(
            """
SELECT TOP(1) [c].[CustomerID], [c].[Address], [c].[City], [c].[CompanyName], [c].[ContactName], [c].[ContactTitle], [c].[Country], [c].[Fax], [c].[Phone], [c].[PostalCode], [c].[Region]
FROM [Customers] AS [c]
WHERE [c].[City] = N'London'
ORDER BY [c].[ContactName] DESC
""");
    }

    public override async Task LastOrDefault(bool async)
    {
        await base.LastOrDefault(async);

        AssertSql(
            """
SELECT TOP(1) [c].[CustomerID], [c].[Address], [c].[City], [c].[CompanyName], [c].[ContactName], [c].[ContactTitle], [c].[Country], [c].[Fax], [c].[Phone], [c].[PostalCode], [c].[Region]
FROM [Customers] AS [c]
ORDER BY [c].[ContactName] DESC
""");
    }

    public override async Task LastOrDefault_Predicate(bool async)
    {
        await base.LastOrDefault_Predicate(async);

        AssertSql(
            """
SELECT TOP(1) [c].[CustomerID], [c].[Address], [c].[City], [c].[CompanyName], [c].[ContactName], [c].[ContactTitle], [c].[Country], [c].[Fax], [c].[Phone], [c].[PostalCode], [c].[Region]
FROM [Customers] AS [c]
WHERE [c].[City] = N'London'
ORDER BY [c].[ContactName] DESC
""");
    }

    public override async Task Where_LastOrDefault(bool async)
    {
        await base.Where_LastOrDefault(async);

        AssertSql(
            """
SELECT TOP(1) [c].[CustomerID], [c].[Address], [c].[City], [c].[CompanyName], [c].[ContactName], [c].[ContactTitle], [c].[Country], [c].[Fax], [c].[Phone], [c].[PostalCode], [c].[Region]
FROM [Customers] AS [c]
WHERE [c].[City] = N'London'
ORDER BY [c].[ContactName] DESC
""");
    }

    public override async Task Contains_with_subquery(bool async)
    {
        await base.Contains_with_subquery(async);

        AssertSql(
            """
SELECT [c].[CustomerID], [c].[Address], [c].[City], [c].[CompanyName], [c].[ContactName], [c].[ContactTitle], [c].[Country], [c].[Fax], [c].[Phone], [c].[PostalCode], [c].[Region]
FROM [Customers] AS [c]
WHERE [c].[CustomerID] IN (
    SELECT [o].[CustomerID]
    FROM [Orders] AS [o]
)
""");
    }

    public override async Task Contains_with_local_array_closure(bool async)
    {
        await base.Contains_with_local_array_closure(async);

        AssertSql(
            """
@__ids_0='["ABCDE","ALFKI"]' (Size = 4000)

SELECT [c].[CustomerID], [c].[Address], [c].[City], [c].[CompanyName], [c].[ContactName], [c].[ContactTitle], [c].[Country], [c].[Fax], [c].[Phone], [c].[PostalCode], [c].[Region]
FROM [Customers] AS [c]
WHERE [c].[CustomerID] IN (
    SELECT [i].[value]
    FROM OPENJSON(@__ids_0) WITH ([value] nchar(5) '$') AS [i]
)
""",
            //
            """
@__ids_0='["ABCDE"]' (Size = 4000)

SELECT [c].[CustomerID], [c].[Address], [c].[City], [c].[CompanyName], [c].[ContactName], [c].[ContactTitle], [c].[Country], [c].[Fax], [c].[Phone], [c].[PostalCode], [c].[Region]
FROM [Customers] AS [c]
WHERE [c].[CustomerID] IN (
    SELECT [i].[value]
    FROM OPENJSON(@__ids_0) WITH ([value] nchar(5) '$') AS [i]
)
""");
    }

    public override async Task Contains_with_subquery_and_local_array_closure(bool async)
    {
        await base.Contains_with_subquery_and_local_array_closure(async);

        AssertSql(
            """
@__ids_0='["London","Buenos Aires"]' (Size = 4000)

SELECT [c].[CustomerID], [c].[Address], [c].[City], [c].[CompanyName], [c].[ContactName], [c].[ContactTitle], [c].[Country], [c].[Fax], [c].[Phone], [c].[PostalCode], [c].[Region]
FROM [Customers] AS [c]
WHERE EXISTS (
    SELECT 1
    FROM [Customers] AS [c0]
    WHERE EXISTS (
        SELECT 1
        FROM OPENJSON(@__ids_0) WITH ([value] nvarchar(15) '$') AS [i]
        WHERE [i].[value] = [c0].[City] OR ([i].[value] IS NULL AND [c0].[City] IS NULL)) AND [c0].[CustomerID] = [c].[CustomerID])
""",
            //
            """
@__ids_0='["London"]' (Size = 4000)

SELECT [c].[CustomerID], [c].[Address], [c].[City], [c].[CompanyName], [c].[ContactName], [c].[ContactTitle], [c].[Country], [c].[Fax], [c].[Phone], [c].[PostalCode], [c].[Region]
FROM [Customers] AS [c]
WHERE EXISTS (
    SELECT 1
    FROM [Customers] AS [c0]
    WHERE EXISTS (
        SELECT 1
        FROM OPENJSON(@__ids_0) WITH ([value] nvarchar(15) '$') AS [i]
        WHERE [i].[value] = [c0].[City] OR ([i].[value] IS NULL AND [c0].[City] IS NULL)) AND [c0].[CustomerID] = [c].[CustomerID])
""");
    }

    public override async Task Contains_with_local_uint_array_closure(bool async)
    {
        await base.Contains_with_local_uint_array_closure(async);

        AssertSql(
            """
@__ids_0='[0,1]' (Size = 4000)

SELECT [e].[EmployeeID], [e].[City], [e].[Country], [e].[FirstName], [e].[ReportsTo], [e].[Title]
FROM [Employees] AS [e]
WHERE [e].[EmployeeID] IN (
    SELECT [i].[value]
    FROM OPENJSON(@__ids_0) WITH ([value] int '$') AS [i]
)
""",
            //
            """
@__ids_0='[0]' (Size = 4000)

SELECT [e].[EmployeeID], [e].[City], [e].[Country], [e].[FirstName], [e].[ReportsTo], [e].[Title]
FROM [Employees] AS [e]
WHERE [e].[EmployeeID] IN (
    SELECT [i].[value]
    FROM OPENJSON(@__ids_0) WITH ([value] int '$') AS [i]
)
""");
    }

    public override async Task Contains_with_local_nullable_uint_array_closure(bool async)
    {
        await base.Contains_with_local_nullable_uint_array_closure(async);

        AssertSql(
            """
@__ids_0='[0,1]' (Size = 4000)

SELECT [e].[EmployeeID], [e].[City], [e].[Country], [e].[FirstName], [e].[ReportsTo], [e].[Title]
FROM [Employees] AS [e]
WHERE [e].[EmployeeID] IN (
    SELECT [i].[value]
    FROM OPENJSON(@__ids_0) WITH ([value] int '$') AS [i]
)
""",
            //
            """
@__ids_0='[0]' (Size = 4000)

SELECT [e].[EmployeeID], [e].[City], [e].[Country], [e].[FirstName], [e].[ReportsTo], [e].[Title]
FROM [Employees] AS [e]
WHERE [e].[EmployeeID] IN (
    SELECT [i].[value]
    FROM OPENJSON(@__ids_0) WITH ([value] int '$') AS [i]
)
""");
    }

    public override async Task Contains_with_local_array_inline(bool async)
    {
        await base.Contains_with_local_array_inline(async);

        AssertSql(
            """
SELECT [c].[CustomerID], [c].[Address], [c].[City], [c].[CompanyName], [c].[ContactName], [c].[ContactTitle], [c].[Country], [c].[Fax], [c].[Phone], [c].[PostalCode], [c].[Region]
FROM [Customers] AS [c]
WHERE [c].[CustomerID] IN (N'ABCDE', N'ALFKI')
""");
    }

    public override async Task Contains_with_local_list_closure(bool async)
    {
        await base.Contains_with_local_list_closure(async);

        AssertSql(
            """
@__ids_0='["ABCDE","ALFKI"]' (Size = 4000)

SELECT [c].[CustomerID], [c].[Address], [c].[City], [c].[CompanyName], [c].[ContactName], [c].[ContactTitle], [c].[Country], [c].[Fax], [c].[Phone], [c].[PostalCode], [c].[Region]
FROM [Customers] AS [c]
WHERE [c].[CustomerID] IN (
    SELECT [i].[value]
    FROM OPENJSON(@__ids_0) WITH ([value] nchar(5) '$') AS [i]
)
""");
    }

    public override async Task Contains_with_local_object_list_closure(bool async)
    {
        await base.Contains_with_local_object_list_closure(async);

        AssertSql(
            """
@__ids_0='["ABCDE","ALFKI"]' (Size = 4000)

SELECT [c].[CustomerID], [c].[Address], [c].[City], [c].[CompanyName], [c].[ContactName], [c].[ContactTitle], [c].[Country], [c].[Fax], [c].[Phone], [c].[PostalCode], [c].[Region]
FROM [Customers] AS [c]
WHERE [c].[CustomerID] IN (
    SELECT [i].[value]
    FROM OPENJSON(@__ids_0) WITH ([value] nchar(5) '$') AS [i]
)
""");
    }

    public override async Task Contains_with_local_list_closure_all_null(bool async)
    {
        await base.Contains_with_local_list_closure_all_null(async);

        AssertSql(
            """
@__ids_0='[null,null]' (Size = 4000)

SELECT [c].[CustomerID], [c].[Address], [c].[City], [c].[CompanyName], [c].[ContactName], [c].[ContactTitle], [c].[Country], [c].[Fax], [c].[Phone], [c].[PostalCode], [c].[Region]
FROM [Customers] AS [c]
WHERE [c].[CustomerID] IN (
    SELECT [i].[value]
    FROM OPENJSON(@__ids_0) WITH ([value] nchar(5) '$') AS [i]
)
""");
    }

    public override async Task Contains_with_local_list_inline(bool async)
    {
        await base.Contains_with_local_list_inline(async);

        AssertSql(
            """
SELECT [c].[CustomerID], [c].[Address], [c].[City], [c].[CompanyName], [c].[ContactName], [c].[ContactTitle], [c].[Country], [c].[Fax], [c].[Phone], [c].[PostalCode], [c].[Region]
FROM [Customers] AS [c]
WHERE [c].[CustomerID] IN (N'ABCDE', N'ALFKI')
""");
    }

    public override async Task Contains_with_local_list_inline_closure_mix(bool async)
    {
        await base.Contains_with_local_list_inline_closure_mix(async);

        AssertSql(
            """
@__p_0='["ABCDE","ALFKI"]' (Size = 4000)

SELECT [c].[CustomerID], [c].[Address], [c].[City], [c].[CompanyName], [c].[ContactName], [c].[ContactTitle], [c].[Country], [c].[Fax], [c].[Phone], [c].[PostalCode], [c].[Region]
FROM [Customers] AS [c]
WHERE [c].[CustomerID] IN (
    SELECT [p].[value]
    FROM OPENJSON(@__p_0) WITH ([value] nchar(5) '$') AS [p]
)
""",
            //
            """
@__p_0='["ABCDE","ANATR"]' (Size = 4000)

SELECT [c].[CustomerID], [c].[Address], [c].[City], [c].[CompanyName], [c].[ContactName], [c].[ContactTitle], [c].[Country], [c].[Fax], [c].[Phone], [c].[PostalCode], [c].[Region]
FROM [Customers] AS [c]
WHERE [c].[CustomerID] IN (
    SELECT [p].[value]
    FROM OPENJSON(@__p_0) WITH ([value] nchar(5) '$') AS [p]
)
""");
    }

    public override async Task Contains_with_local_non_primitive_list_inline_closure_mix(bool async)
    {
        await base.Contains_with_local_non_primitive_list_inline_closure_mix(async);

        AssertSql(
            """
@__Select_0='["ABCDE","ALFKI"]' (Size = 4000)

SELECT [c].[CustomerID], [c].[Address], [c].[City], [c].[CompanyName], [c].[ContactName], [c].[ContactTitle], [c].[Country], [c].[Fax], [c].[Phone], [c].[PostalCode], [c].[Region]
FROM [Customers] AS [c]
WHERE [c].[CustomerID] IN (
    SELECT [s].[value]
    FROM OPENJSON(@__Select_0) WITH ([value] nchar(5) '$') AS [s]
)
""",
            //
            """
@__Select_0='["ABCDE","ANATR"]' (Size = 4000)

SELECT [c].[CustomerID], [c].[Address], [c].[City], [c].[CompanyName], [c].[ContactName], [c].[ContactTitle], [c].[Country], [c].[Fax], [c].[Phone], [c].[PostalCode], [c].[Region]
FROM [Customers] AS [c]
WHERE [c].[CustomerID] IN (
    SELECT [s].[value]
    FROM OPENJSON(@__Select_0) WITH ([value] nchar(5) '$') AS [s]
)
""");
    }

    public override async Task Contains_with_local_enumerable_closure(bool async)
    {
        await base.Contains_with_local_enumerable_closure(async);

        AssertSql(
            """
@__ids_0='["ABCDE","ALFKI"]' (Size = 4000)

SELECT [c].[CustomerID], [c].[Address], [c].[City], [c].[CompanyName], [c].[ContactName], [c].[ContactTitle], [c].[Country], [c].[Fax], [c].[Phone], [c].[PostalCode], [c].[Region]
FROM [Customers] AS [c]
WHERE [c].[CustomerID] IN (
    SELECT [i].[value]
    FROM OPENJSON(@__ids_0) WITH ([value] nchar(5) '$') AS [i]
)
""",
            //
"""
@__ids_0='["ABCDE"]' (Size = 4000)

SELECT [c].[CustomerID], [c].[Address], [c].[City], [c].[CompanyName], [c].[ContactName], [c].[ContactTitle], [c].[Country], [c].[Fax], [c].[Phone], [c].[PostalCode], [c].[Region]
FROM [Customers] AS [c]
WHERE [c].[CustomerID] IN (
    SELECT [i].[value]
    FROM OPENJSON(@__ids_0) WITH ([value] nchar(5) '$') AS [i]
)
""");
    }

    public override async Task Contains_with_local_object_enumerable_closure(bool async)
    {
        await base.Contains_with_local_object_enumerable_closure(async);

        AssertSql(
            """
@__ids_0='["ABCDE","ALFKI"]' (Size = 4000)

SELECT [c].[CustomerID], [c].[Address], [c].[City], [c].[CompanyName], [c].[ContactName], [c].[ContactTitle], [c].[Country], [c].[Fax], [c].[Phone], [c].[PostalCode], [c].[Region]
FROM [Customers] AS [c]
WHERE [c].[CustomerID] IN (
    SELECT [i].[value]
    FROM OPENJSON(@__ids_0) WITH ([value] nchar(5) '$') AS [i]
)
""");
    }

    public override async Task Contains_with_local_enumerable_closure_all_null(bool async)
    {
        await base.Contains_with_local_enumerable_closure_all_null(async);

        AssertSql(
            """
@__ids_0='[]' (Size = 4000)

SELECT [c].[CustomerID], [c].[Address], [c].[City], [c].[CompanyName], [c].[ContactName], [c].[ContactTitle], [c].[Country], [c].[Fax], [c].[Phone], [c].[PostalCode], [c].[Region]
FROM [Customers] AS [c]
WHERE [c].[CustomerID] IN (
    SELECT [i].[value]
    FROM OPENJSON(@__ids_0) WITH ([value] nchar(5) '$') AS [i]
)
""");
    }

    public override async Task Contains_with_local_enumerable_inline(bool async)
    {
        // Issue #31776
        await Assert.ThrowsAsync<InvalidOperationException>(
            async () =>
                await base.Contains_with_local_enumerable_inline(async));

        AssertSql();
    }

    public override async Task Contains_with_local_enumerable_inline_closure_mix(bool async)
    {
        // Issue #31776
        await Assert.ThrowsAsync<InvalidOperationException>(
            async () =>
                await base.Contains_with_local_enumerable_inline_closure_mix(async));

        AssertSql();
    }

    public override async Task Contains_with_local_ordered_enumerable_closure(bool async)
    {
        await base.Contains_with_local_ordered_enumerable_closure(async);

        AssertSql(
            """
@__ids_0='["ABCDE","ALFKI"]' (Size = 4000)

SELECT [c].[CustomerID], [c].[Address], [c].[City], [c].[CompanyName], [c].[ContactName], [c].[ContactTitle], [c].[Country], [c].[Fax], [c].[Phone], [c].[PostalCode], [c].[Region]
FROM [Customers] AS [c]
WHERE [c].[CustomerID] IN (
    SELECT [i].[value]
    FROM OPENJSON(@__ids_0) WITH ([value] nchar(5) '$') AS [i]
)
""",
            //
"""
@__ids_0='["ABCDE"]' (Size = 4000)

SELECT [c].[CustomerID], [c].[Address], [c].[City], [c].[CompanyName], [c].[ContactName], [c].[ContactTitle], [c].[Country], [c].[Fax], [c].[Phone], [c].[PostalCode], [c].[Region]
FROM [Customers] AS [c]
WHERE [c].[CustomerID] IN (
    SELECT [i].[value]
    FROM OPENJSON(@__ids_0) WITH ([value] nchar(5) '$') AS [i]
)
""");
    }

    public override async Task Contains_with_local_object_ordered_enumerable_closure(bool async)
    {
        await base.Contains_with_local_object_ordered_enumerable_closure(async);

        AssertSql(
            """
@__ids_0='["ABCDE","ALFKI"]' (Size = 4000)

SELECT [c].[CustomerID], [c].[Address], [c].[City], [c].[CompanyName], [c].[ContactName], [c].[ContactTitle], [c].[Country], [c].[Fax], [c].[Phone], [c].[PostalCode], [c].[Region]
FROM [Customers] AS [c]
WHERE [c].[CustomerID] IN (
    SELECT [i].[value]
    FROM OPENJSON(@__ids_0) WITH ([value] nchar(5) '$') AS [i]
)
""");
    }

    public override async Task Contains_with_local_ordered_enumerable_closure_all_null(bool async)
    {
        await base.Contains_with_local_ordered_enumerable_closure_all_null(async);

        AssertSql(
            """
@__ids_0='[null,null]' (Size = 4000)

SELECT [c].[CustomerID], [c].[Address], [c].[City], [c].[CompanyName], [c].[ContactName], [c].[ContactTitle], [c].[Country], [c].[Fax], [c].[Phone], [c].[PostalCode], [c].[Region]
FROM [Customers] AS [c]
WHERE [c].[CustomerID] IN (
    SELECT [i].[value]
    FROM OPENJSON(@__ids_0) WITH ([value] nchar(5) '$') AS [i]
)
""");
    }

    public override async Task Contains_with_local_ordered_enumerable_inline(bool async)
    {
        await base.Contains_with_local_ordered_enumerable_inline(async);

        AssertSql(
            """
SELECT [c].[CustomerID], [c].[Address], [c].[City], [c].[CompanyName], [c].[ContactName], [c].[ContactTitle], [c].[Country], [c].[Fax], [c].[Phone], [c].[PostalCode], [c].[Region]
FROM [Customers] AS [c]
WHERE [c].[CustomerID] IN (N'ABCDE', N'ALFKI')
""");
    }

    public override async Task Contains_with_local_ordered_enumerable_inline_closure_mix(bool async)
    {
        await base.Contains_with_local_ordered_enumerable_inline_closure_mix(async);

        AssertSql(
            """
@__Order_0='["ABCDE","ALFKI"]' (Size = 4000)

SELECT [c].[CustomerID], [c].[Address], [c].[City], [c].[CompanyName], [c].[ContactName], [c].[ContactTitle], [c].[Country], [c].[Fax], [c].[Phone], [c].[PostalCode], [c].[Region]
FROM [Customers] AS [c]
WHERE [c].[CustomerID] IN (
    SELECT [o].[value]
    FROM OPENJSON(@__Order_0) WITH ([value] nchar(5) '$') AS [o]
)
""",
            //
"""
@__Order_0='["ABCDE","ANATR"]' (Size = 4000)

SELECT [c].[CustomerID], [c].[Address], [c].[City], [c].[CompanyName], [c].[ContactName], [c].[ContactTitle], [c].[Country], [c].[Fax], [c].[Phone], [c].[PostalCode], [c].[Region]
FROM [Customers] AS [c]
WHERE [c].[CustomerID] IN (
    SELECT [o].[value]
    FROM OPENJSON(@__Order_0) WITH ([value] nchar(5) '$') AS [o]
)
""");
    }

    public override async Task Contains_with_local_read_only_collection_closure(bool async)
    {
        await base.Contains_with_local_read_only_collection_closure(async);

        AssertSql(
            """
SELECT [c].[CustomerID], [c].[Address], [c].[City], [c].[CompanyName], [c].[ContactName], [c].[ContactTitle], [c].[Country], [c].[Fax], [c].[Phone], [c].[PostalCode], [c].[Region]
FROM [Customers] AS [c]
WHERE [c].[CustomerID] IN (N'ABCDE', N'ALFKI')
""",
            //
"""
SELECT [c].[CustomerID], [c].[Address], [c].[City], [c].[CompanyName], [c].[ContactName], [c].[ContactTitle], [c].[Country], [c].[Fax], [c].[Phone], [c].[PostalCode], [c].[Region]
FROM [Customers] AS [c]
WHERE [c].[CustomerID] = N'ABCDE'
""");
    }

    public override async Task Contains_with_local_object_read_only_collection_closure(bool async)
    {
        await base.Contains_with_local_object_read_only_collection_closure(async);

        AssertSql(
            """
SELECT [c].[CustomerID], [c].[Address], [c].[City], [c].[CompanyName], [c].[ContactName], [c].[ContactTitle], [c].[Country], [c].[Fax], [c].[Phone], [c].[PostalCode], [c].[Region]
FROM [Customers] AS [c]
WHERE [c].[CustomerID] IN (N'ABCDE', N'ALFKI')
""");
    }

    public override async Task Contains_with_local_ordered_read_only_collection_all_null(bool async)
    {
        await base.Contains_with_local_ordered_read_only_collection_all_null(async);

        AssertSql(
            """
SELECT [c].[CustomerID], [c].[Address], [c].[City], [c].[CompanyName], [c].[ContactName], [c].[ContactTitle], [c].[Country], [c].[Fax], [c].[Phone], [c].[PostalCode], [c].[Region]
FROM [Customers] AS [c]
WHERE 0 = 1
""");
    }

    public override async Task Contains_with_local_read_only_collection_inline(bool async)
    {
        await base.Contains_with_local_read_only_collection_inline(async);

        AssertSql(
            """
SELECT [c].[CustomerID], [c].[Address], [c].[City], [c].[CompanyName], [c].[ContactName], [c].[ContactTitle], [c].[Country], [c].[Fax], [c].[Phone], [c].[PostalCode], [c].[Region]
FROM [Customers] AS [c]
WHERE [c].[CustomerID] IN (N'ABCDE', N'ALFKI')
""");
    }

    public override async Task Contains_with_local_read_only_collection_inline_closure_mix(bool async)
    {
        await base.Contains_with_local_read_only_collection_inline_closure_mix(async);

        AssertSql(
            """
SELECT [c].[CustomerID], [c].[Address], [c].[City], [c].[CompanyName], [c].[ContactName], [c].[ContactTitle], [c].[Country], [c].[Fax], [c].[Phone], [c].[PostalCode], [c].[Region]
FROM [Customers] AS [c]
WHERE [c].[CustomerID] IN (N'ABCDE', N'ALFKI')
""",
            //
"""
SELECT [c].[CustomerID], [c].[Address], [c].[City], [c].[CompanyName], [c].[ContactName], [c].[ContactTitle], [c].[Country], [c].[Fax], [c].[Phone], [c].[PostalCode], [c].[Region]
FROM [Customers] AS [c]
WHERE [c].[CustomerID] IN (N'ABCDE', N'ANATR')
""");
    }

    public override async Task Contains_with_local_non_primitive_list_closure_mix(bool async)
    {
        await base.Contains_with_local_non_primitive_list_closure_mix(async);

        AssertSql(
            """
@__Select_0='["ABCDE","ALFKI"]' (Size = 4000)

SELECT [c].[CustomerID], [c].[Address], [c].[City], [c].[CompanyName], [c].[ContactName], [c].[ContactTitle], [c].[Country], [c].[Fax], [c].[Phone], [c].[PostalCode], [c].[Region]
FROM [Customers] AS [c]
WHERE [c].[CustomerID] IN (
    SELECT [s].[value]
    FROM OPENJSON(@__Select_0) WITH ([value] nchar(5) '$') AS [s]
)
""");
    }

    public override async Task Contains_with_local_collection_false(bool async)
    {
        await base.Contains_with_local_collection_false(async);

        AssertSql(
            """
@__ids_0='["ABCDE","ALFKI"]' (Size = 4000)

SELECT [c].[CustomerID], [c].[Address], [c].[City], [c].[CompanyName], [c].[ContactName], [c].[ContactTitle], [c].[Country], [c].[Fax], [c].[Phone], [c].[PostalCode], [c].[Region]
FROM [Customers] AS [c]
WHERE NOT EXISTS (
    SELECT 1
    FROM OPENJSON(@__ids_0) WITH ([value] nchar(5) '$') AS [i]
    WHERE [i].[value] = [c].[CustomerID])
""");
    }

    public override async Task Contains_with_local_collection_complex_predicate_and(bool async)
    {
        await base.Contains_with_local_collection_complex_predicate_and(async);

        AssertSql(
            """
@__ids_0='["ABCDE","ALFKI"]' (Size = 4000)

SELECT [c].[CustomerID], [c].[Address], [c].[City], [c].[CompanyName], [c].[ContactName], [c].[ContactTitle], [c].[Country], [c].[Fax], [c].[Phone], [c].[PostalCode], [c].[Region]
FROM [Customers] AS [c]
WHERE [c].[CustomerID] IN (N'ALFKI', N'ABCDE') AND [c].[CustomerID] IN (
    SELECT [i].[value]
    FROM OPENJSON(@__ids_0) WITH ([value] nchar(5) '$') AS [i]
)
""");
    }

    public override async Task Contains_with_local_collection_complex_predicate_or(bool async)
        => await base.Contains_with_local_collection_complex_predicate_or(async);

    // issue #18791
    //            AssertSql(
    //                @"SELECT [c].[CustomerID], [c].[Address], [c].[City], [c].[CompanyName], [c].[ContactName], [c].[ContactTitle], [c].[Country], [c].[Fax], [c].[Phone], [c].[PostalCode], [c].[Region]
    //FROM [Customers] AS [c]
    //WHERE [c].[CustomerID] IN (N'ABCDE', N'ALFKI', N'ALFKI', N'ABCDE')");
    public override async Task Contains_with_local_collection_complex_predicate_not_matching_ins1(bool async)
        => await base.Contains_with_local_collection_complex_predicate_not_matching_ins1(async);

    // issue #18791
    //            AssertSql(
    //                @"SELECT [c].[CustomerID], [c].[Address], [c].[City], [c].[CompanyName], [c].[ContactName], [c].[ContactTitle], [c].[Country], [c].[Fax], [c].[Phone], [c].[PostalCode], [c].[Region]
    //FROM [Customers] AS [c]
    //WHERE [c].[CustomerID] IN (N'ALFKI', N'ABCDE') OR [c].[CustomerID] NOT IN (N'ABCDE', N'ALFKI')");
    public override async Task Contains_with_local_collection_complex_predicate_not_matching_ins2(bool async)
        => await base.Contains_with_local_collection_complex_predicate_not_matching_ins2(async);

    // issue #18791
    //            AssertSql(
    //                @"SELECT [c].[CustomerID], [c].[Address], [c].[City], [c].[CompanyName], [c].[ContactName], [c].[ContactTitle], [c].[Country], [c].[Fax], [c].[Phone], [c].[PostalCode], [c].[Region]
    //FROM [Customers] AS [c]
    //WHERE [c].[CustomerID] IN (N'ABCDE', N'ALFKI') AND [c].[CustomerID] NOT IN (N'ALFKI', N'ABCDE')");
    public override async Task Contains_with_local_collection_sql_injection(bool async)
    {
        await base.Contains_with_local_collection_sql_injection(async);

        AssertSql(
            """
@__ids_0='["ALFKI","ABC\u0027)); GO; DROP TABLE Orders; GO; --"]' (Size = 4000)

SELECT [c].[CustomerID], [c].[Address], [c].[City], [c].[CompanyName], [c].[ContactName], [c].[ContactTitle], [c].[Country], [c].[Fax], [c].[Phone], [c].[PostalCode], [c].[Region]
FROM [Customers] AS [c]
WHERE [c].[CustomerID] IN (
    SELECT [i].[value]
    FROM OPENJSON(@__ids_0) WITH ([value] nchar(5) '$') AS [i]
) OR [c].[CustomerID] IN (N'ALFKI', N'ABCDE')
""");
    }

    public override async Task Contains_with_local_collection_empty_closure(bool async)
    {
        await base.Contains_with_local_collection_empty_closure(async);

        AssertSql(
            """
@__ids_0='[]' (Size = 4000)

SELECT [c].[CustomerID], [c].[Address], [c].[City], [c].[CompanyName], [c].[ContactName], [c].[ContactTitle], [c].[Country], [c].[Fax], [c].[Phone], [c].[PostalCode], [c].[Region]
FROM [Customers] AS [c]
WHERE [c].[CustomerID] IN (
    SELECT [i].[value]
    FROM OPENJSON(@__ids_0) WITH ([value] nchar(5) '$') AS [i]
)
""");
    }

    public override async Task Contains_with_local_collection_empty_inline(bool async)
    {
        await base.Contains_with_local_collection_empty_inline(async);

        AssertSql(
            """
SELECT [c].[CustomerID], [c].[Address], [c].[City], [c].[CompanyName], [c].[ContactName], [c].[ContactTitle], [c].[Country], [c].[Fax], [c].[Phone], [c].[PostalCode], [c].[Region]
FROM [Customers] AS [c]
""");
    }

    public override async Task Contains_top_level(bool async)
    {
        await base.Contains_top_level(async);

        AssertSql(
            """
@__p_0='ALFKI' (Size = 5) (DbType = StringFixedLength)

SELECT CASE
    WHEN @__p_0 IN (
        SELECT [c].[CustomerID]
        FROM [Customers] AS [c]
    ) THEN CAST(1 AS bit)
    ELSE CAST(0 AS bit)
END
""");
    }

    public override async Task Contains_with_local_anonymous_type_array_closure(bool async)
    {
        // Aggregates. Issue #15937.
        await AssertTranslationFailed(() => base.Contains_with_local_anonymous_type_array_closure(async));

        AssertSql();
    }

    public override async Task OfType_Select(bool async)
    {
        await base.OfType_Select(async);

        AssertSql(
            """
SELECT TOP(1) [c].[City]
FROM [Orders] AS [o]
LEFT JOIN [Customers] AS [c] ON [o].[CustomerID] = [c].[CustomerID]
ORDER BY [o].[OrderID]
""");
    }

    public override async Task OfType_Select_OfType_Select(bool async)
    {
        await base.OfType_Select_OfType_Select(async);

        AssertSql(
            """
SELECT TOP(1) [c].[City]
FROM [Orders] AS [o]
LEFT JOIN [Customers] AS [c] ON [o].[CustomerID] = [c].[CustomerID]
ORDER BY [o].[OrderID]
""");
    }

    public override async Task Average_with_non_matching_types_in_projection_doesnt_produce_second_explicit_cast(bool async)
    {
        await base.Average_with_non_matching_types_in_projection_doesnt_produce_second_explicit_cast(async);

        AssertSql(
            """
SELECT AVG(CAST(CAST([o].[OrderID] AS bigint) AS float))
FROM [Orders] AS [o]
WHERE [o].[CustomerID] LIKE N'A%'
""");
    }

    public override async Task Max_with_non_matching_types_in_projection_introduces_explicit_cast(bool async)
    {
        await base.Max_with_non_matching_types_in_projection_introduces_explicit_cast(async);

        AssertSql(
            """
SELECT MAX(CAST([o].[OrderID] AS bigint))
FROM [Orders] AS [o]
WHERE [o].[CustomerID] LIKE N'A%'
""");
    }

    public override async Task Min_with_non_matching_types_in_projection_introduces_explicit_cast(bool async)
    {
        await base.Min_with_non_matching_types_in_projection_introduces_explicit_cast(async);

        AssertSql(
            """
SELECT MIN(CAST([o].[OrderID] AS bigint))
FROM [Orders] AS [o]
WHERE [o].[CustomerID] LIKE N'A%'
""");
    }

    public override async Task OrderBy_Take_Last_gives_correct_result(bool async)
    {
        await base.OrderBy_Take_Last_gives_correct_result(async);

        AssertSql(
            """
@__p_0='20'

SELECT TOP(1) [t].[CustomerID], [t].[Address], [t].[City], [t].[CompanyName], [t].[ContactName], [t].[ContactTitle], [t].[Country], [t].[Fax], [t].[Phone], [t].[PostalCode], [t].[Region]
FROM (
    SELECT TOP(@__p_0) [c].[CustomerID], [c].[Address], [c].[City], [c].[CompanyName], [c].[ContactName], [c].[ContactTitle], [c].[Country], [c].[Fax], [c].[Phone], [c].[PostalCode], [c].[Region]
    FROM [Customers] AS [c]
    ORDER BY [c].[CustomerID]
) AS [t]
ORDER BY [t].[CustomerID] DESC
""");
    }

    public override async Task OrderBy_Skip_Last_gives_correct_result(bool async)
    {
        await base.OrderBy_Skip_Last_gives_correct_result(async);

        AssertSql(
            """
@__p_0='20'

SELECT TOP(1) [t].[CustomerID], [t].[Address], [t].[City], [t].[CompanyName], [t].[ContactName], [t].[ContactTitle], [t].[Country], [t].[Fax], [t].[Phone], [t].[PostalCode], [t].[Region]
FROM (
    SELECT [c].[CustomerID], [c].[Address], [c].[City], [c].[CompanyName], [c].[ContactName], [c].[ContactTitle], [c].[Country], [c].[Fax], [c].[Phone], [c].[PostalCode], [c].[Region]
    FROM [Customers] AS [c]
    ORDER BY [c].[CustomerID]
    OFFSET @__p_0 ROWS
) AS [t]
ORDER BY [t].[CustomerID] DESC
""");
    }

    public override async Task Contains_over_entityType_should_rewrite_to_identity_equality(bool async)
    {
        await base.Contains_over_entityType_should_rewrite_to_identity_equality(async);

        AssertSql(
            """
SELECT TOP(2) [o].[OrderID], [o].[CustomerID], [o].[EmployeeID], [o].[OrderDate]
FROM [Orders] AS [o]
WHERE [o].[OrderID] = 10248
""",
            //
            """
@__entity_equality_p_0_OrderID='10248' (Nullable = true)

SELECT CASE
    WHEN EXISTS (
        SELECT 1
        FROM [Orders] AS [o]
        WHERE [o].[CustomerID] = N'VINET' AND [o].[OrderID] = @__entity_equality_p_0_OrderID) THEN CAST(1 AS bit)
    ELSE CAST(0 AS bit)
END
""");
    }

    public override async Task List_Contains_over_entityType_should_rewrite_to_identity_equality(bool async)
    {
        await base.List_Contains_over_entityType_should_rewrite_to_identity_equality(async);

        AssertSql(
            """
@__entity_equality_someOrder_0_OrderID='10248' (Nullable = true)

SELECT [c].[CustomerID], [c].[Address], [c].[City], [c].[CompanyName], [c].[ContactName], [c].[ContactTitle], [c].[Country], [c].[Fax], [c].[Phone], [c].[PostalCode], [c].[Region]
FROM [Customers] AS [c]
WHERE EXISTS (
    SELECT 1
    FROM [Orders] AS [o]
    WHERE [c].[CustomerID] = [o].[CustomerID] AND [o].[OrderID] = @__entity_equality_someOrder_0_OrderID)
""");
    }

    public override async Task List_Contains_with_constant_list(bool async)
    {
        await base.List_Contains_with_constant_list(async);

        AssertSql(
            """
SELECT [c].[CustomerID], [c].[Address], [c].[City], [c].[CompanyName], [c].[ContactName], [c].[ContactTitle], [c].[Country], [c].[Fax], [c].[Phone], [c].[PostalCode], [c].[Region]
FROM [Customers] AS [c]
WHERE [c].[CustomerID] IN (N'ALFKI', N'ANATR')
""");
    }

    public override async Task List_Contains_with_parameter_list(bool async)
    {
        await base.List_Contains_with_parameter_list(async);

        AssertSql(
            """
SELECT [c].[CustomerID], [c].[Address], [c].[City], [c].[CompanyName], [c].[ContactName], [c].[ContactTitle], [c].[Country], [c].[Fax], [c].[Phone], [c].[PostalCode], [c].[Region]
FROM [Customers] AS [c]
WHERE [c].[CustomerID] IN (N'ALFKI', N'ANATR')
""");
    }

    public override async Task Contains_with_parameter_list_value_type_id(bool async)
    {
        await base.Contains_with_parameter_list_value_type_id(async);

        AssertSql(
            """
SELECT [o].[OrderID], [o].[CustomerID], [o].[EmployeeID], [o].[OrderDate]
FROM [Orders] AS [o]
WHERE [o].[OrderID] IN (10248, 10249)
""");
    }

    public override async Task Contains_with_constant_list_value_type_id(bool async)
    {
        await base.Contains_with_constant_list_value_type_id(async);

        AssertSql(
            """
SELECT [o].[OrderID], [o].[CustomerID], [o].[EmployeeID], [o].[OrderDate]
FROM [Orders] AS [o]
WHERE [o].[OrderID] IN (10248, 10249)
""");
    }

    public override async Task IImmutableSet_Contains_with_parameter(bool async)
    {
        await base.IImmutableSet_Contains_with_parameter(async);

        AssertSql(
            """
SELECT [c].[CustomerID], [c].[Address], [c].[City], [c].[CompanyName], [c].[ContactName], [c].[ContactTitle], [c].[Country], [c].[Fax], [c].[Phone], [c].[PostalCode], [c].[Region]
FROM [Customers] AS [c]
WHERE [c].[CustomerID] = N'ALFKI'
""");
    }

    public override async Task IReadOnlySet_Contains_with_parameter(bool async)
    {
        await base.IReadOnlySet_Contains_with_parameter(async);

        AssertSql(
            """
SELECT [c].[CustomerID], [c].[Address], [c].[City], [c].[CompanyName], [c].[ContactName], [c].[ContactTitle], [c].[Country], [c].[Fax], [c].[Phone], [c].[PostalCode], [c].[Region]
FROM [Customers] AS [c]
WHERE [c].[CustomerID] = N'ALFKI'
""");
    }

    public override async Task HashSet_Contains_with_parameter(bool async)
    {
        await base.HashSet_Contains_with_parameter(async);

        AssertSql(
            """
SELECT [c].[CustomerID], [c].[Address], [c].[City], [c].[CompanyName], [c].[ContactName], [c].[ContactTitle], [c].[Country], [c].[Fax], [c].[Phone], [c].[PostalCode], [c].[Region]
FROM [Customers] AS [c]
WHERE [c].[CustomerID] = N'ALFKI'
""");
    }

    public override async Task ImmutableHashSet_Contains_with_parameter(bool async)
    {
        await base.ImmutableHashSet_Contains_with_parameter(async);

        AssertSql(
            """
SELECT [c].[CustomerID], [c].[Address], [c].[City], [c].[CompanyName], [c].[ContactName], [c].[ContactTitle], [c].[Country], [c].[Fax], [c].[Phone], [c].[PostalCode], [c].[Region]
FROM [Customers] AS [c]
WHERE [c].[CustomerID] = N'ALFKI'
""");
    }

    public override async Task Contains_over_entityType_with_null_should_rewrite_to_false(bool async)
    {
        await base.Contains_over_entityType_with_null_should_rewrite_to_false(async);

        AssertSql(
            """
SELECT CAST(0 AS bit)
""");
    }

    public override async Task Contains_over_entityType_with_null_should_rewrite_to_identity_equality_subquery(bool async)
    {
        await base.Contains_over_entityType_with_null_should_rewrite_to_identity_equality_subquery(async);

        AssertSql(
            """
SELECT [o].[OrderID], [o].[CustomerID], [o].[EmployeeID], [o].[OrderDate]
FROM [Orders] AS [o]
WHERE 0 = 1
""");
    }

    public override async Task Contains_over_entityType_with_null_in_projection(bool async)
    {
        await base.Contains_over_entityType_with_null_in_projection(async);

        AssertSql(
            """
SELECT [o].[OrderID], [o].[CustomerID], [o].[EmployeeID], [o].[OrderDate]
FROM [Orders] AS [o]
WHERE 0 = 1
""");
    }

    public override async Task Contains_over_scalar_with_null_should_rewrite_to_identity_equality_subquery(bool async)
    {
        await base.Contains_over_scalar_with_null_should_rewrite_to_identity_equality_subquery(async);

        AssertSql(
            """
SELECT [o].[OrderID], [o].[CustomerID], [o].[EmployeeID], [o].[OrderDate]
FROM [Orders] AS [o]
WHERE EXISTS (
    SELECT 1
    FROM [Orders] AS [o0]
    WHERE [o0].[CustomerID] = N'VINET' AND [o0].[EmployeeID] IS NULL)
""");
    }

    public override async Task Contains_over_entityType_with_null_should_rewrite_to_identity_equality_subquery_negated(bool async)
    {
        await base.Contains_over_entityType_with_null_should_rewrite_to_identity_equality_subquery_negated(async);

        AssertSql(
            """
SELECT [o].[OrderID], [o].[CustomerID], [o].[EmployeeID], [o].[OrderDate]
FROM [Orders] AS [o]
WHERE NOT EXISTS (
    SELECT 1
    FROM [Orders] AS [o0]
    WHERE [o0].[CustomerID] = N'VINET' AND [o0].[EmployeeID] IS NULL)
""");
    }

    public override async Task Contains_over_entityType_with_null_should_rewrite_to_identity_equality_subquery_complex(bool async)
    {
        await base.Contains_over_entityType_with_null_should_rewrite_to_identity_equality_subquery_complex(async);

        AssertSql(
            """
SELECT [o].[OrderID], [o].[CustomerID], [o].[EmployeeID], [o].[OrderDate]
FROM [Orders] AS [o]
WHERE CASE
    WHEN EXISTS (
        SELECT 1
        FROM [Orders] AS [o0]
        WHERE [o0].[CustomerID] = N'VINET' AND [o0].[EmployeeID] IS NULL) THEN CAST(1 AS bit)
    ELSE CAST(0 AS bit)
END = CASE
    WHEN EXISTS (
        SELECT 1
        FROM [Orders] AS [o1]
        WHERE ([o1].[CustomerID] <> N'VINET' OR [o1].[CustomerID] IS NULL) AND [o1].[EmployeeID] IS NULL) THEN CAST(1 AS bit)
    ELSE CAST(0 AS bit)
END
""");
    }

    public override async Task Contains_over_nullable_scalar_with_null_in_subquery_translated_correctly(bool async)
    {
        await base.Contains_over_nullable_scalar_with_null_in_subquery_translated_correctly(async);

        AssertSql(
            """
SELECT CASE
    WHEN EXISTS (
        SELECT 1
        FROM [Orders] AS [o0]
        WHERE [o0].[CustomerID] = N'VINET' AND [o0].[EmployeeID] IS NULL) THEN CAST(1 AS bit)
    ELSE CAST(0 AS bit)
END
FROM [Orders] AS [o]
""");
    }

    public override async Task Contains_over_non_nullable_scalar_with_null_in_subquery_simplifies_to_false(bool async)
    {
        await base.Contains_over_non_nullable_scalar_with_null_in_subquery_simplifies_to_false(async);

        AssertSql(
            """
SELECT CAST(0 AS bit)
FROM [Orders] AS [o]
""");
    }

    public override async Task Contains_over_entityType_should_materialize_when_composite(bool async)
    {
        await base.Contains_over_entityType_should_materialize_when_composite(async);

        AssertSql(
            """
SELECT [o].[OrderID], [o].[ProductID], [o].[Discount], [o].[Quantity], [o].[UnitPrice]
FROM [Order Details] AS [o]
WHERE [o].[ProductID] = 42 AND EXISTS (
    SELECT 1
    FROM [Order Details] AS [o0]
    WHERE [o0].[OrderID] = [o].[OrderID] AND [o0].[ProductID] = [o].[ProductID])
""");
    }

    public override async Task Contains_over_entityType_should_materialize_when_composite2(bool async)
    {
        await base.Contains_over_entityType_should_materialize_when_composite2(async);

        AssertSql(
            """
SELECT [o].[OrderID], [o].[ProductID], [o].[Discount], [o].[Quantity], [o].[UnitPrice]
FROM [Order Details] AS [o]
WHERE [o].[ProductID] = 42 AND EXISTS (
    SELECT 1
    FROM [Order Details] AS [o0]
    WHERE [o0].[OrderID] > 42 AND [o0].[OrderID] = [o].[OrderID] AND [o0].[ProductID] = [o].[ProductID])
""");
    }

    public override async Task String_FirstOrDefault_in_projection_does_not_do_client_eval(bool async)
    {
        await base.String_FirstOrDefault_in_projection_does_not_do_client_eval(async);

        AssertSql(
            """
SELECT SUBSTRING([c].[CustomerID], 1, 1)
FROM [Customers] AS [c]
""");
    }

    public override async Task Project_constant_Sum(bool async)
    {
        await base.Project_constant_Sum(async);

        AssertSql(
            """
SELECT COALESCE(SUM(1), 0)
FROM [Employees] AS [e]
""");
    }

    public override async Task Where_subquery_any_equals_operator(bool async)
    {
        await base.Where_subquery_any_equals_operator(async);

        AssertSql(
            """
@__ids_0='["ABCDE","ALFKI","ANATR"]' (Size = 4000)

SELECT [c].[CustomerID], [c].[Address], [c].[City], [c].[CompanyName], [c].[ContactName], [c].[ContactTitle], [c].[Country], [c].[Fax], [c].[Phone], [c].[PostalCode], [c].[Region]
FROM [Customers] AS [c]
WHERE [c].[CustomerID] IN (
    SELECT [i].[value]
    FROM OPENJSON(@__ids_0) WITH ([value] nchar(5) '$') AS [i]
)
""");
    }

    public override async Task Where_subquery_any_equals(bool async)
    {
        await base.Where_subquery_any_equals(async);

        AssertSql(
            """
SELECT [c].[CustomerID], [c].[Address], [c].[City], [c].[CompanyName], [c].[ContactName], [c].[ContactTitle], [c].[Country], [c].[Fax], [c].[Phone], [c].[PostalCode], [c].[Region]
FROM [Customers] AS [c]
WHERE [c].[CustomerID] IN (N'ABCDE', N'ALFKI', N'ANATR')
""");
    }

    public override async Task Where_subquery_any_equals_static(bool async)
    {
        await base.Where_subquery_any_equals_static(async);

        AssertSql(
            """
@__ids_0='["ABCDE","ALFKI","ANATR"]' (Size = 4000)

SELECT [c].[CustomerID], [c].[Address], [c].[City], [c].[CompanyName], [c].[ContactName], [c].[ContactTitle], [c].[Country], [c].[Fax], [c].[Phone], [c].[PostalCode], [c].[Region]
FROM [Customers] AS [c]
WHERE [c].[CustomerID] IN (
    SELECT [i].[value]
    FROM OPENJSON(@__ids_0) WITH ([value] nchar(5) '$') AS [i]
)
""");
    }

    public override async Task Where_subquery_where_any(bool async)
    {
        await base.Where_subquery_where_any(async);

        AssertSql(
            """
@__ids_0='["ABCDE","ALFKI","ANATR"]' (Size = 4000)

SELECT [c].[CustomerID], [c].[Address], [c].[City], [c].[CompanyName], [c].[ContactName], [c].[ContactTitle], [c].[Country], [c].[Fax], [c].[Phone], [c].[PostalCode], [c].[Region]
FROM [Customers] AS [c]
WHERE [c].[City] = N'México D.F.' AND [c].[CustomerID] IN (
    SELECT [i].[value]
    FROM OPENJSON(@__ids_0) WITH ([value] nchar(5) '$') AS [i]
)
""",
            //
            """
@__ids_0='["ABCDE","ALFKI","ANATR"]' (Size = 4000)

SELECT [c].[CustomerID], [c].[Address], [c].[City], [c].[CompanyName], [c].[ContactName], [c].[ContactTitle], [c].[Country], [c].[Fax], [c].[Phone], [c].[PostalCode], [c].[Region]
FROM [Customers] AS [c]
WHERE [c].[City] = N'México D.F.' AND [c].[CustomerID] IN (
    SELECT [i].[value]
    FROM OPENJSON(@__ids_0) WITH ([value] nchar(5) '$') AS [i]
)
""");
    }

    public override async Task Where_subquery_all_not_equals_operator(bool async)
    {
        await base.Where_subquery_all_not_equals_operator(async);

        AssertSql(
            """
@__ids_0='["ABCDE","ALFKI","ANATR"]' (Size = 4000)

SELECT [c].[CustomerID], [c].[Address], [c].[City], [c].[CompanyName], [c].[ContactName], [c].[ContactTitle], [c].[Country], [c].[Fax], [c].[Phone], [c].[PostalCode], [c].[Region]
FROM [Customers] AS [c]
WHERE NOT EXISTS (
    SELECT 1
    FROM OPENJSON(@__ids_0) WITH ([value] nchar(5) '$') AS [i]
    WHERE [i].[value] = [c].[CustomerID])
""");
    }

    public override async Task Where_subquery_all_not_equals(bool async)
    {
        await base.Where_subquery_all_not_equals(async);

        AssertSql(
            """
SELECT [c].[CustomerID], [c].[Address], [c].[City], [c].[CompanyName], [c].[ContactName], [c].[ContactTitle], [c].[Country], [c].[Fax], [c].[Phone], [c].[PostalCode], [c].[Region]
FROM [Customers] AS [c]
WHERE [c].[CustomerID] NOT IN (N'ABCDE', N'ALFKI', N'ANATR')
""");
    }

    public override async Task Where_subquery_all_not_equals_static(bool async)
    {
        await base.Where_subquery_all_not_equals_static(async);

        AssertSql(
            """
@__ids_0='["ABCDE","ALFKI","ANATR"]' (Size = 4000)

SELECT [c].[CustomerID], [c].[Address], [c].[City], [c].[CompanyName], [c].[ContactName], [c].[ContactTitle], [c].[Country], [c].[Fax], [c].[Phone], [c].[PostalCode], [c].[Region]
FROM [Customers] AS [c]
WHERE NOT EXISTS (
    SELECT 1
    FROM OPENJSON(@__ids_0) WITH ([value] nchar(5) '$') AS [i]
    WHERE [i].[value] = [c].[CustomerID])
""");
    }

    public override async Task Where_subquery_where_all(bool async)
    {
        await base.Where_subquery_where_all(async);

        AssertSql(
            """
@__ids_0='["ABCDE","ALFKI","ANATR"]' (Size = 4000)

SELECT [c].[CustomerID], [c].[Address], [c].[City], [c].[CompanyName], [c].[ContactName], [c].[ContactTitle], [c].[Country], [c].[Fax], [c].[Phone], [c].[PostalCode], [c].[Region]
FROM [Customers] AS [c]
WHERE [c].[City] = N'México D.F.' AND NOT EXISTS (
    SELECT 1
    FROM OPENJSON(@__ids_0) WITH ([value] nchar(5) '$') AS [i]
    WHERE [i].[value] = [c].[CustomerID])
""",
            //
            """
@__ids_0='["ABCDE","ALFKI","ANATR"]' (Size = 4000)

SELECT [c].[CustomerID], [c].[Address], [c].[City], [c].[CompanyName], [c].[ContactName], [c].[ContactTitle], [c].[Country], [c].[Fax], [c].[Phone], [c].[PostalCode], [c].[Region]
FROM [Customers] AS [c]
WHERE [c].[City] = N'México D.F.' AND NOT EXISTS (
    SELECT 1
    FROM OPENJSON(@__ids_0) WITH ([value] nchar(5) '$') AS [i]
    WHERE [i].[value] = [c].[CustomerID])
""");
    }

    public override async Task Cast_to_same_Type_Count_works(bool async)
    {
        await base.Cast_to_same_Type_Count_works(async);

        AssertSql(
            """
SELECT COUNT(*)
FROM [Customers] AS [c]
""");
    }

    public override async Task Cast_before_aggregate_is_preserved(bool async)
    {
        await base.Cast_before_aggregate_is_preserved(async);

        AssertSql(
            """
SELECT (
    SELECT AVG(CAST([o].[OrderID] AS float))
    FROM [Orders] AS [o]
    WHERE [c].[CustomerID] = [o].[CustomerID])
FROM [Customers] AS [c]
""");
    }

    public override async Task DefaultIfEmpty_selects_only_required_columns(bool async)
    {
        await base.DefaultIfEmpty_selects_only_required_columns(async);

        AssertSql(
            """
SELECT [p].[ProductName]
FROM (
    SELECT 1 AS empty
) AS [e]
LEFT JOIN [Products] AS [p] ON 1 = 1
""");
    }

    public override async Task Collection_Last_member_access_in_projection_translated(bool async)
    {
        await base.Collection_Last_member_access_in_projection_translated(async);

        AssertSql(
            """
SELECT [c].[CustomerID], [c].[Address], [c].[City], [c].[CompanyName], [c].[ContactName], [c].[ContactTitle], [c].[Country], [c].[Fax], [c].[Phone], [c].[PostalCode], [c].[Region]
FROM [Customers] AS [c]
WHERE [c].[CustomerID] LIKE N'F%' AND (
    SELECT TOP(1) [o].[CustomerID]
    FROM [Orders] AS [o]
    WHERE [c].[CustomerID] = [o].[CustomerID]
    ORDER BY [o].[OrderID]) = [c].[CustomerID]
""");
    }

    public override async Task Collection_LastOrDefault_member_access_in_projection_translated(bool async)
    {
        await base.Collection_LastOrDefault_member_access_in_projection_translated(async);

        AssertSql(
            """
SELECT [c].[CustomerID], [c].[Address], [c].[City], [c].[CompanyName], [c].[ContactName], [c].[ContactTitle], [c].[Country], [c].[Fax], [c].[Phone], [c].[PostalCode], [c].[Region]
FROM [Customers] AS [c]
WHERE [c].[CustomerID] LIKE N'F%' AND (
    SELECT TOP(1) [o].[CustomerID]
    FROM [Orders] AS [o]
    WHERE [c].[CustomerID] = [o].[CustomerID]
    ORDER BY [o].[OrderID]) = [c].[CustomerID]
""");
    }

    public override async Task Sum_over_explicit_cast_over_column(bool async)
    {
        await base.Sum_over_explicit_cast_over_column(async);

        AssertSql(
            """
SELECT COALESCE(SUM(CAST([o].[OrderID] AS bigint)), CAST(0 AS bigint))
FROM [Orders] AS [o]
""");
    }

    public override async Task Count_on_projection_with_client_eval(bool async)
    {
        await base.Count_on_projection_with_client_eval(async);

        AssertSql(
            """
SELECT COUNT(*)
FROM [Orders] AS [o]
""",
            //
            """
SELECT COUNT(*)
FROM [Orders] AS [o]
""",
            //
            """
SELECT COUNT(*)
FROM [Orders] AS [o]
""");
    }

    public override async Task Average_on_nav_subquery_in_projection(bool async)
    {
        await base.Average_on_nav_subquery_in_projection(async);

        AssertSql(
            """
SELECT (
    SELECT AVG(CAST([o].[OrderID] AS float))
    FROM [Orders] AS [o]
    WHERE [c].[CustomerID] = [o].[CustomerID]) AS [Ave]
FROM [Customers] AS [c]
ORDER BY [c].[CustomerID]
""");
    }

    public override async Task Count_after_client_projection(bool async)
    {
        await base.Count_after_client_projection(async);

        AssertSql(
            """
@__p_0='1'

SELECT COUNT(*)
FROM (
    SELECT TOP(@__p_0) 1 AS empty
    FROM [Orders] AS [o]
) AS [t]
""");
    }

    public override async Task All_true(bool async)
    {
        await base.All_true(async);

        AssertSql(
            """
SELECT CAST(1 AS bit)
""");
    }

    public override async Task Not_Any_false(bool async)
    {
        await base.Not_Any_false(async);

        AssertSql(
            """
SELECT [c].[CustomerID]
FROM [Customers] AS [c]
""");
    }

    public override async Task Contains_inside_aggregate_function_with_GroupBy(bool async)
    {
        await base.Contains_inside_aggregate_function_with_GroupBy(async);

        AssertSql(
            """
SELECT COUNT(CASE
    WHEN [c].[City] IN (N'London', N'Berlin') THEN 1
END)
FROM [Customers] AS [c]
GROUP BY [c].[Country]
""");
    }

    public override async Task Contains_inside_Average_without_GroupBy(bool async)
    {
        await base.Contains_inside_Average_without_GroupBy(async);

        AssertSql(
            """
SELECT AVG(CASE
    WHEN [c].[City] IN (N'London', N'Berlin') THEN 1.0E0
    ELSE 0.0E0
END)
FROM [Customers] AS [c]
""");
    }

    public override async Task Contains_inside_Sum_without_GroupBy(bool async)
    {
        await base.Contains_inside_Sum_without_GroupBy(async);

        AssertSql(
            """
SELECT COALESCE(SUM(CASE
    WHEN [c].[City] IN (N'London', N'Berlin') THEN 1
    ELSE 0
END), 0)
FROM [Customers] AS [c]
""");
    }

    public override async Task Contains_inside_Count_without_GroupBy(bool async)
    {
        await base.Contains_inside_Count_without_GroupBy(async);

        AssertSql(
            """
SELECT COUNT(*)
FROM [Customers] AS [c]
WHERE [c].[City] IN (N'London', N'Berlin')
""");
    }

    public override async Task Contains_inside_LongCount_without_GroupBy(bool async)
    {
        await base.Contains_inside_LongCount_without_GroupBy(async);

        AssertSql(
            """
SELECT COUNT_BIG(*)
FROM [Customers] AS [c]
WHERE [c].[City] IN (N'London', N'Berlin')
""");
    }

    public override async Task Contains_inside_Max_without_GroupBy(bool async)
    {
        await base.Contains_inside_Max_without_GroupBy(async);

        AssertSql(
            """
SELECT MAX(CASE
    WHEN [c].[City] IN (N'London', N'Berlin') THEN 1
    ELSE 0
END)
FROM [Customers] AS [c]
""");
    }

    public override async Task Contains_inside_Min_without_GroupBy(bool async)
    {
        await base.Contains_inside_Min_without_GroupBy(async);

        AssertSql(
            """
SELECT MIN(CASE
    WHEN [c].[City] IN (N'London', N'Berlin') THEN 1
    ELSE 0
END)
FROM [Customers] AS [c]
""");
    }

<<<<<<< HEAD
    public override async Task Return_type_of_singular_operator_is_preserved(bool async)
    {
        await base.Return_type_of_singular_operator_is_preserved(async);

        AssertSql(
"""
SELECT TOP(1) [c].[CustomerID], [c].[City]
FROM [Customers] AS [c]
WHERE [c].[CustomerID] = N'ALFKI'
""",
                //
                """
SELECT TOP(1) [c].[CustomerID], [c].[City]
FROM [Customers] AS [c]
WHERE [c].[CustomerID] = N'ALFKI'
""",
                //
                """
SELECT TOP(2) [c].[CustomerID], [c].[City]
FROM [Customers] AS [c]
WHERE [c].[CustomerID] = N'ALFKI'
""",
                //
                """
SELECT TOP(2) [c].[CustomerID], [c].[City]
FROM [Customers] AS [c]
WHERE [c].[CustomerID] = N'ALFKI'
""",
                //
                """
SELECT TOP(1) [c].[CustomerID], [c].[City]
FROM [Customers] AS [c]
WHERE [c].[CustomerID] LIKE N'A%'
ORDER BY [c].[CustomerID] DESC
""",
                //
                """
SELECT TOP(1) [c].[CustomerID], [c].[City]
FROM [Customers] AS [c]
WHERE [c].[CustomerID] LIKE N'A%'
ORDER BY [c].[CustomerID] DESC
""");
    }

    public override async Task Type_casting_inside_sum(bool async)
    {
        await base.Type_casting_inside_sum(async);

        AssertSql(
"""
SELECT COALESCE(SUM(CAST([o].[Discount] AS decimal(18,2))), 0.0)
FROM [Order Details] AS [o]
""");
    }

=======
>>>>>>> 18af48f5
    private void AssertSql(params string[] expected)
        => Fixture.TestSqlLoggerFactory.AssertBaseline(expected);

    protected override void ClearLog()
        => Fixture.TestSqlLoggerFactory.Clear();
}<|MERGE_RESOLUTION|>--- conflicted
+++ resolved
@@ -2996,7 +2996,6 @@
 """);
     }
 
-<<<<<<< HEAD
     public override async Task Return_type_of_singular_operator_is_preserved(bool async)
     {
         await base.Return_type_of_singular_operator_is_preserved(async);
@@ -3052,8 +3051,100 @@
 """);
     }
 
-=======
->>>>>>> 18af48f5
+    public override async Task Contains_inside_aggregate_function_with_GroupBy(bool async)
+    {
+        await base.Contains_inside_aggregate_function_with_GroupBy(async);
+
+        AssertSql(
+            """
+SELECT COUNT(CASE
+    WHEN [c].[City] IN (N'London', N'Berlin') THEN 1
+END)
+FROM [Customers] AS [c]
+GROUP BY [c].[Country]
+""");
+    }
+
+    public override async Task Contains_inside_Average_without_GroupBy(bool async)
+    {
+        await base.Contains_inside_Average_without_GroupBy(async);
+
+        AssertSql(
+            """
+SELECT AVG(CASE
+    WHEN [c].[City] IN (N'London', N'Berlin') THEN 1.0E0
+    ELSE 0.0E0
+END)
+FROM [Customers] AS [c]
+""");
+    }
+
+    public override async Task Contains_inside_Sum_without_GroupBy(bool async)
+    {
+        await base.Contains_inside_Sum_without_GroupBy(async);
+
+        AssertSql(
+            """
+SELECT COALESCE(SUM(CASE
+    WHEN [c].[City] IN (N'London', N'Berlin') THEN 1
+    ELSE 0
+END), 0)
+FROM [Customers] AS [c]
+""");
+    }
+
+    public override async Task Contains_inside_Count_without_GroupBy(bool async)
+    {
+        await base.Contains_inside_Count_without_GroupBy(async);
+
+        AssertSql(
+            """
+SELECT COUNT(*)
+FROM [Customers] AS [c]
+WHERE [c].[City] IN (N'London', N'Berlin')
+""");
+    }
+
+    public override async Task Contains_inside_LongCount_without_GroupBy(bool async)
+    {
+        await base.Contains_inside_LongCount_without_GroupBy(async);
+
+        AssertSql(
+            """
+SELECT COUNT_BIG(*)
+FROM [Customers] AS [c]
+WHERE [c].[City] IN (N'London', N'Berlin')
+""");
+    }
+
+    public override async Task Contains_inside_Max_without_GroupBy(bool async)
+    {
+        await base.Contains_inside_Max_without_GroupBy(async);
+
+        AssertSql(
+            """
+SELECT MAX(CASE
+    WHEN [c].[City] IN (N'London', N'Berlin') THEN 1
+    ELSE 0
+END)
+FROM [Customers] AS [c]
+""");
+    }
+
+    public override async Task Contains_inside_Min_without_GroupBy(bool async)
+    {
+        await base.Contains_inside_Min_without_GroupBy(async);
+
+        AssertSql(
+            """
+SELECT MIN(CASE
+    WHEN [c].[City] IN (N'London', N'Berlin') THEN 1
+    ELSE 0
+END)
+FROM [Customers] AS [c]
+""");
+    }
+
     private void AssertSql(params string[] expected)
         => Fixture.TestSqlLoggerFactory.AssertBaseline(expected);
 
