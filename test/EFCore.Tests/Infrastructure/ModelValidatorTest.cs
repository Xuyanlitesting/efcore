--- conflicted
+++ resolved
@@ -995,10 +995,7 @@
     {
         var builder = CreateConventionlessModelBuilder();
         var modelBuilder = (InternalModelBuilder)builder.GetInfrastructure();
-<<<<<<< HEAD
-=======
         modelBuilder.Owned(typeof(A), ConfigurationSource.Convention);
->>>>>>> 5d0d937a
         var aBuilder = modelBuilder.Entity(typeof(A), ConfigurationSource.Convention);
         aBuilder.Ignore(nameof(A.Id), ConfigurationSource.Explicit);
         aBuilder.Ignore(nameof(A.P0), ConfigurationSource.Explicit);
@@ -1006,11 +1003,6 @@
         aBuilder.Ignore(nameof(A.P2), ConfigurationSource.Explicit);
         aBuilder.Ignore(nameof(A.P3), ConfigurationSource.Explicit);
 
-<<<<<<< HEAD
-        modelBuilder.Owned(typeof(A), ConfigurationSource.Convention);
-
-=======
->>>>>>> 5d0d937a
         VerifyError(CoreStrings.OwnerlessOwnedType(nameof(A)), builder);
     }
 
