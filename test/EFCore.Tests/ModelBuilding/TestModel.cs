﻿// Licensed to the .NET Foundation under one or more agreements.
// The .NET Foundation licenses this file to you under the MIT license.

using System;
using System.Collections.Generic;
using System.ComponentModel;
using System.ComponentModel.DataAnnotations;
using System.ComponentModel.DataAnnotations.Schema;
using System.Dynamic;
using System.Reflection;
using System.Runtime.CompilerServices;

#nullable enable

// ReSharper disable UnusedAutoPropertyAccessor.Local
namespace Microsoft.EntityFrameworkCore.ModelBuilding
{
    public abstract partial class ModelBuilderTest
    {
        protected class BigMak
        {
            public int Id { get; set; }
            public int AlternateKey { get; set; }

            public IEnumerable<Pickle>? Pickles { get; set; }

            public Bun? Bun { get; set; }
        }

        protected class Ingredient
        {
            public static readonly PropertyInfo BurgerIdProperty = typeof(Ingredient).GetProperty("BurgerId")!;

            public int Id { get; set; }
            public int? BurgerId { get; set; }
            public BigMak? BigMak { get; set; }
        }

        protected class Pickle : Ingredient
        {
        }

        protected class Bun : Ingredient
        {
        }

        protected class SesameBun : Bun
        {
        }

        protected class Whoopper
        {
            public int Id1 { get; set; }
            public int Id2 { get; set; }
            public int AlternateKey1 { get; set; }
            public int AlternateKey2 { get; set; }

            public IEnumerable<Tomato>? Tomatoes { get; set; }

            public ToastedBun? ToastedBun { get; set; }

            public Mustard? Mustard { get; set; }
        }

        protected class Tomato
        {
            public int Id { get; set; }

            public int BurgerId1 { get; set; }
            public int BurgerId2 { get; set; }
            public Whoopper? Whoopper { get; set; }
        }

        protected class ToastedBun
        {
            public int Id { get; set; }

            public int BurgerId1 { get; set; }
            public int BurgerId2 { get; set; }
            public Whoopper? Whoopper { get; set; }
        }

        protected class Mustard
        {
            public int Id1 { get; set; }
            public int Id2 { get; set; }

            public Whoopper? Whoopper { get; set; }
        }

        protected class Customer
        {
            public static readonly PropertyInfo IdProperty = typeof(Customer).GetProperty("Id")!;
            public static readonly PropertyInfo NameProperty = typeof(Customer).GetProperty("Name")!;
            public static readonly PropertyInfo AlternateKeyProperty = typeof(Customer).GetProperty("AlternateKey")!;

            public int Id { get; set; }
            public Guid AlternateKey { get; set; }
            public string? Name { get; set; }

            public IEnumerable<Order>? Orders { get; set; }

            [NotMapped]
            public ICollection<SpecialOrder>? SomeOrders { get; set; }

            public CustomerDetails? Details { get; set; }
        }

        [NotMapped]
        protected class SpecialCustomer : Customer
        {
            public ICollection<SpecialOrder>? SpecialOrders { get; set; }
        }

        protected class OtherCustomer : Customer
        {
        }

        protected class DetailsBase
        {
            public int Id { get; set; }
        }

        protected class CustomerDetails : DetailsBase, INotifyPropertyChanged
        {
            public int CustomerId { get; set; }

            public Customer? Customer { get; set; }

            public event PropertyChangedEventHandler? PropertyChanged;

            protected virtual void OnPropertyChanged([CallerMemberName] string? propertyName = null)
            {
                if (PropertyChanged == null)
                {
                    throw new NotImplementedException();
                }
            }
        }

        protected class Order : INotifyPropertyChanged
        {
            public static readonly PropertyInfo DetailsProperty = typeof(Order).GetProperty(nameof(Details))!;

            public int OrderId { get; set; }

            public int? CustomerId { get; set; }
            public Guid AnotherCustomerId { get; set; }
            public Customer? Customer { get; set; }
            public OrderCombination? OrderCombination { get; set; }
            public OrderDetails? Details { get; set; }
            public ICollection<Product>? Products { get; set; }
            public event PropertyChangedEventHandler? PropertyChanged;

            protected virtual void OnPropertyChanged([CallerMemberName] string? propertyName = null)
            {
                if (PropertyChanged == null)
                {
                    throw new NotImplementedException();
                }
            }
        }

        private class OrderProduct
        {
            public static readonly PropertyInfo OrderIdProperty = typeof(OrderProduct).GetProperty(nameof(OrderId))!;
            public static readonly PropertyInfo ProductIdProperty = typeof(OrderProduct).GetProperty(nameof(ProductId))!;

            public int OrderId { get; set; }
            public int ProductId { get; set; }
            public virtual Order Order { get; set; } = null!;
            public virtual Product Product { get; set; } = null!;
        }

        [NotMapped]
        protected class Product
        {
            public int Id { get; set; }

            [NotMapped]
            public Order? Order { get; set; }

            [NotMapped]
            public virtual ICollection<Order>? Orders { get; set; }

            public virtual ICollection<Category>? Categories { get; set; }
        }

        protected class ProductCategory
        {
            public int? ProductId { get; set; }
            public int? CategoryId { get; set; }
            public virtual Product? Product { get; set; }
            public virtual Category? Category { get; set; }
        }

        protected class CategoryBase
        {
            public int Id { get; set; }
            public string? Name { get; set; }
        }

        protected class Category : CategoryBase
        {
            public virtual ICollection<ProductCategory>? ProductCategories { get; set; }
            public virtual ICollection<Product>? Products { get; set; }
        }

        [Owned]
        protected class StreetAddress
        {
            public string Street { get; set; } = "";
            public string City { get; set; } = "";
        }

        [NotMapped]
        protected class SpecialOrder : Order
        {
            public int SpecialOrderId { get; set; }
            public int? SpecialCustomerId { get; set; }
            public SpecialCustomer? SpecialCustomer { get; set; }
            public BackOrder? BackOrder { get; set; }
            public OrderCombination? SpecialOrderCombination { get; set; }
            public StreetAddress ShippingAddress { get; set; } = null!;
        }

        protected class BackOrder : Order
        {
            public int SpecialOrderId { get; set; }
            public SpecialOrder SpecialOrder { get; set; } = null!;
        }

        [NotMapped]
        protected class OrderCombination
        {
            public int Id { get; set; }
            public int OrderId { get; set; }
            public Order Order { get; set; } = null!;
            public int SpecialOrderId { get; set; }
            public SpecialOrder SpecialOrder { get; set; } = null!;
            public DetailsBase Details { get; set; } = null!;
        }

        protected class OrderDetails : DetailsBase
        {
            public static readonly PropertyInfo OrderIdProperty = typeof(OrderDetails).GetProperty("OrderId")!;

            public int OrderId { get; set; }
            public Order Order { get; set; } = null!;
        }

        // INotify interfaces not really implemented; just marking the classes to test metadata construction
        protected class Quarks : INotifyPropertyChanging, INotifyPropertyChanged
        {
            private int _forUp;
            private string? _forDown;
#pragma warning disable IDE0044 // Add readonly modifier
#pragma warning disable IDE0051 // Remove unused private members
#pragma warning disable CS0169 // Remove unused private fields
            private int? _forWierd;
#pragma warning restore CS0169 // Remove unused private fields
#pragma warning restore IDE0051 // Remove unused private members
#pragma warning restore IDE0044 // Add readonly modifier

            public int Id { get; set; }

            // ReSharper disable once ConvertToAutoProperty
            public int Up
            {
                get => _forUp;
                set => _forUp = value;
            }

            // ReSharper disable once ConvertToAutoProperty
            public string? Down
            {
                get => _forDown;
                set => _forDown = value;
            }

#pragma warning disable 67
            public event PropertyChangingEventHandler? PropertyChanging;
            public event PropertyChangedEventHandler? PropertyChanged;
#pragma warning restore 67
        }

        protected class Hob
        {
            public string? Id1 { get; set; }
            public string? Id2 { get; set; }

            public int NobId1 { get; set; }
            public int NobId2 { get; set; }

            public Nob? Nob { get; set; }
            public ICollection<Nob>? Nobs { get; set; }
        }

        protected class Nob
        {
            public int Id1 { get; set; }
            public int Id2 { get; set; }

            public string? HobId1 { get; set; }
            public string? HobId2 { get; set; }

            public Hob? Hob { get; set; }
            public ICollection<Hob>? Hobs { get; set; }
        }

        protected class SelfRef
        {
            public int Id { get; set; }
            // TODO: Make both non-nullable when #25830 is fixed
            public SelfRef? SelfRef1 { get; set; }
            public SelfRef? SelfRef2 { get; set; }
            public int SelfRefId { get; set; }
        }

        protected class SelfRefManyToOne
        {
            public int Id { get; set; }
            public int SelfRef1Id { get; set; }
            public SelfRefManyToOne SelfRef1 { get; set; } = null!;
            public ICollection<SelfRefManyToOne> SelfRef2 { get; set; } = null!;

            [NotMapped]
            public ManyToManyRelated Related { get; set; } = null!;

            [NotMapped]
            public ICollection<ManyToManyRelated> Relateds { get; set; } = null!;
        }

        protected class ManyToManyRelated
        {
            public int Id { get; set; }
            public ICollection<SelfRefManyToOne>? DirectlyRelatedSelfRefs { get; set; }
            public ICollection<SelfRefManyToOne>? RelatedSelfRefs { get; set; }
        }

        protected class User
        {
            public Guid Id { get; set; }

            public string Name { get; set; } = "";

            public User CreatedBy { get; set; } = null!;

            public User? UpdatedBy { get; set; }

            public Guid CreatedById { get; set; }

            public Guid? UpdatedById { get; set; }
        }

        protected class SelfRefManyToOneDerived : SelfRefManyToOne
        {
        }

        protected class Book
        {
            public static readonly PropertyInfo BookDetailsNavigation = typeof(Book).GetProperty("Details")!;

            public int Id { get; set; }

            public BookLabel Label { get; set; } = null!;

            public BookLabel AlternateLabel { get; set; } = null!;

            public BookDetails Details { get; set; } = null!;
        }

        protected abstract class BookDetailsBase : DetailsBase
        {
            public int AnotherBookId { get; set; }

            public Book AnotherBook { get; set; } = null!;
        }

        protected class BookDetails : BookDetailsBase
        {
            [NotMapped]
            public Book Book { get; set; } = null!;
        }

        protected class BookLabel
        {
            public int Id { get; set; }

            [InverseProperty("Label")]
            public Book Book { get; set; } = null!;

            public int BookId { get; set; }

            public SpecialBookLabel? SpecialBookLabel { get; set; }

            public AnotherBookLabel? AnotherBookLabel { get; set; }
        }

        protected class SpecialBookLabel : BookLabel
        {
            public BookLabel? BookLabel { get; set; }
        }

        protected class ExtraSpecialBookLabel : SpecialBookLabel
        {
        }

        protected class AnotherBookLabel : BookLabel
        {
        }

        private class EntityWithoutId
        {
            public string? Name { get; set; }
        }

        protected class PrincipalEntity
        {
            public int Id { get; set; }

            public List<DependentEntity>? InverseNav { get; set; }
        }

        protected class DependentEntity
        {
            public int Id { get; set; }

            [NotMapped]
            public int PrincipalEntityId { get; set; }

            public PrincipalEntity Nav { get; set; } = null!;
        }

        protected class Alpha
        {
            public int? Id { get; set; }
            public int AnotherId { get; set; }

            public Delta? NavDelta { get; set; }
            public IList<Epsilon>? Epsilons { get; set; }
            public IList<Eta>? Etas { get; set; }

            [ForeignKey("Id")]
            public IList<Theta>? Thetas { get; set; }

            [ForeignKey("Id")]
            public IList<Kappa>? Kappas { get; set; }
        }

        protected class Beta
        {
            private string? _name;
            public int Id { get; set; }
            public string? Name
            {
                get => "Beta: " + _name;
                set => _name = value;
            }

            public Alpha? FirstNav { get; set; }
            public Alpha? SecondNav { get; set; }
        }

        protected class Gamma
        {
            public int Id { get; set; }
            private int PrivateProperty { get; set; }

            public List<Alpha>? Alphas { get; set; }
        }

        protected class Delta
        {
            [ForeignKey("Alpha")]
            public int Id { get; set; }

            public Alpha? Alpha { get; set; }
        }

        protected class Epsilon
        {
            [ForeignKey("Alpha")]
            public int Id { get; set; }

            public Alpha? Alpha { get; set; }
        }

        protected class Eta
        {
            public int Id { get; set; }

            [ForeignKey("Id")]
            public Alpha? Alpha { get; set; }
        }

        protected class Zeta
        {
            public int Id { get; set; }

            public int CommonFkProperty { get; set; }

            [ForeignKey("CommonFkProperty")]
            public Alpha AlphaOne { get; set; } = null!;

            [ForeignKey("CommonFkProperty")]
            public Alpha AlphaTwo { get; set; } = null!;
        }

        [NotMapped]
        protected class Theta
        {
            public int ThetaId { get; set; }

            public Alpha? Alpha { get; set; }

            public Theta? NavTheta { get; set; }
            public IList<Theta>? InverseNavThetas { get; set; }
            public IList<Iota>? AllIotas { get; set; }
        }

        protected class Kappa
        {
            public int KappaId { get; set; }
            public int OmegaId { get; set; }

            public Alpha? Alpha { get; set; }
            public IList<Omega>? Omegas { get; set; }
        }

        protected class Iota
        {
            public int Id { get; set; }

            public Theta? FirstTheta { get; set; }
            public Theta? SecondTheta { get; set; }
        }

        protected class Omega
        {
            public int Id { get; set; }
            public int KappaId { get; set; }

            public Kappa? Kappa { get; set; }
        }

        protected class DynamicProperty
        {
            public int Id { get; set; }

            public ExpandoObject? ExpandoObject { get; set; }
        }

        protected interface IEntityBase
        {
            int Target { get; set; }
        }

        protected class EntityBase : IEntityBase
        {
            int IEntityBase.Target { get; set; }
        }

        protected class OneToOnePrincipalEntity
        {
            public static readonly PropertyInfo NavigationProperty =
                typeof(OneToOnePrincipalEntity).GetProperty("NavOneToOneDependentEntity")!;

            public static readonly PropertyInfo EntityMatchingProperty =
                typeof(OneToOnePrincipalEntity).GetProperty("OneToOneDependentEntityId")!;

            public static readonly PropertyInfo NavigationMatchingProperty =
                typeof(OneToOnePrincipalEntity).GetProperty("NavOneToOneDependentEntityId")!;

            public int Id { get; set; }

            public int NavOneToOneDependentEntityId { get; set; }
            public int OneToOneDependentEntityId { get; set; }

            [NotMapped]
            public OneToOneDependentEntity NavOneToOneDependentEntity { get; set; } = null!;
        }

        protected class OneToOneDependentEntity
        {
            public static readonly PropertyInfo NavigationProperty =
                typeof(OneToOneDependentEntity).GetProperty("NavOneToOnePrincipalEntity")!;

            public static readonly PropertyInfo EntityMatchingProperty =
                typeof(OneToOneDependentEntity).GetProperty("OneToOnePrincipalEntityId")!;

            public static readonly PropertyInfo NavigationMatchingProperty =
                typeof(OneToOneDependentEntity).GetProperty("NavOneToOnePrincipalEntityId")!;

            public int Id { get; set; }

            public int NavOneToOnePrincipalEntityId { get; set; }
            public int OneToOnePrincipalEntityId { get; set; }

            [NotMapped]
            public OneToOnePrincipalEntity NavOneToOnePrincipalEntity { get; set; } = null!;
        }

        protected class OneToOnePrincipalEntityWithAnnotation
        {
            public int Id { get; set; }

            public int NavOneToOneDependentEntityWithAnnotationId { get; set; }
            public int OneToOneDependentEntityWithAnnotationId { get; set; }
            public int FkProperty { get; set; }

            [NotMapped]
            [ForeignKey("FkProperty")]
            public OneToOneDependentEntityWithAnnotation NavOneToOneDependentEntityWithAnnotation { get; set; } = null!;
        }

        protected class OneToOneDependentEntityWithAnnotation
        {
            public int Id { get; set; }

            public int NavOneToOnePrincipalEntityWithAnnotationId { get; set; }
            public int OneToOnePrincipalEntityWithAnnotationId { get; set; }

            [NotMapped]
            public OneToOnePrincipalEntityWithAnnotation NavOneToOnePrincipalEntityWithAnnotation { get; set; } = null!;
        }

        protected class BaseTypeWithKeyAnnotation
        {
            [Key]
            public int MyPrimaryKey { get; set; }

            public int AnotherKey { get; set; }

            public int ForeignKeyProperty { get; set; }

            [ForeignKey("ForeignKeyProperty")]
            public PrincipalTypeWithKeyAnnotation Navigation { get; set; } = null!;
        }

        protected class DerivedTypeWithKeyAnnotation : BaseTypeWithKeyAnnotation
        {
        }

        protected class PrincipalTypeWithKeyAnnotation
        {
            public int Id { get; set; }

            [NotMapped]
            public BaseTypeWithKeyAnnotation? Navigation { get; set; }
        }

        protected class CityViewModel
        {
            public int Id { get; set; }

            public virtual ICollection<CitizenViewModel> People { get; set; } = null!;

            public virtual ICollection<PoliceViewModel> Police { get; set; } = null!;

            public virtual ICollection<DoctorViewModel> Medics { get; set; } = null!;
        }

        protected abstract class PersonBaseViewModel
        {
            public int Id { get; set; }

            public int CityVMId { get; set; }

            public virtual CityViewModel CityVM { get; set; } = null!;
        }

        protected class CitizenViewModel : PersonBaseViewModel
        {
        }

        protected abstract class ServicePersonViewModel : PersonBaseViewModel
        {
        }

        protected class DoctorViewModel : ServicePersonViewModel
        {
        }

        protected class PoliceViewModel : ServicePersonViewModel
        {
        }

        protected class StringIdBase
        {
            public string Id { get; set; } = "";
        }

        protected class StringIdDerived : StringIdBase
        {
        }

        protected class Friendship
        {
            public int Id { get; set; }

            public int ActionUserId { get; set; }
            public ApplicationUser ActionUser { get; set; } = null!;

            public int ApplicationUserId { get; set; }
            public ApplicationUser ApplicationUser { get; set; } = null!;
        }

        protected class ApplicationUser
        {
            public int Id { get; set; }
            public IList<Friendship> Friendships { get; set; } = null!;
        }

        public class EntityWithFields
        {
            public long Id;
            public int CompanyId;
            public int TenantId;
            public KeylessEntityWithFields? KeylessEntity;
        }

        public class KeylessEntityWithFields
        {
            public string? FirstName;
            public string? LastName;
        }

        protected class QueryResult
        {
            public int Id { get; set; }
            public int ValueFk { get; set; }
            public Value Value { get; set; } = null!;
        }

        protected class Value
        {
            public int Id { get; set; }
            public int AlternateId { get; set; }
        }

        protected class KeylessEntity
        {
            public int CustomerId { get; set; }
            public Customer Customer { get; set; } = null!;
        }

        protected class Parent
        {
            public int Id { get; set; }
            public List<CompositeChild> Children { get; set; } = null!;
        }

        protected class CompositeChild
        {
            public int Id { get; set; }
            public int Value { get; set; }
            public Parent Parent { get; set; } = null!;
        }

        protected class BillingOwner
        {
            public int Id { get; set; }
            public BillingDetail? Bill1 { get; set; }
            public BillingDetail? Bill2 { get; set; }
        }

        protected class BillingDetail
        {
            public string? Country { get; set; }
        }

        protected class Country
        {
            public int Id { get; set; }
            public string? Name { get; set; }
        }

        protected class DependentShadowFk
        {
            public Guid DependentShadowFkId { get; set; }

            [ForeignKey("PrincipalShadowFkId")]
            public PrincipalShadowFk Principal { get; set; } = null!;
        }

        protected class PrincipalShadowFk
        {
            public Guid PrincipalShadowFkId { get; set; }
            public List<DependentShadowFk>? Dependents { get; set; }
        }

        protected class BaseOwner
        {
            public int Id { get; set; }
            public OwnedTypeInheritance1 Owned1 { get; set; } = null!;
            public OwnedTypeInheritance2 Owned2 { get; set; } = null!;
        }

        protected class DerivedOwner : BaseOwner
        {
        }

        [Owned]
        protected class OwnedTypeInheritance1
        {
            public string? Value { get; set; }
        }

        [Owned]
        protected class OwnedTypeInheritance2
        {
            public string? Value { get; set; }
        }

        protected interface IReplacable
        {
            int Property { get; set; }
        }

        protected class DoubleProperty : IReplacable
        {
            public int Id { get; set; }
            public int Property { get; set; }

            int IReplacable.Property
            {
                get => Property;
                set => Property = value;
            }
        }

        protected class IndexedClass
        {
            private int _required;
            private string? _optional;

            public int Id { get; set; }

            public object? this[string name]
            {
                get
                {
                    if (string.Equals(name, "Required", StringComparison.Ordinal))
                    {
                        return _required;
                    }

                    if (string.Equals(name, "Optional", StringComparison.Ordinal))
                    {
                        return _optional;
                    }

                    throw new InvalidOperationException($"Indexer property with key {name} is not defined on {nameof(IndexedClass)}.");
                }

                set
                {
                    if (string.Equals(name, "Required", StringComparison.Ordinal))
                    {
                        _required = (int)value!;
                    }
                    else if (string.Equals(name, "Optional", StringComparison.Ordinal))
                    {
                        _optional = (string?)value;
                    }
                    else
                    {
                        throw new InvalidOperationException($"Indexer property with key {name} is not defined on {nameof(IndexedClass)}.");
                    }
                }
            }
        }

        protected class IndexedClassByDictionary
        {
            private readonly Dictionary<string, object?> _indexerData = new();

            public int Id { get; set; }

            public object? this[string name]
            {
                get => _indexerData[name];
                set => _indexerData[name] = value;
            }
        }

        protected class OneToManyNavPrincipal
        {
            public int Id { get; set; }
            public string? Name { get; set; }

            public List<NavDependent>? Dependents { get; set; }
        }

        protected class OneToOneNavPrincipal
        {
            public int Id { get; set; }
            public string? Name { get; set; }

            public NavDependent? Dependent { get; set; }
        }

        protected class ManyToManyNavPrincipal
        {
            private readonly List<NavDependent> _randomField;

            public ManyToManyNavPrincipal()
            {
                _randomField = new List<NavDependent>();
            }

            public int Id { get; set; }
            public string? Name { get; set; }

            [BackingField("_randomField")]
            public List<NavDependent> Dependents { get; set; } = null!;
        }

        protected class NavDependent
        {
            public int Id { get; set; }
            public string? Name { get; set; }

            public OneToManyNavPrincipal? OneToManyPrincipal { get; set; }
            public OneToOneNavPrincipal? OneToOnePrincipal { get; set; }
            public List<ManyToManyNavPrincipal>? ManyToManyPrincipals { get; set; }
        }

        protected class OneToManyNavPrincipalOwner
        {
            public int Id { get; set; }
            public string? Description { get; set; }

            public List<OwnedOneToManyNavDependent>? OwnedDependents { get; set; }
        }

        protected class OneToOneNavPrincipalOwner
        {
            public int Id { get; set; }
            public string? Description { get; set; }

            public OwnedNavDependent? OwnedDependent { get; set; }
        }

        protected class OwnedNavDependent
        {
            public string? FirstName { get; set; }
            public string? LastName { get; set; }

            public OneToOneNavPrincipalOwner? OneToOneOwner { get; set; }
        }

        protected class OwnedOneToManyNavDependent
        {
            public string? FirstName { get; set; }
            public string? LastName { get; set; }

            public OneToManyNavPrincipalOwner? OneToManyOwner { get; set; }
        }

        protected class OwnerOfOwnees
        {
            public string? Id { get; private set; }

            public Ownee2? AnOwnee2 { get; private set; }
            public Ownee1? Ownee1 { get; private set; }
        }

        protected class Ownee1
        {
            public Ownee3? NewOwnee3 { get; private set; }
        }

        protected class Ownee2
        {
            public Ownee3? Ownee3 { get; private set; }
        }

        protected class Ownee3
        {
            public string? Name { get; private set; }
        }

        protected class OneToManyPrincipalWithField
        {
            public int Id;
            public Guid AlternateKey;
            public string? Name;

            public IEnumerable<DependentWithField>? Dependents;
        }

        protected class OneToOnePrincipalWithField
        {
            public int Id;
            public string? Name;

            public DependentWithField? Dependent;
        }

        protected class ManyToManyPrincipalWithField
        {
            public int Id;
            public string? Name;

            public List<DependentWithField>? Dependents;
        }

        protected class ManyToManyJoinWithFields
        {
            public int ManyToManyPrincipalWithFieldId;
            public int DependentWithFieldId;

            public ManyToManyPrincipalWithField ManyToManyPrincipalWithField { get; set; } = null!;
            public DependentWithField DependentWithField { get; set; } = null!;
        }

        protected class DependentWithField
        {
            public int DependentWithFieldId;

            public int? OneToManyPrincipalId;
            public Guid AnotherOneToManyPrincipalId;
            public OneToManyPrincipalWithField? OneToManyPrincipal { get; set; }
            public int OneToOnePrincipalId;
            public OneToOnePrincipalWithField OneToOnePrincipal { get; set; } = null!;
            public List<ManyToManyPrincipalWithField> ManyToManyPrincipals { get; set; } = null!;
        }

        protected class OneToManyOwnerWithField
        {
            public int Id;
            public Guid AlternateKey;
            public string? Description;

            public List<OneToManyOwnedWithField>? OwnedDependents { get; set; }
        }

        protected class OneToManyOwnedWithField
        {
            public string? FirstName;
            public string? LastName;

            public int OneToManyOwnerId;
            public OneToManyOwnerWithField? OneToManyOwner { get; set; }
        }

        protected class OneToOneOwnerWithField
        {
            public int Id;
            public Guid AlternateKey;
            public string? Description;

            public OneToOneOwnedWithField? OwnedDependent { get; set; }
        }

        protected class OneToOneOwnedWithField
        {
            public string? FirstName;
            public string? LastName;

            public int OneToOneOwnerId;
            public OneToOneOwnerWithField? OneToOneOwner { get; set; }
        }

        protected class ImplicitManyToManyA
        {
            public int Id { get; set; }
            public string? Name { get; set; }

            public List<ImplicitManyToManyB>? Bs { get; set; }
        }

        protected class ImplicitManyToManyB
        {
            public int Id { get; set; }
            public string? Name { get; set; }

            public List<ImplicitManyToManyA>? As { get; set; }
        }

        protected class ReferenceNavigationToSharedType
        {
            public int Id { get; set; }
            public Dictionary<string, object>? Navigation { get; set; }
        }

        protected class CollectionNavigationToSharedType
        {
            public int Id { get; set; }
            public List<Dictionary<string, object>>? Navigation { get; set; }
        }

        protected class AmbiguousManyToManyImplicitLeft
        {
            public int Id { get; set; }
            public List<AmbiguousManyToManyImplicitRight> Navigation1 { get; } = new();
            public List<AmbiguousManyToManyImplicitRight> Navigation2 { get; } = new();
        }

        protected class AmbiguousManyToManyImplicitRight
        {
            public int Id { get; set; }
            public List<AmbiguousManyToManyImplicitLeft> Navigation1 { get; } = new();
            public List<AmbiguousManyToManyImplicitLeft> Navigation2 { get; } = new();
        }

        protected class AmbiguousInversePropertyLeft
        {
            public int Id { get; set; }
            public List<AmbiguousInversePropertyRight>? BaseRights { get; set; }
        }

        protected class AmbiguousInversePropertyLeftDerived : AmbiguousInversePropertyLeft
        {
            public List<AmbiguousInversePropertyRightDerived>? DerivedRights { get; set; }
        }

        protected class AmbiguousInversePropertyRight
        {
            public int Id { get; set; }

            [InverseProperty("BaseRights")]
            public List<AmbiguousInversePropertyLeft>? BaseLefts { get; set; }
        }

        protected class AmbiguousInversePropertyRightDerived : AmbiguousInversePropertyRight
        {
            [InverseProperty("BaseRights")]
            public List<AmbiguousInversePropertyLeftDerived>? DerivedLefts { get; set; }
        }

        protected class OwnerOfSharedType
        {
            public int Id { get; set; }
            public Dictionary<string, object>? Reference { get; set; }
            public List<Dictionary<string, object>>? Collection { get; set; }
            public NestedOwnerOfSharedType? OwnedNavigation { get; set; }
        }

        protected class NestedOwnerOfSharedType
        {
            public int Id { get; set; }
            public Dictionary<string, object>? Reference { get; set; }
            public List<Dictionary<string, object>>? Collection { get; set; }
        }

        protected class Dr
        {
            public int Id { get; set; }

            public Dre? Dre { get; set; }

            public ICollection<DreJr>? Jrs { get; set; }
        }

        protected class Dre
        {
        }

        protected class DreJr : Dre
        {
        }

        protected class Store
        {
            public int StoreId { get; set; }
        }

<<<<<<< HEAD
        protected class KeylessCollectionNavigation
        {
            public List<Store>? Stores { get; set; }
            [NotMapped]
            public KeylessReferenceNavigation? Reference { get; set; }
        }

        protected class KeylessReferenceNavigation
        {
            public List<KeylessCollectionNavigation>? Collection { get; set; }
=======
        protected class Discount
        {
            public int? StoreId { get; set; }
            public Store? Store { get; set; }
>>>>>>> 901bfb49
        }
    }
}<|MERGE_RESOLUTION|>--- conflicted
+++ resolved
@@ -1168,7 +1168,6 @@
             public int StoreId { get; set; }
         }
 
-<<<<<<< HEAD
         protected class KeylessCollectionNavigation
         {
             public List<Store>? Stores { get; set; }
@@ -1179,12 +1178,12 @@
         protected class KeylessReferenceNavigation
         {
             public List<KeylessCollectionNavigation>? Collection { get; set; }
-=======
+        }
+
         protected class Discount
         {
             public int? StoreId { get; set; }
             public Store? Store { get; set; }
->>>>>>> 901bfb49
         }
     }
 }