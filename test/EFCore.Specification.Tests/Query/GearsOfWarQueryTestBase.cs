﻿// Licensed to the .NET Foundation under one or more agreements.
// The .NET Foundation licenses this file to you under the MIT license.

using System.Net;
using Microsoft.EntityFrameworkCore.Diagnostics.Internal;
using Microsoft.EntityFrameworkCore.TestModels.GearsOfWarModel;
using Xunit.Sdk;

// ReSharper disable AccessToModifiedClosure
// ReSharper disable SimplifyConditionalTernaryExpression
// ReSharper disable ArgumentsStyleAnonymousFunction
// ReSharper disable ArgumentsStyleOther
// ReSharper disable PossibleMultipleEnumeration
// ReSharper disable EqualExpressionComparison
// ReSharper disable InconsistentNaming
// ReSharper disable AccessToDisposedClosure
// ReSharper disable StringEndsWithIsCultureSpecific
// ReSharper disable ReplaceWithSingleCallToSingle
// ReSharper disable once CheckNamespace

#pragma warning disable RCS1202 // Avoid NullReferenceException.

namespace Microsoft.EntityFrameworkCore.Query;

public abstract class GearsOfWarQueryTestBase<TFixture> : QueryTestBase<TFixture>
    where TFixture : GearsOfWarQueryFixtureBase, new()
{
    protected GearsOfWarQueryTestBase(TFixture fixture)
        : base(fixture)
    {
    }

    protected override Expression RewriteExpectedQueryExpression(Expression expectedQueryExpression)
        => new ExpectedQueryRewritingVisitor(Fixture.GetShadowPropertyMappings())
            .Visit(expectedQueryExpression);

    [ConditionalTheory]
    [MemberData(nameof(IsAsyncData))]
    public virtual Task Negate_on_binary_expression(bool async)
        => AssertQuery(
            async,
            ss => ss.Set<Squad>().Where(s => s.Id == -(s.Id + s.Id)));

    [ConditionalTheory]
    [MemberData(nameof(IsAsyncData))]
    public virtual Task Negate_on_column(bool async)
        => AssertQuery(
            async,
            ss => ss.Set<Squad>().Where(s => s.Id == -s.Id));

    [ConditionalTheory]
    [MemberData(nameof(IsAsyncData))]
    public virtual Task Double_negate_on_column(bool async)
        => AssertQuery(
            async,
            ss => ss.Set<Squad>().Where(s => -(-s.Id) == s.Id));

    [ConditionalTheory]
    [MemberData(nameof(IsAsyncData))]
    public virtual Task Negate_on_like_expression(bool async)
        => AssertQuery(
            async,
            ss => ss.Set<Squad>().Where(s => !s.Name.StartsWith("us")));

    [ConditionalTheory]
    [MemberData(nameof(IsAsyncData))]
    public virtual Task Entity_equality_empty(bool async)
        => AssertQuery(
            async,
            ss => ss.Set<Gear>().Where(g => g == new Gear()));

    [ConditionalTheory]
    [MemberData(nameof(IsAsyncData))]
    public virtual Task Include_multiple_one_to_one_and_one_to_many(bool async)
        => AssertQuery(
            async,
            ss => ss.Set<CogTag>().Include(t => t.Gear.Weapons),
            elementAsserter: (e, a) => AssertInclude(
                e, a,
                new ExpectedInclude<CogTag>(t => t.Gear),
                new ExpectedInclude<Gear>(g => g.Weapons, "Gear"),
                new ExpectedInclude<Officer>(o => o.Weapons, "Gear")));

    [ConditionalTheory]
    [MemberData(nameof(IsAsyncData))]
    public virtual Task ToString_guid_property_projection(bool async)
        => AssertQuery(
            async,
            ss => ss.Set<CogTag>().Select(
                ct => new { A = ct.GearNickName, B = ct.Id.ToString() }),
            elementSorter: e => e.B,
            elementAsserter: (e, a) =>
            {
                Assert.Equal(e.A, a.A);
                Assert.Equal(e.B.ToLower(), a.B.ToLower());
            });

    [ConditionalTheory]
    [MemberData(nameof(IsAsyncData))]
    public virtual Task ToString_boolean_property_non_nullable(bool async)
        => AssertQuery(
            async,
            ss => ss.Set<Weapon>().Select(w => w.IsAutomatic.ToString()));

    [ConditionalTheory]
    [MemberData(nameof(IsAsyncData))]
    public virtual Task ToString_boolean_property_nullable(bool async)
        => AssertQuery(
            async,
            ss => ss.Set<LocustHorde>().Select(lh => lh.Eradicated.ToString()));

    [ConditionalTheory]
    [MemberData(nameof(IsAsyncData))]
    public virtual Task Include_multiple_one_to_one_and_one_to_many_self_reference(bool async)
        => Assert.ThrowsAsync<InvalidOperationException>(
            () => AssertQuery(async, ss => ss.Set<Weapon>().Include(w => w.Owner.Weapons)));

    [ConditionalTheory]
    [MemberData(nameof(IsAsyncData))]
    public virtual Task Include_multiple_one_to_one_optional_and_one_to_one_required(bool async)
        => AssertQuery(
            async,
            ss => ss.Set<CogTag>().Include(t => t.Gear.Squad),
            elementAsserter: (e, a) => AssertInclude(
                e, a,
                new ExpectedInclude<CogTag>(t => t.Gear),
                new ExpectedInclude<Gear>(g => g.Squad, "Gear"),
                new ExpectedInclude<Officer>(o => o.Squad, "Gear")));

    [ConditionalTheory]
    [MemberData(nameof(IsAsyncData))]
    public virtual Task Include_multiple_one_to_one_and_one_to_one_and_one_to_many(bool async)
        => Assert.ThrowsAsync<InvalidOperationException>(
            () => AssertQuery(async, ss => ss.Set<CogTag>().Include(t => t.Gear.Squad.Members)));

    [ConditionalTheory]
    [MemberData(nameof(IsAsyncData))]
    public virtual Task Include_multiple_circular(bool async)
        => AssertQuery(
            async,
            ss => ss.Set<Gear>().Include(g => g.CityOfBirth.StationedGears),
            elementAsserter: (e, a) => AssertInclude(
                e, a,
                new ExpectedInclude<Gear>(g => g.CityOfBirth),
                new ExpectedInclude<Officer>(o => o.CityOfBirth),
                new ExpectedInclude<City>(c => c.StationedGears, "CityOfBirth")));

    [ConditionalTheory]
    [MemberData(nameof(IsAsyncData))]
    public virtual Task Include_multiple_circular_with_filter(bool async)
        => AssertQuery(
            async,
            ss => ss.Set<Gear>().Include(g => g.CityOfBirth.StationedGears).Where(g => g.Nickname == "Marcus"),
            elementAsserter: (e, a) => AssertInclude(
                e, a,
                new ExpectedInclude<Gear>(g => g.CityOfBirth),
                new ExpectedInclude<Officer>(o => o.CityOfBirth),
                new ExpectedInclude<City>(c => c.StationedGears, "CityOfBirth")));

    [ConditionalTheory]
    [MemberData(nameof(IsAsyncData))]
    public virtual Task Include_using_alternate_key(bool async)
        => AssertQuery(
            async,
            ss => ss.Set<Gear>().Include(g => g.Weapons).Where(g => g.Nickname == "Marcus"),
            elementAsserter: (e, a) => AssertInclude(
                e, a,
                new ExpectedInclude<Gear>(g => g.Weapons),
                new ExpectedInclude<Officer>(o => o.Weapons)));

    [ConditionalTheory]
    [MemberData(nameof(IsAsyncData))]
    public virtual Task Include_multiple_include_then_include(bool async)
        => Assert.ThrowsAsync<InvalidOperationException>(
            () => AssertQuery(
                async,
                ss => ss.Set<Gear>()
                    .Include(g => g.AssignedCity.BornGears).ThenInclude(g => g.Tag)
                    .Include(g => g.AssignedCity.StationedGears).ThenInclude(g => g.Tag)
                    .Include(g => g.CityOfBirth.BornGears).ThenInclude(g => g.Tag)
                    .Include(g => g.CityOfBirth.StationedGears).ThenInclude(g => g.Tag)
                    .OrderBy(g => g.Nickname)));

    [ConditionalTheory]
    [MemberData(nameof(IsAsyncData))]
    public virtual Task Include_navigation_on_derived_type(bool async)
        => AssertQuery(
            async,
            ss => ss.Set<Gear>().OfType<Officer>().Include(o => o.Reports),
            elementAsserter: (e, a) => AssertInclude(e, a, new ExpectedInclude<Officer>(o => o.Reports)));

    [ConditionalTheory]
    [MemberData(nameof(IsAsyncData))]
    public virtual Task String_based_Include_navigation_on_derived_type(bool async)
        => AssertQuery(
            async,
            ss => ss.Set<Gear>().OfType<Officer>().Include("Reports"),
            elementAsserter: (e, a) => AssertInclude(e, a, new ExpectedInclude<Officer>(o => o.Reports)));

    [ConditionalTheory]
    [MemberData(nameof(IsAsyncData))]
    public virtual Task EF_Property_based_Include_navigation_on_derived_type(bool async)
        => AssertQuery(
            async,
            ss => ss.Set<Gear>().OfType<Officer>().Include(o => EF.Property<Officer>(o, "Reports")),
            elementAsserter: (e, a) => AssertInclude(e, a, new ExpectedInclude<Officer>(o => o.Reports)));

    [ConditionalTheory]
    [MemberData(nameof(IsAsyncData))]
    public virtual Task Select_Where_Navigation_Included(bool async)
        => AssertQuery(
            async,
            ss => from t in ss.Set<CogTag>().Include(o => o.Gear)
                  where t.Gear.Nickname == "Marcus"
                  select t,
            elementAsserter: (e, a) => AssertInclude(e, a, new ExpectedInclude<CogTag>(t => t.Gear)));

    [ConditionalTheory]
    [MemberData(nameof(IsAsyncData))]
    public virtual Task Include_with_join_reference1(bool async)
        => AssertQuery(
            async,
            ss => ss.Set<Gear>().Join(
                ss.Set<CogTag>(),
                g => new { SquadId = (int?)g.SquadId, g.Nickname },
                t => new { SquadId = t.GearSquadId, Nickname = t.GearNickName },
                (g, t) => g).Include(g => g.CityOfBirth),
            elementAsserter: (e, a) => AssertInclude(
                e, a,
                new ExpectedInclude<Gear>(g => g.CityOfBirth),
                new ExpectedInclude<Officer>(o => o.CityOfBirth)));

    [ConditionalTheory]
    [MemberData(nameof(IsAsyncData))]
    public virtual Task Include_with_join_reference2(bool async)
        => AssertQuery(
            async,
            ss => ss.Set<CogTag>().Join(
                ss.Set<Gear>(),
                t => new { SquadId = t.GearSquadId, Nickname = t.GearNickName },
                g => new { SquadId = (int?)g.SquadId, g.Nickname },
                (t, g) => g).Include(g => g.CityOfBirth),
            elementAsserter: (e, a) => AssertInclude(
                e, a,
                new ExpectedInclude<Gear>(g => g.CityOfBirth),
                new ExpectedInclude<Officer>(o => o.CityOfBirth)));

    [ConditionalTheory]
    [MemberData(nameof(IsAsyncData))]
    public virtual Task Include_with_join_collection1(bool async)
        => AssertQuery(
            async,
            ss => ss.Set<Gear>().Join(
                ss.Set<CogTag>(),
                g => new { SquadId = (int?)g.SquadId, g.Nickname },
                t => new { SquadId = t.GearSquadId, Nickname = t.GearNickName },
                (g, t) => g).Include(g => g.Weapons),
            elementAsserter: (e, a) => AssertInclude(
                e, a,
                new ExpectedInclude<Gear>(g => g.Weapons),
                new ExpectedInclude<Officer>(o => o.Weapons)));

    [ConditionalTheory]
    [MemberData(nameof(IsAsyncData))]
    public virtual Task Include_with_join_collection2(bool async)
        => AssertQuery(
            async,
            ss => ss.Set<CogTag>().Join(
                ss.Set<Gear>(),
                t => new { SquadId = t.GearSquadId, Nickname = t.GearNickName },
                g => new { SquadId = (int?)g.SquadId, g.Nickname },
                (t, g) => g).Include(g => g.Weapons),
            elementAsserter: (e, a) => AssertInclude(
                e, a,
                new ExpectedInclude<Gear>(g => g.Weapons),
                new ExpectedInclude<Officer>(o => o.Weapons)));

    [ConditionalTheory]
    [MemberData(nameof(IsAsyncData))]
    public virtual async Task Include_where_list_contains_navigation(bool async)
    {
        using var context = CreateContext();
        context.ChangeTracker.QueryTrackingBehavior = QueryTrackingBehavior.TrackAll;

        var tags = context.Tags.Select(t => (Guid?)t.Id).ToList();

        var query = context.Gears
            .Include(g => g.Tag)
            .Where(g => g.Tag != null && tags.Contains(g.Tag.Id));

        var gears = async
            ? (await query.ToListAsync())
            : query.ToList();

        Assert.Equal(5, gears.Count);

        context.ChangeTracker.QueryTrackingBehavior = QueryTrackingBehavior.NoTracking;
    }

    [ConditionalTheory]
    [MemberData(nameof(IsAsyncData))]
    public virtual async Task Include_where_list_contains_navigation2(bool async)
    {
        using var context = CreateContext();
        context.ChangeTracker.QueryTrackingBehavior = QueryTrackingBehavior.TrackAll;

        var tags = context.Tags.Select(t => (Guid?)t.Id).ToList();

        var query = context.Gears
            .Include(g => g.Tag)
            .Where(g => g.CityOfBirth.Location != null && tags.Contains(g.Tag.Id));

        var gears = async
            ? (await query.ToListAsync())
            : query.ToList();

        Assert.Equal(5, gears.Count);

        context.ChangeTracker.QueryTrackingBehavior = QueryTrackingBehavior.NoTracking;
    }

    [ConditionalTheory]
    [MemberData(nameof(IsAsyncData))]
    public virtual async Task Navigation_accessed_twice_outside_and_inside_subquery(bool async)
    {
        using var context = CreateContext();
        context.ChangeTracker.QueryTrackingBehavior = QueryTrackingBehavior.TrackAll;

        var tags = context.Tags.Select(t => (Guid?)t.Id).ToList();

        var query = context.Gears
            .Where(g => g.Tag != null && tags.Contains(g.Tag.Id));

        var gears = async
            ? (await query.ToListAsync())
            : query.ToList();

        Assert.Equal(5, gears.Count);

        context.ChangeTracker.QueryTrackingBehavior = QueryTrackingBehavior.NoTracking;
    }

    [ConditionalTheory]
    [MemberData(nameof(IsAsyncData))]
    public virtual Task Include_with_join_multi_level(bool async)
        => AssertQuery(
            async,
            ss => ss.Set<Gear>().Join(
                ss.Set<CogTag>(),
                g => new { SquadId = (int?)g.SquadId, g.Nickname },
                t => new { SquadId = t.GearSquadId, Nickname = t.GearNickName },
                (g, t) => g).Include(g => g.CityOfBirth.StationedGears),
            elementAsserter: (e, a) => AssertInclude(
                e, a,
                new ExpectedInclude<Gear>(g => g.CityOfBirth),
                new ExpectedInclude<Officer>(o => o.CityOfBirth),
                new ExpectedInclude<City>(c => c.StationedGears, "CityOfBirth")));

    [ConditionalTheory]
    [MemberData(nameof(IsAsyncData))]
    public virtual Task Include_with_join_and_inheritance1(bool async)
        => AssertQuery(
            async,
            ss => ss.Set<CogTag>().Join(
                ss.Set<Gear>().OfType<Officer>(),
                t => new { SquadId = t.GearSquadId, Nickname = t.GearNickName },
                o => new { SquadId = (int?)o.SquadId, o.Nickname },
                (t, o) => o).Include(o => o.CityOfBirth),
            elementAsserter: (e, a) => AssertInclude(e, a, new ExpectedInclude<Officer>(o => o.CityOfBirth)));

    [ConditionalTheory]
    [MemberData(nameof(IsAsyncData))]
    public virtual Task Include_with_join_and_inheritance_with_orderby_before_and_after_include(bool async)
        => AssertQuery(
            async,
            ss => ss.Set<CogTag>().Join(
                    ss.Set<Gear>().OfType<Officer>().OrderBy(ee => ee.SquadId),
                    t => new { SquadId = t.GearSquadId, Nickname = t.GearNickName },
                    o => new { SquadId = (int?)o.SquadId, o.Nickname },
                    (t, o) => o).OrderBy(ee => ee.FullName).Include(o => o.Reports).OrderBy(oo => oo.HasSoulPatch)
                .ThenByDescending(oo => oo.Nickname),
            elementAsserter: (e, a) => AssertInclude(e, a, new ExpectedInclude<Officer>(o => o.Reports)),
            assertOrder: true);

    [ConditionalTheory]
    [MemberData(nameof(IsAsyncData))]
    public virtual Task Include_with_join_and_inheritance2(bool async)
        => AssertQuery(
            async,
            ss => ss.Set<Gear>().OfType<Officer>().Join(
                ss.Set<CogTag>(),
                o => new { SquadId = (int?)o.SquadId, o.Nickname },
                t => new { SquadId = t.GearSquadId, Nickname = t.GearNickName },
                (o, t) => o).Include(g => g.Weapons),
            elementAsserter: (e, a) => AssertInclude(e, a, new ExpectedInclude<Officer>(o => o.Weapons)));

    [ConditionalTheory]
    [MemberData(nameof(IsAsyncData))]
    public virtual Task Include_with_join_and_inheritance3(bool async)
        => AssertQuery(
            async,
            ss => ss.Set<CogTag>().Join(
                ss.Set<Gear>().OfType<Officer>(),
                t => new { SquadId = t.GearSquadId, Nickname = t.GearNickName },
                g => new { SquadId = (int?)g.SquadId, g.Nickname },
                (t, o) => o).Include(o => o.Reports),
            elementAsserter: (e, a) => AssertInclude(e, a, new ExpectedInclude<Officer>(o => o.Reports)));

    [ConditionalTheory]
    [MemberData(nameof(IsAsyncData))]
    public virtual Task Include_with_nested_navigation_in_order_by(bool async)
        => AssertQuery(
            async,
            ss => ss.Set<Weapon>()
                .Include(w => w.Owner)
                .Where(w => w.Owner.Nickname != "Paduk")
                .OrderBy(e => e.Owner.CityOfBirth.Name).ThenBy(e => e.Id),
            elementAsserter: (e, a) => AssertInclude(e, a, new ExpectedInclude<Weapon>(w => w.Owner)),
            assertOrder: true);

    [ConditionalTheory]
    [MemberData(nameof(IsAsyncData))]
    public virtual Task Where_enum(bool async)
        => AssertQuery(
            async,
            ss => ss.Set<Gear>().Where(g => g.Rank == MilitaryRank.Sergeant));

    [ConditionalTheory]
    [MemberData(nameof(IsAsyncData))]
    public virtual Task Where_nullable_enum_with_constant(bool async)
        => AssertQuery(
            async,
            ss => ss.Set<Weapon>().Where(w => w.AmmunitionType == AmmunitionType.Cartridge));

    [ConditionalTheory]
    [MemberData(nameof(IsAsyncData))]
    public virtual Task Where_nullable_enum_with_null_constant(bool async)
        => AssertQuery(
            async,
            ss => ss.Set<Weapon>().Where(w => w.AmmunitionType == null));

    [ConditionalTheory]
    [MemberData(nameof(IsAsyncData))]
    public virtual Task Where_nullable_enum_with_non_nullable_parameter(bool async)
    {
        var ammunitionType = AmmunitionType.Cartridge;

        return AssertQuery(
            async,
            ss => ss.Set<Weapon>().Where(w => w.AmmunitionType == ammunitionType));
    }

    [ConditionalTheory]
    [MemberData(nameof(IsAsyncData))]
    public virtual async Task Where_nullable_enum_with_nullable_parameter(bool async)
    {
        AmmunitionType? ammunitionType = AmmunitionType.Cartridge;

        await AssertQuery(
            async,
            ss => ss.Set<Weapon>().Where(w => w.AmmunitionType == ammunitionType));

        ammunitionType = null;

        await AssertQuery(
            async,
            ss => ss.Set<Weapon>().Where(w => w.AmmunitionType == ammunitionType));
    }

    [ConditionalTheory]
    [MemberData(nameof(IsAsyncData))]
    public virtual async Task Where_bitwise_and_enum(bool async)
    {
        await AssertQuery(
            async,
            ss => ss.Set<Gear>().Where(g => (g.Rank & MilitaryRank.Corporal) > 0));

        await AssertQuery(
            async,
            ss => ss.Set<Gear>().Where(g => (g.Rank & MilitaryRank.Corporal) == MilitaryRank.Corporal));
    }

    [ConditionalTheory]
    [MemberData(nameof(IsAsyncData))]
    public virtual async Task Where_bitwise_and_integral(bool async)
    {
        await AssertQuery(
            async,
            ss => ss.Set<Gear>().Where(g => ((int)g.Rank & 1) == 1));

        await AssertQuery(
            async,
            ss => ss.Set<Gear>().Where(g => ((long)g.Rank & 1L) == 1L));

        await AssertQuery(
            async,
            ss => ss.Set<Gear>().Where(g => ((short)g.Rank & 1) == 1));
    }

    [ConditionalTheory]
    [MemberData(nameof(IsAsyncData))]
    public virtual Task Where_bitwise_and_nullable_enum_with_constant(bool async)
        => AssertQuery(
            async,
            ss => ss.Set<Weapon>().Where(w => (w.AmmunitionType & AmmunitionType.Cartridge) > 0));

    [ConditionalTheory]
    [MemberData(nameof(IsAsyncData))]
    public virtual Task Where_bitwise_and_nullable_enum_with_null_constant(bool async)
    {
        return AssertQuery(
            async,
#pragma warning disable CS0458 // The result of the expression is always 'null'
            ss => ss.Set<Weapon>().Where(w => (w.AmmunitionType & null) > 0));
#pragma warning restore CS0458 // The result of the expression is always 'null'
    }

    [ConditionalTheory]
    [MemberData(nameof(IsAsyncData))]
    public virtual Task Where_bitwise_and_nullable_enum_with_non_nullable_parameter(bool async)
    {
        var ammunitionType = AmmunitionType.Cartridge;

        return AssertQuery(
            async,
            ss => ss.Set<Weapon>().Where(w => (w.AmmunitionType & ammunitionType) > 0));
    }

    [ConditionalTheory]
    [MemberData(nameof(IsAsyncData))]
    public virtual async Task Where_bitwise_and_nullable_enum_with_nullable_parameter(bool async)
    {
        AmmunitionType? ammunitionType = AmmunitionType.Cartridge;

        await AssertQuery(
            async,
            ss => ss.Set<Weapon>().Where(w => (w.AmmunitionType & ammunitionType) > 0));

        ammunitionType = null;

        await AssertQuery(
            async,
            ss => ss.Set<Weapon>().Where(w => (w.AmmunitionType & ammunitionType) > 0));
    }

    [ConditionalTheory]
    [MemberData(nameof(IsAsyncData))]
    public virtual Task Where_bitwise_or_enum(bool async)
        => AssertQuery(
            async,
            ss => ss.Set<Gear>().Where(g => (g.Rank | MilitaryRank.Corporal) > 0));

    [ConditionalTheory]
    [MemberData(nameof(IsAsyncData))]
    public virtual Task Bitwise_projects_values_in_select(bool async)
        => AssertFirst(
            async,
            ss => ss.Set<Gear>()
                .Where(g => (g.Rank & MilitaryRank.Corporal) == MilitaryRank.Corporal)
                .Select(
                    b => new
                    {
                        BitwiseTrue = (b.Rank & MilitaryRank.Corporal) == MilitaryRank.Corporal,
                        BitwiseFalse = (b.Rank & MilitaryRank.Corporal) == MilitaryRank.Sergeant,
                        BitwiseValue = b.Rank & MilitaryRank.Corporal
                    }));

    [ConditionalTheory]
    [MemberData(nameof(IsAsyncData))]
    public virtual async Task Where_enum_has_flag(bool async)
    {
        // Constant
        await AssertQuery(
            async,
            ss => ss.Set<Gear>().Where(g => g.Rank.HasFlag(MilitaryRank.Corporal)));

        // Expression
        await AssertQuery(
            async,
            ss => ss.Set<Gear>().Where(g => g.Rank.HasFlag(MilitaryRank.Corporal | MilitaryRank.Captain)));

        // Casting
        await AssertQuery(
            async,
            ss => ss.Set<Gear>().Where(g => g.Rank.HasFlag((MilitaryRank)1)));

        // Casting to nullable
        await AssertQuery(
            async,
            ss => ss.Set<Gear>().Where(g => g.Rank.HasFlag((MilitaryRank?)1)));

        // QuerySource
        await AssertQuery(
            async,
            ss => ss.Set<Gear>().Where(g => MilitaryRank.Corporal.HasFlag(g.Rank)));
    }

    [ConditionalTheory]
    [MemberData(nameof(IsAsyncData))]
    public virtual async Task Where_enum_has_flag_subquery(bool async)
    {
        await AssertQuery(
            async,
            ss => ss.Set<Gear>().Where(
                g => g.Rank.HasFlag(
                    ss.Set<Gear>().OrderBy(x => x.Nickname).ThenBy(x => x.SquadId).Select(x => x.Rank).FirstOrDefault())));

        await AssertQuery(
            async,
            ss => ss.Set<Gear>().Where(
                g => MilitaryRank.Corporal.HasFlag(
                    ss.Set<Gear>().OrderBy(x => x.Nickname).ThenBy(x => x.SquadId).Select(x => x.Rank).FirstOrDefault())));
    }

    [ConditionalTheory]
    [MemberData(nameof(IsAsyncData))]
    public virtual async Task Where_enum_has_flag_subquery_with_pushdown(bool async)
    {
        await AssertQuery(
            async,
            ss => ss.Set<Gear>().Where(
                g => g.Rank.HasFlag(ss.Set<Gear>().OrderBy(x => x.Nickname).ThenBy(x => x.SquadId).FirstOrDefault().Rank)));

        await AssertQuery(
            async,
            ss => ss.Set<Gear>().Where(
                g => MilitaryRank.Corporal.HasFlag(
                    ss.Set<Gear>().OrderBy(x => x.Nickname).ThenBy(x => x.SquadId).FirstOrDefault().Rank)));
    }

    [ConditionalTheory]
    [MemberData(nameof(IsAsyncData))]
    public virtual Task Where_enum_has_flag_subquery_client_eval(bool async)
        => AssertQuery(
            async,
            ss => ss.Set<Gear>().Where(
                g => g.Rank.HasFlag(ss.Set<Gear>().OrderBy(x => x.Nickname).ThenBy(x => x.SquadId).First().Rank)));

    [ConditionalTheory]
    [MemberData(nameof(IsAsyncData))]
    public virtual Task Where_enum_has_flag_with_non_nullable_parameter(bool async)
    {
        var parameter = MilitaryRank.Corporal;

        return AssertQuery(
            async,
            ss => ss.Set<Gear>().Where(g => g.Rank.HasFlag(parameter)));
    }

    [ConditionalTheory]
    [MemberData(nameof(IsAsyncData))]
    public virtual Task Where_has_flag_with_nullable_parameter(bool async)
    {
        MilitaryRank? parameter = MilitaryRank.Corporal;

        return AssertQuery(
            async,
            ss => ss.Set<Gear>().Where(g => g.Rank.HasFlag(parameter)));
    }

    [ConditionalTheory]
    [MemberData(nameof(IsAsyncData))]
    public virtual Task Select_enum_has_flag(bool async)
        => AssertFirst(
            async,
            ss => ss.Set<Gear>()
                .Where(g => g.Rank.HasFlag(MilitaryRank.Corporal))
                .Select(
                    b => new
                    {
                        hasFlagTrue = b.Rank.HasFlag(MilitaryRank.Corporal), hasFlagFalse = b.Rank.HasFlag(MilitaryRank.Sergeant)
                    }));

    [ConditionalTheory]
    [MemberData(nameof(IsAsyncData))]
    public virtual Task Where_count_subquery_without_collision(bool async)
        => AssertQuery(
            async,
            ss => ss.Set<Gear>().Where(w => w.Weapons.Count == 2));

    [ConditionalTheory]
    [MemberData(nameof(IsAsyncData))]
    public virtual Task Where_any_subquery_without_collision(bool async)
        => AssertQuery(
            async,
            ss => ss.Set<Gear>().Where(w => w.Weapons.Any()));

    [ConditionalTheory]
    [MemberData(nameof(IsAsyncData))]
    public virtual Task Select_inverted_boolean(bool async)
        => AssertQuery(
            async,
            ss => ss.Set<Weapon>()
                .Where(w => w.IsAutomatic)
                .Select(
                    w => new { w.Id, Manual = !w.IsAutomatic }),
            elementSorter: e => e.Id);

    [ConditionalTheory]
    [MemberData(nameof(IsAsyncData))]
    public virtual async Task Select_comparison_with_null(bool async)
    {
        AmmunitionType? ammunitionType = AmmunitionType.Cartridge;

        await AssertQuery(
            async,
            ss => ss.Set<Weapon>()
                .Where(w => w.AmmunitionType == ammunitionType)
                .Select(
                    w => new { w.Id, Cartridge = w.AmmunitionType == ammunitionType }),
            elementSorter: e => e.Id);

        ammunitionType = null;

        await AssertQuery(
            async,
            ss => ss.Set<Weapon>()
                .Where(w => w.AmmunitionType == ammunitionType)
                .Select(
                    w => new { w.Id, Cartridge = w.AmmunitionType == ammunitionType }),
            elementSorter: e => e.Id);
    }

    [ConditionalTheory]
    [MemberData(nameof(IsAsyncData))]
    public virtual async Task Select_null_parameter(bool async)
    {
        AmmunitionType? ammunitionType = AmmunitionType.Cartridge;

        await AssertQuery(
            async,
            ss => ss.Set<Weapon>()
                .Select(
                    w => new { w.Id, AmmoType = ammunitionType }),
            elementSorter: e => e.Id);

        ammunitionType = null;

        await AssertQuery(
            async,
            ss => ss.Set<Weapon>()
                .Select(
                    w => new { w.Id, AmmoType = ammunitionType }),
            elementSorter: e => e.Id);

        ammunitionType = AmmunitionType.Shell;

        await AssertQuery(
            async,
            ss => ss.Set<Weapon>()
                .Select(
                    w => new { w.Id, AmmoType = ammunitionType }),
            elementSorter: e => e.Id);

        ammunitionType = null;

        await AssertQuery(
            async,
            ss => ss.Set<Weapon>()
                .Select(
                    w => new { w.Id, AmmoType = ammunitionType }),
            elementSorter: e => e.Id);
    }

    [ConditionalTheory]
    [MemberData(nameof(IsAsyncData))]
    public virtual Task Select_ternary_operation_with_boolean(bool async)
        => AssertQuery(
            async,
            ss => ss.Set<Weapon>().Select(
                w => new { w.Id, Num = w.IsAutomatic ? 1 : 0 }),
            elementSorter: e => e.Id);

    [ConditionalTheory]
    [MemberData(nameof(IsAsyncData))]
    public virtual Task Select_ternary_operation_with_inverted_boolean(bool async)
        => AssertQuery(
            async,
            ss => ss.Set<Weapon>().Select(
                w => new { w.Id, Num = !w.IsAutomatic ? 1 : 0 }),
            elementSorter: e => e.Id);

    [ConditionalTheory]
    [MemberData(nameof(IsAsyncData))]
    public virtual Task Select_ternary_operation_with_has_value_not_null(bool async)
        => AssertQuery(
            async,
            ss => ss.Set<Weapon>()
                .Where(w => w.AmmunitionType.HasValue && w.AmmunitionType == AmmunitionType.Cartridge)
                .Select(
                    w => new
                    {
                        w.Id,
                        IsCartridge = w.AmmunitionType.HasValue && w.AmmunitionType.Value == AmmunitionType.Cartridge ? "Yes" : "No"
                    }),
            elementSorter: e => e.Id);

    [ConditionalTheory]
    [MemberData(nameof(IsAsyncData))]
    public virtual Task Select_ternary_operation_multiple_conditions(bool async)
        => AssertQuery(
            async,
            ss => ss.Set<Weapon>().Select(
                w => new { w.Id, IsCartridge = w.AmmunitionType == AmmunitionType.Shell && w.SynergyWithId == 1 ? "Yes" : "No" }),
            elementSorter: e => e.Id);

    [ConditionalTheory]
    [MemberData(nameof(IsAsyncData))]
    public virtual Task Select_ternary_operation_multiple_conditions_2(bool async)
        => AssertQuery(
            async,
            ss => ss.Set<Weapon>().Select(
                w => new { w.Id, IsCartridge = !w.IsAutomatic && w.SynergyWithId == 1 ? "Yes" : "No" }),
            elementSorter: e => e.Id);

    [ConditionalTheory]
    [MemberData(nameof(IsAsyncData))]
    public virtual Task Select_multiple_conditions(bool async)
        => AssertQuery(
            async,
            ss => ss.Set<Weapon>().Select(
                w => new { w.Id, IsCartridge = !w.IsAutomatic && w.SynergyWithId == 1 }),
            elementSorter: e => e.Id);

    [ConditionalTheory]
    [MemberData(nameof(IsAsyncData))]
    public virtual Task Select_nested_ternary_operations(bool async)
        => AssertQuery(
            async,
            ss => ss.Set<Weapon>().Select(
                w => new
                {
                    w.Id,
                    IsManualCartridge = !w.IsAutomatic
                        ? w.AmmunitionType == AmmunitionType.Cartridge ? "ManualCartridge" : "Manual"
                        : "Auto"
                }),
            elementSorter: e => e.Id);

    [ConditionalTheory]
    [MemberData(nameof(IsAsyncData))]
    public virtual Task Null_propagation_optimization1(bool async)
        => AssertQuery(
            async,
            ss => ss.Set<Gear>().Where(g => (g == null ? null : g.LeaderNickname) == "Marcus" == (bool?)true));

    [ConditionalTheory]
    [MemberData(nameof(IsAsyncData))]
    public virtual Task Null_propagation_optimization2(bool async)
        => AssertQuery(
            async,
            ss => ss.Set<Gear>().Where(
                g => (g.LeaderNickname == null ? null : g.LeaderNickname.EndsWith("us")) == true));

    [ConditionalTheory]
    [MemberData(nameof(IsAsyncData))]
    public virtual Task Null_propagation_optimization3(bool async)
        => AssertQuery(
            async,
            ss => ss.Set<Gear>().Where(
                g => (g.LeaderNickname != null ? g.LeaderNickname.EndsWith("us") : null) == true));

    [ConditionalTheory]
    [MemberData(nameof(IsAsyncData))]
    public virtual Task Null_propagation_optimization4(bool async)
        => AssertQuery(
            async,
            ss => ss.Set<Gear>().Where(
                g => (null == EF.Property<string>(g, "LeaderNickname") ? null : g.LeaderNickname.Length) == 5 == (bool?)true));

    [ConditionalTheory]
    [MemberData(nameof(IsAsyncData))]
    public virtual Task Null_propagation_optimization5(bool async)
        => AssertQuery(
            async,
            ss => ss.Set<Gear>().Where(
                g => (null != g.LeaderNickname ? EF.Property<string>(g, "LeaderNickname").Length : null)
                    == 5
                    == (bool?)true));

    [ConditionalTheory]
    [MemberData(nameof(IsAsyncData))]
    public virtual Task Null_propagation_optimization6(bool async)
        => AssertQuery(
            async,
            ss => ss.Set<Gear>().Where(
                g => (null != g.LeaderNickname ? EF.Property<string>(g, "LeaderNickname").Length : null)
                    == 5
                    == (bool?)true));

    [ConditionalTheory]
    [MemberData(nameof(IsAsyncData))]
    public virtual Task Select_null_propagation_optimization7(bool async)
        => AssertQuery(
            async,
            ss => ss.Set<Gear>().Select(g => null != g.LeaderNickname ? g.LeaderNickname + g.LeaderNickname : null));

    [ConditionalTheory]
    [MemberData(nameof(IsAsyncData))]
    public virtual Task Select_null_propagation_optimization8(bool async)
        => AssertQuery(
            async,
            ss => ss.Set<Gear>().Select(g => g != null ? g.LeaderNickname + g.LeaderNickname : null));

    [ConditionalTheory]
    [MemberData(nameof(IsAsyncData))]
    public virtual Task Select_null_propagation_optimization9(bool async)
        => AssertQueryScalar(
            async,
            ss => ss.Set<Gear>().Select(g => g != null ? g.FullName.Length : (int?)null));

    [ConditionalTheory]
    [MemberData(nameof(IsAsyncData))]
    public virtual Task Select_null_propagation_negative1(bool async)
        => AssertQueryScalar(
            async,
            ss => ss.Set<Gear>().Select(g => g.LeaderNickname != null ? g.Nickname.Length == 5 : (bool?)null));

    [ConditionalTheory]
    [MemberData(nameof(IsAsyncData))]
    public virtual Task Select_null_propagation_negative2(bool async)
        => AssertQuery(
            async,
            ss => from g1 in ss.Set<Gear>()
                  from g2 in ss.Set<Gear>()
                  select g1.LeaderNickname != null ? g2.LeaderNickname : null);

    [ConditionalTheory]
    [MemberData(nameof(IsAsyncData))]
    public virtual Task Select_null_propagation_negative3(bool async)
        => AssertQuery(
            async,
            ss => from g1 in ss.Set<Gear>()
                  join g2 in ss.Set<Gear>() on g1.HasSoulPatch equals true into grouping
                  from g2 in grouping.DefaultIfEmpty()
                  orderby g2.Nickname
                  select new { g2.Nickname, Condition = g2 != null ? g2.LeaderNickname != null : (bool?)null },
            assertOrder: true);

    [ConditionalTheory]
    [MemberData(nameof(IsAsyncData))]
    public virtual Task Select_null_propagation_negative4(bool async)
        => AssertQuery(
            async,
            ss => from g1 in ss.Set<Gear>()
                  join g2 in ss.Set<Gear>() on g1.HasSoulPatch equals true into grouping
                  from g2 in grouping.DefaultIfEmpty()
                  orderby g2.Nickname
                  select g2 != null ? new Tuple<string, int>(g2.Nickname, 5) : null,
            assertOrder: true);

    [ConditionalTheory]
    [MemberData(nameof(IsAsyncData))]
    public virtual Task Select_null_propagation_negative5(bool async)
        => AssertQuery(
            async,
            ss => from g1 in ss.Set<Gear>()
                  join g2 in ss.Set<Gear>() on g1.HasSoulPatch equals true into grouping
                  from g2 in grouping.DefaultIfEmpty()
                  orderby g2.Nickname
                  select g2 != null
                      ? new { g2.Nickname, Five = 5 }
                      : null,
            assertOrder: true);

    [ConditionalTheory]
    [MemberData(nameof(IsAsyncData))]
    public virtual Task Select_null_propagation_negative6(bool async)
        => AssertQueryScalar(
            async,
            ss => ss.Set<Gear>().Select(
                g => null != g.LeaderNickname
                    ? EF.Property<string>(g, "LeaderNickname").Length != EF.Property<string>(g, "LeaderNickname").Length
                    : (bool?)null));

    [ConditionalTheory]
    [MemberData(nameof(IsAsyncData))]
    public virtual Task Select_null_propagation_negative7(bool async)
        => AssertQueryScalar(
            async,
            ss => ss.Set<Gear>().Select(g => null != g.LeaderNickname ? g.LeaderNickname == g.LeaderNickname : (bool?)null));

    [ConditionalTheory]
    [MemberData(nameof(IsAsyncData))]
    public virtual Task Select_null_propagation_negative8(bool async)
        => AssertQuery(
            async,
            ss => ss.Set<CogTag>().Select(t => t.Gear.Squad != null ? t.Gear.AssignedCity.Name : null));

    [ConditionalTheory]
    [MemberData(nameof(IsAsyncData))]
    public virtual Task Select_null_propagation_negative9(bool async)
        => AssertQueryScalar(
            async,
            ss => ss.Set<Gear>().Select(
                g => g.LeaderNickname != null
                    ? (bool?)(g.Nickname.Length == 5) ?? default
                    : (bool?)null));

    [ConditionalTheory]
    [MemberData(nameof(IsAsyncData))]
    public virtual Task Select_null_propagation_works_for_navigations_with_composite_keys(bool async)
    {
        return AssertQuery(
            async,
            ss => from t in ss.Set<CogTag>()
#pragma warning disable IDE0031 // Use null propagation
                  select t.Gear != null ? t.Gear.Nickname : null);
#pragma warning restore IDE0031 // Use null propagation
    }

    [ConditionalTheory]
    [MemberData(nameof(IsAsyncData))]
    public virtual Task Select_null_propagation_works_for_multiple_navigations_with_composite_keys(bool async)
        => AssertQuery(
            async,
            ss => from t in ss.Set<CogTag>()
                  select EF.Property<City>(EF.Property<CogTag>(t.Gear, "Tag").Gear, "AssignedCity") != null
                      ? EF.Property<string>(EF.Property<Gear>(t.Gear.Tag, "Gear").AssignedCity, "Name")
                      : null);

    [ConditionalTheory]
    [MemberData(nameof(IsAsyncData))]
    public virtual Task Select_conditional_with_anonymous_type_and_null_constant(bool async)
        => AssertQuery(
            async,
            ss => from g in ss.Set<Gear>()
                  orderby g.Nickname
                  select g.LeaderNickname != null
                      ? new { g.HasSoulPatch }
                      : null,
            assertOrder: true);

    [ConditionalTheory]
    [MemberData(nameof(IsAsyncData))]
    public virtual Task Select_conditional_with_anonymous_types(bool async)
        => AssertQuery(
            async,
            ss => from g in ss.Set<Gear>()
                  orderby g.Nickname
                  select g.LeaderNickname != null
                      ? new { Name = g.Nickname }
                      : new { Name = g.FullName },
            assertOrder: true);

    [ConditionalTheory]
    [MemberData(nameof(IsAsyncData))]
    public virtual Task Where_conditional_equality_1(bool async)
        => AssertQuery(
            async,
            ss => from g in ss.Set<Gear>()
                  orderby g.Nickname
                  where (g.LeaderNickname != null
                          ? g.HasSoulPatch
                          : null)
                      == null
                  select g.Nickname,
            assertOrder: true);

    [ConditionalTheory]
    [MemberData(nameof(IsAsyncData))]
    public virtual Task Where_conditional_equality_2(bool async)
        => AssertQuery(
            async,
            ss => from g in ss.Set<Gear>()
                  orderby g.Nickname
                  where (g.LeaderNickname == null
                          ? null
                          : g.HasSoulPatch)
                      == null
                  select g.Nickname,
            assertOrder: true);

    [ConditionalTheory]
    [MemberData(nameof(IsAsyncData))]
    public virtual Task Where_conditional_equality_3(bool async)
        => AssertQuery(
            async,
            ss => from g in ss.Set<Gear>()
                  orderby g.Nickname
                  where (g.LeaderNickname != null
                          ? (int?)null
                          : null)
                      == null
                  select g.Nickname,
            assertOrder: true);

    [ConditionalTheory]
    [MemberData(nameof(IsAsyncData))]
    public virtual Task Select_coalesce_with_anonymous_types(bool async)
        => AssertQuery(
            async,
            ss => from g in ss.Set<Gear>()
                  orderby g.Nickname
                  select new { Name = g.LeaderNickname } ?? new { Name = g.FullName },
            assertOrder: true);

    [ConditionalTheory]
    [MemberData(nameof(IsAsyncData))]
    public virtual Task Where_coalesce_with_anonymous_types(bool async)
        => AssertQuery(
            async,
            ss => from g in ss.Set<Gear>()
                  where (new { Name = g.LeaderNickname } ?? new { Name = g.FullName }) != null
                  select g.Nickname);

    [ConditionalTheory]
    [MemberData(nameof(IsAsyncData))]
    public virtual Task Where_compare_anonymous_types(bool async)
        => AssertQuery(
            async,
            ss => from g in ss.Set<Gear>()
                  from o in ss.Set<Gear>().OfType<Officer>()
                  where new
                      {
                          Name = g.LeaderNickname,
                          Squad = g.LeaderSquadId,
                          Five = 5
                      }
                      == new
                      {
                          Name = o.Nickname,
                          Squad = o.SquadId,
                          Five = 5
                      }
                  select g.Nickname);

    [ConditionalTheory]
    [MemberData(nameof(IsAsyncData))]
    public virtual Task Where_member_access_on_anonymous_type(bool async)
        => AssertQuery(
            async,
            ss => from g in ss.Set<Gear>()
                  where new { Name = g.LeaderNickname, Squad = g.LeaderSquadId }.Name == "Marcus"
                  select g.Nickname);

    [ConditionalTheory]
    [MemberData(nameof(IsAsyncData))]
    public virtual Task Where_compare_anonymous_types_with_uncorrelated_members(bool async)
        => AssertQuery(
            async,
            // ReSharper disable once EqualExpressionComparison
            ss => from g in ss.Set<Gear>()
                  where new { Five = 5 } == new { Five = 5 }
                  select g.Nickname);

    [ConditionalTheory]
    [MemberData(nameof(IsAsyncData))]
    public virtual Task Select_Where_Navigation(bool async)
        => AssertQuery(
            async,
            ss => from t in ss.Set<CogTag>()
                  where t.Gear.Nickname == "Marcus"
                  select t);

    [ConditionalTheory]
    [MemberData(nameof(IsAsyncData))]
    public virtual Task Select_Where_Navigation_Scalar_Equals_Navigation_Scalar(bool async)
        => AssertQuery(
            async,
            ss => from t1 in ss.Set<CogTag>()
                  from t2 in ss.Set<CogTag>()
                  where t1.Gear.Nickname == t2.Gear.Nickname
                  select new { Tag1 = t1, Tag2 = t2 },
            elementSorter: e => (e.Tag1.Id, e.Tag2.Id),
            elementAsserter: (e, a) =>
            {
                AssertEqual(e.Tag1, a.Tag1);
                AssertEqual(e.Tag2, a.Tag2);
            });

    [ConditionalTheory]
    [MemberData(nameof(IsAsyncData))]
    public virtual Task Select_Where_Navigation_Scalar_Equals_Navigation_Scalar_Projected(bool async)
        => AssertQuery(
            async,
            ss => from t1 in ss.Set<CogTag>()
                  from t2 in ss.Set<CogTag>()
                  where t1.Gear.Nickname == t2.Gear.Nickname
                  select new { Id1 = t1.Id, Id2 = t2.Id },
            elementSorter: e => (e.Id1, e.Id2));

    [ConditionalTheory]
    [MemberData(nameof(IsAsyncData))]
    public virtual Task Optional_Navigation_Null_Coalesce_To_Clr_Type(bool async)
        => AssertFirst(
            async,
            ss => ss.Set<Weapon>().OrderBy(w => w.Id).Select(
                w => new Weapon { IsAutomatic = (bool?)w.SynergyWith.IsAutomatic ?? false }));

    [ConditionalTheory]
    [MemberData(nameof(IsAsyncData))]
    public virtual Task Where_subquery_boolean(bool async)
        => AssertQuery(
            async,
            ss => ss.Set<Gear>().Where(g => g.Weapons.OrderBy(w => w.Id).Select(w => w.IsAutomatic).FirstOrDefault()));

    [ConditionalTheory]
    [MemberData(nameof(IsAsyncData))]
    public virtual Task Where_subquery_boolean_with_pushdown(bool async)
        => AssertQuery(
            async,
            ss => ss.Set<Gear>().Where(g => g.Weapons.OrderBy(w => w.Id).FirstOrDefault().IsAutomatic));

    [ConditionalTheory]
    [MemberData(nameof(IsAsyncData))]
    public virtual Task Where_subquery_distinct_firstordefault_boolean(bool async)
        => AssertQuery(
            async,
            ss => ss.Set<Gear>().Where(
                g => g.HasSoulPatch && g.Weapons.Distinct().OrderBy(w => w.Id).Select(w => w.IsAutomatic).FirstOrDefault()));

    [ConditionalTheory]
    [MemberData(nameof(IsAsyncData))]
    public virtual Task Where_subquery_distinct_firstordefault_boolean_with_pushdown(bool async)
        => AssertQuery(
            async,
            ss => ss.Set<Gear>().Where(g => g.HasSoulPatch && g.Weapons.Distinct().OrderBy(w => w.Id).FirstOrDefault().IsAutomatic));

    [ConditionalTheory]
    [MemberData(nameof(IsAsyncData))]
    public virtual Task Where_subquery_distinct_first_boolean(bool async)
        => AssertQuery(
            async,
            ss => ss.Set<Gear>().OrderBy(g => g.Nickname)
                .Where(g => g.HasSoulPatch && g.Weapons.Distinct().OrderBy(w => w.Id).First().IsAutomatic),
            assertOrder: true);

    [ConditionalTheory]
    [MemberData(nameof(IsAsyncData))]
    public virtual Task Where_subquery_distinct_singleordefault_boolean1(bool async)
        => AssertQuery(
            async,
            ss => ss.Set<Gear>().OrderBy(g => g.Nickname).Where(
                g => g.HasSoulPatch
                    && g.Weapons.Where(w => w.Name.Contains("Lancer")).Distinct().Select(w => w.IsAutomatic)
                        .SingleOrDefault()),
            assertOrder: true);

    [ConditionalTheory]
    [MemberData(nameof(IsAsyncData))]
    public virtual Task Where_subquery_distinct_singleordefault_boolean2(bool async)
        => AssertQuery(
            async,
            ss => ss.Set<Gear>().OrderBy(g => g.Nickname).Where(
                g => g.HasSoulPatch
                    && g.Weapons.Where(w => w.Name.Contains("Lancer")).Select(w => w.IsAutomatic).Distinct()
                        .SingleOrDefault()),
            assertOrder: true);

    [ConditionalTheory]
    [MemberData(nameof(IsAsyncData))]
    public virtual Task Where_subquery_distinct_singleordefault_boolean_with_pushdown(bool async)
        => AssertQuery(
            async,
            ss => ss.Set<Gear>().OrderBy(g => g.Nickname).Where(
                g => g.HasSoulPatch && g.Weapons.Where(w => w.Name.Contains("Lancer")).Distinct().SingleOrDefault().IsAutomatic),
            assertOrder: true);

    [ConditionalTheory]
    [MemberData(nameof(IsAsyncData))]
    public virtual Task Where_subquery_distinct_lastordefault_boolean(bool async)
        => AssertQuery(
            async,
            ss => ss.Set<Gear>()
                .OrderBy(g => g.Nickname)
                .Where(g => !g.Weapons.Distinct().OrderBy(w => w.Id).LastOrDefault().IsAutomatic),
            assertOrder: true);

    [ConditionalTheory]
    [MemberData(nameof(IsAsyncData))]
    public virtual Task Where_subquery_distinct_last_boolean(bool async)
        => AssertQuery(
            async,
            ss => ss.Set<Gear>()
                .OrderBy(g => g.Nickname)
                .Where(g => !g.HasSoulPatch && g.Weapons.Distinct().OrderBy(w => w.Id).Last().IsAutomatic),
            assertOrder: true);

    [ConditionalTheory]
    [MemberData(nameof(IsAsyncData))]
    public virtual Task Where_subquery_distinct_orderby_firstordefault_boolean(bool async)
        => AssertQuery(
            async,
            ss => ss.Set<Gear>().Where(
                g => g.HasSoulPatch && g.Weapons.Distinct().OrderBy(w => w.Id).Select(w => w.IsAutomatic).FirstOrDefault()));

    [ConditionalTheory]
    [MemberData(nameof(IsAsyncData))]
    public virtual Task Where_subquery_distinct_orderby_firstordefault_boolean_with_pushdown(bool async)
        => AssertQuery(
            async,
            ss => ss.Set<Gear>().Where(g => g.HasSoulPatch && g.Weapons.Distinct().OrderBy(w => w.Id).FirstOrDefault().IsAutomatic));

    [ConditionalTheory]
    [MemberData(nameof(IsAsyncData))]
    public virtual Task Where_subquery_union_firstordefault_boolean(bool async)
        => AssertQuery(
            async,
            ss => ss.Set<Gear>().Where(
                g => g.HasSoulPatch && g.Weapons.Union(g.Weapons).OrderBy(w => w.Id).FirstOrDefault().IsAutomatic));

    [ConditionalTheory]
    [MemberData(nameof(IsAsyncData))]
    public virtual Task Where_subquery_join_firstordefault_boolean(bool async)
        => AssertQuery(
            async,
            ss => ss.Set<Gear>().Where(
                g => g.HasSoulPatch
                    && g.Weapons.Join(g.Weapons, e => e.Id, e => e.Id, (e1, e2) => e1).OrderBy(w => w.Id).FirstOrDefault()
                        .IsAutomatic));

    [ConditionalTheory]
    [MemberData(nameof(IsAsyncData))]
    public virtual Task Where_subquery_left_join_firstordefault_boolean(bool async)
        => AssertQuery(
            async,
            ss => ss.Set<Gear>().Where(
                g => g.HasSoulPatch
                    && (from o in g.Weapons
                        join i in g.Weapons on o.Id equals i.Id into grouping
                        from i in grouping.DefaultIfEmpty()
                        select o).OrderBy(w => w.Id).FirstOrDefault().IsAutomatic));

    [ConditionalTheory]
    [MemberData(nameof(IsAsyncData))]
    public virtual Task Where_subquery_concat_firstordefault_boolean(bool async)
        => AssertQuery(
            async,
            ss => ss.Set<Gear>().Where(
                g => g.HasSoulPatch && g.Weapons.Concat(g.Weapons).OrderBy(w => w.Id).FirstOrDefault().IsAutomatic));

    [ConditionalTheory]
    [MemberData(nameof(IsAsyncData))]
    public virtual Task Concat_with_count(bool async)
        => AssertCount(
            async,
            ss => ss.Set<Gear>().Concat(ss.Set<Gear>()));

    [ConditionalTheory]
    [MemberData(nameof(IsAsyncData))]
    public virtual Task Concat_scalars_with_count(bool async)
        => AssertCount(
            async,
            ss => ss.Set<Gear>().Select(g => g.Nickname).Concat(ss.Set<Gear>().Select(g2 => g2.FullName)));

    [ConditionalTheory]
    [MemberData(nameof(IsAsyncData))]
    public virtual Task Concat_anonymous_with_count(bool async)
        => AssertCount(
            async,
            ss => ss.Set<Gear>()
                .Select(
                    g => new { Gear = g, Name = g.Nickname })
                .Concat(
                    ss.Set<Gear>().Select(
                        g2 => new { Gear = g2, Name = g2.FullName })));

    [ConditionalTheory]
    [MemberData(nameof(IsAsyncData))]
    public virtual Task Concat_with_scalar_projection(bool async)
        => AssertQuery(
            async,
            ss => ss.Set<Gear>().Concat(ss.Set<Gear>()).Select(g => g.Nickname));

    [ConditionalTheory]
    [MemberData(nameof(IsAsyncData))]
    public virtual Task Select_navigation_with_concat_and_count(bool async)
        => AssertQueryScalar(
            async,
            ss => ss.Set<Gear>().Where(g => !g.HasSoulPatch).Select(g => g.Weapons.Concat(g.Weapons).Count()));

    [ConditionalTheory]
    [MemberData(nameof(IsAsyncData))]
    public virtual Task Concat_with_collection_navigations(bool async)
        => AssertQueryScalar(
            async,
            ss => ss.Set<Gear>().Where(g => g.HasSoulPatch).Select(g => g.Weapons.Union(g.Weapons).Count()));

    [ConditionalTheory]
    [MemberData(nameof(IsAsyncData))]
    public virtual Task Union_with_collection_navigations(bool async)
        => AssertQueryScalar(
            async,
            ss => ss.Set<Gear>().OfType<Officer>().Select(o => o.Reports.Union(o.Reports).Count()));

    [ConditionalTheory]
    [MemberData(nameof(IsAsyncData))]
    public virtual Task Select_subquery_distinct_firstordefault(bool async)
        => AssertQuery(
            async,
            ss => ss.Set<Gear>().Where(g => g.HasSoulPatch).Select(g => g.Weapons.Distinct().OrderBy(w => w.Id).FirstOrDefault().Name));

    [ConditionalTheory]
    [MemberData(nameof(IsAsyncData))]
    public virtual Task Select_Where_Navigation_Client(bool async)
        => AssertTranslationFailedWithDetails(
            () => AssertQuery(
                async,
                ss => from t in ss.Set<CogTag>()
                      where t.Gear != null && t.Gear.IsMarcus
                      select t),
            CoreStrings.QueryUnableToTranslateMember(nameof(Gear.IsMarcus), nameof(Gear)));

    [ConditionalTheory]
    [MemberData(nameof(IsAsyncData))]
    public virtual Task Select_Where_Navigation_Null(bool async)
        => AssertQuery(
            async,
            ss => from t in ss.Set<CogTag>()
                  where t.Gear == null
                  select t);

    [ConditionalTheory]
    [MemberData(nameof(IsAsyncData))]
    public virtual Task Select_Where_Navigation_Null_Reverse(bool async)
        => AssertQuery(
            async,
            ss => from t in ss.Set<CogTag>()
                  where null == t.Gear
                  select t);

    [ConditionalTheory]
    [MemberData(nameof(IsAsyncData))]
    public virtual Task Select_Where_Navigation_Equals_Navigation(bool async)
        => AssertQuery(
            async,
            ss => from t1 in ss.Set<CogTag>()
                  from t2 in ss.Set<CogTag>()
                  where t1.Gear == t2.Gear
                  select new { t1, t2 },
            elementSorter: e => e.t1.Id + " " + e.t2.Id,
            elementAsserter: (e, a) =>
            {
                AssertEqual(e.t1, a.t1);
                AssertEqual(e.t2, e.t2);
            });

    [ConditionalTheory]
    [MemberData(nameof(IsAsyncData))]
    public virtual Task Singleton_Navigation_With_Member_Access(bool async)
        => AssertQuery(
            async,
            ss => from ct in ss.Set<CogTag>()
                  where ct.Gear.Nickname == "Marcus"
                  where ct.Gear.CityOfBirthName != "Ephyra"
                  select new { B = ct.Gear.CityOfBirthName },
            elementSorter: e => e.B);

    [ConditionalTheory]
    [MemberData(nameof(IsAsyncData))]
    public virtual Task Select_Singleton_Navigation_With_Member_Access(bool async)
        => AssertQuery(
            async,
            ss => from ct in ss.Set<CogTag>()
                  where ct.Gear.Nickname == "Marcus"
                  where ct.Gear.CityOfBirthName != "Ephyra"
                  select new { A = ct.Gear, B = ct.Gear.CityOfBirthName },
            elementSorter: e => e.A.Nickname,
            elementAsserter: (e, a) =>
            {
                AssertEqual(e.A, a.A);
                Assert.Equal(e.B, e.B);
            });

    [ConditionalTheory]
    [MemberData(nameof(IsAsyncData))]
    public virtual Task GroupJoin_Composite_Key(bool async)
        => AssertQuery(
            async,
            ss =>
                from t in ss.Set<CogTag>()
                join g in ss.Set<Gear>()
                    on new { N = t.GearNickName, S = t.GearSquadId }
                    equals new { N = g.Nickname, S = (int?)g.SquadId } into grouping
                from g in grouping
                select g);

    [ConditionalTheory]
    [MemberData(nameof(IsAsyncData))]
    public virtual Task Join_navigation_translated_to_subquery_composite_key(bool async)
        => AssertQuery(
            async,
            ss => from g in ss.Set<Gear>()
                  join t in ss.Set<CogTag>() on g.FullName equals t.Gear.FullName
                  select new { g.FullName, t.Note },
            elementSorter: e => e.FullName);

    [ConditionalTheory]
    [MemberData(nameof(IsAsyncData))]
    public virtual Task Join_with_order_by_on_inner_sequence_navigation_translated_to_subquery_composite_key(bool async)
        => AssertQuery(
            async,
            ss => from g in ss.Set<Gear>()
                  join t in ss.Set<CogTag>().OrderBy(tt => tt.Id) on g.FullName equals t.Gear.FullName
                  select new { g.FullName, t.Note },
            elementSorter: e => e.FullName);

    [ConditionalTheory]
    [MemberData(nameof(IsAsyncData))]
    public virtual Task Join_with_order_by_without_skip_or_take(bool async)
        => AssertQuery(
            async,
            ss => from g in ss.Set<Gear>()
                  join w in ss.Set<Weapon>().OrderBy(ww => ww.Name) on g.FullName equals w.OwnerFullName
                  select new { w.Name, g.FullName },
            elementSorter: w => w.Name);

    [ConditionalTheory]
    [MemberData(nameof(IsAsyncData))]
    public virtual Task Join_with_order_by_without_skip_or_take_nested(bool async)
        => AssertQuery(
            async,
            ss => from s in ss.Set<Squad>()
                  join g in ss.Set<Gear>().OrderByDescending(gg => gg.SquadId) on s.Id equals g.SquadId
                  join w in ss.Set<Weapon>().OrderBy(ww => ww.Name) on g.FullName equals w.OwnerFullName
                  select new { w.Name, g.FullName },
            elementSorter: w => w.Name);

    [ConditionalTheory]
    [MemberData(nameof(IsAsyncData))]
    public virtual Task Collection_with_inheritance_and_join_include_joined(bool async)
        => AssertQuery(
            async,
            ss => (from t in ss.Set<CogTag>()
                   join g in ss.Set<Gear>().OfType<Officer>() on new { id1 = t.GearSquadId, id2 = t.GearNickName }
                       equals new { id1 = (int?)g.SquadId, id2 = g.Nickname }
                   select g).Include(g => g.Tag),
            elementAsserter: (e, a) => AssertInclude(e, a, new ExpectedInclude<Officer>(o => o.Tag)));

    [ConditionalTheory]
    [MemberData(nameof(IsAsyncData))]
    public virtual Task Collection_with_inheritance_and_join_include_source(bool async)
        => AssertQuery(
            async,
            ss => (from g in ss.Set<Gear>().OfType<Officer>()
                   join t in ss.Set<CogTag>() on new { id1 = (int?)g.SquadId, id2 = g.Nickname }
                       equals new { id1 = t.GearSquadId, id2 = t.GearNickName }
                   select g).Include(g => g.Tag),
            elementAsserter: (e, a) => AssertInclude(e, a, new ExpectedInclude<Officer>(o => o.Tag)));

    [ConditionalTheory]
    [MemberData(nameof(IsAsyncData))]
    public virtual Task Non_unicode_string_literal_is_used_for_non_unicode_column(bool async)
        => AssertQuery(
            async,
            ss => from c in ss.Set<City>()
                  where c.Location == "Unknown"
                  select c);

    [ConditionalTheory]
    [MemberData(nameof(IsAsyncData))]
    public virtual Task Non_unicode_string_literal_is_used_for_non_unicode_column_right(bool async)
        => AssertQuery(
            async,
            ss => from c in ss.Set<City>()
                  where "Unknown" == c.Location
                  select c);

    [ConditionalTheory]
    [MemberData(nameof(IsAsyncData))]
    public virtual Task Non_unicode_parameter_is_used_for_non_unicode_column(bool async)
    {
        var value = "Unknown";

        return AssertQuery(
            async,
            ss => from c in ss.Set<City>()
                  where c.Location == value
                  select c);
    }

    [ConditionalTheory]
    [MemberData(nameof(IsAsyncData))]
    public virtual Task Non_unicode_string_literals_in_contains_is_used_for_non_unicode_column(bool async)
    {
        var cities = new List<string>
        {
            "Unknown",
            "Jacinto's location",
            "Ephyra's location"
        };

        return AssertQuery(
            async,
            ss => from c in ss.Set<City>()
                  where cities.Contains(c.Location)
                  select c);
    }

    [ConditionalTheory]
    [MemberData(nameof(IsAsyncData))]
    public virtual Task Non_unicode_string_literals_is_used_for_non_unicode_column_with_subquery(bool async)
        => AssertQuery(
            async,
            ss => from c in ss.Set<City>()
                  where c.Location == "Unknown" && c.BornGears.Count(g => g.Nickname == "Paduk") == 1
                  select c);

    [ConditionalTheory]
    [MemberData(nameof(IsAsyncData))]
    public virtual Task Non_unicode_string_literals_is_used_for_non_unicode_column_in_subquery(bool async)
        => AssertQuery(
            async,
            ss => from g in ss.Set<Gear>()
                  where g.Nickname == "Marcus" && g.CityOfBirth.Location == "Jacinto's location"
                  select g);

    [ConditionalTheory]
    [MemberData(nameof(IsAsyncData))]
    public virtual Task Non_unicode_string_literals_is_used_for_non_unicode_column_with_contains(bool async)
        => AssertQuery(
            async,
            ss => from c in ss.Set<City>()
                  where c.Location.Contains("Jacinto")
                  select c);

    [ConditionalTheory]
    [MemberData(nameof(IsAsyncData))]
    public virtual Task Non_unicode_string_literals_is_used_for_non_unicode_column_with_concat(bool async)
        => AssertQuery(
            async,
            ss => from c in ss.Set<City>()
                  where (c.Location + "Added").Contains("Add")
                  select c);

    [ConditionalFact]
    public virtual void Include_on_GroupJoin_SelectMany_DefaultIfEmpty_with_coalesce_result1()
    {
        using var context = CreateContext();
        var query = from g1 in context.Gears.Include(g => g.Weapons)
                    join g2 in context.Gears
                        on g1.LeaderNickname equals g2.Nickname into grouping
                    from g2 in grouping.DefaultIfEmpty()
                    orderby g1.Nickname
                    select g2 ?? g1;

        var result = query.ToList();

        Assert.Equal(new[] { "Marcus", "Marcus", "Marcus", "Marcus", "Baird" }, result.Select(g => g.Nickname));
        Assert.Equal(new[] { 0, 0, 0, 2, 0 }, result.Select(g => g.Weapons.Count));
    }

    [ConditionalFact]
    public virtual void Include_on_GroupJoin_SelectMany_DefaultIfEmpty_with_coalesce_result2()
    {
        using var context = CreateContext();
        var query = from g1 in context.Gears
                    join g2 in context.Gears.Include(g => g.Weapons)
                        on g1.LeaderNickname equals g2.Nickname into grouping
                    from g2 in grouping.DefaultIfEmpty()
                    orderby g1.Nickname
                    select g2 ?? g1;

        var result = query.ToList();

        Assert.Equal(new[] { "Marcus", "Marcus", "Marcus", "Marcus", "Baird" }, result.Select(g => g.Nickname));
        Assert.Equal(new[] { 2, 2, 2, 0, 2 }, result.Select(g => g.Weapons.Count));
    }

    [ConditionalTheory]
    [MemberData(nameof(IsAsyncData))]
    public virtual Task Include_on_GroupJoin_SelectMany_DefaultIfEmpty_with_coalesce_result3(bool async)
        => AssertQuery(
            async,
            ss => from g1 in ss.Set<Gear>().Include(g => g.Weapons)
                  join g2 in ss.Set<Gear>().Include(g => g.Weapons)
                      on g1.LeaderNickname equals g2.Nickname into grouping
                  from g2 in grouping.DefaultIfEmpty()
                  select g2 ?? g1,
            elementAsserter: (e, a) => AssertInclude(
                e, a,
                new ExpectedInclude<Gear>(g => g.Weapons),
                new ExpectedInclude<Officer>(g => g.Weapons)));

    [ConditionalTheory]
    [MemberData(nameof(IsAsyncData))]
    public virtual Task Include_on_GroupJoin_SelectMany_DefaultIfEmpty_with_coalesce_result4(bool async)
    {
        var expectedIncludes = new IExpectedInclude[]
        {
            new ExpectedInclude<Gear>(g => g.Weapons), new ExpectedInclude<Officer>(g => g.Weapons)
        };

        return AssertQuery(
            async,
            ss => from g1 in ss.Set<Gear>().Include(g => g.Weapons)
                  join g2 in ss.Set<Gear>().Include(g => g.Weapons)
                      on g1.LeaderNickname equals g2.Nickname into grouping
                  from g2 in grouping.DefaultIfEmpty()
                  select new
                  {
                      g1,
                      g2,
                      coalesce = g2 ?? g1
                  },
            elementAsserter: (e, a) =>
            {
                AssertInclude(e.g1, a.g1, expectedIncludes);
                AssertInclude(e.g2, a.g2, expectedIncludes);
                AssertInclude(e.coalesce, a.coalesce, expectedIncludes);
            },
            elementSorter: e => e.g1.Nickname);
    }

    [ConditionalTheory]
    [MemberData(nameof(IsAsyncData))]
    public virtual Task Include_on_GroupJoin_SelectMany_DefaultIfEmpty_with_inheritance_and_coalesce_result(bool async)
        => AssertQuery(
            async,
            ss => from g1 in ss.Set<Gear>().Include(g => g.Weapons)
                  join g2 in ss.Set<Gear>().OfType<Officer>().Include(g => g.Weapons)
                      on g1.LeaderNickname equals g2.Nickname into grouping
                  from g2 in grouping.DefaultIfEmpty()
                  select g2 ?? g1,
            elementAsserter: (e, a) => AssertInclude(
                e, a,
                new ExpectedInclude<Gear>(g => g.Weapons),
                new ExpectedInclude<Officer>(g => g.Weapons)));

    [ConditionalTheory]
    [MemberData(nameof(IsAsyncData))]
    public virtual Task Include_on_GroupJoin_SelectMany_DefaultIfEmpty_with_conditional_result(bool async)
        => AssertQuery(
            async,
            ss => from g1 in ss.Set<Gear>().Include(g => g.Weapons)
                  join g2 in ss.Set<Gear>().Include(g => g.Weapons)
                      on g1.LeaderNickname equals g2.Nickname into grouping
                  from g2 in grouping.DefaultIfEmpty()
#pragma warning disable IDE0029 // Use coalesce expression
                  select g2 != null ? g2 : g1,
#pragma warning restore IDE0029 // Use coalesce expression
            elementAsserter: (e, a) => AssertInclude(
                e, a,
                new ExpectedInclude<Gear>(g => g.Weapons),
                new ExpectedInclude<Officer>(g => g.Weapons)));

    [ConditionalTheory]
    [MemberData(nameof(IsAsyncData))]
    public virtual Task Include_on_GroupJoin_SelectMany_DefaultIfEmpty_with_complex_projection_result(bool async)
    {
        var expectedIncludes = new IExpectedInclude[]
        {
            new ExpectedInclude<Gear>(g => g.Weapons), new ExpectedInclude<Officer>(g => g.Weapons)
        };

        return AssertQuery(
            async,
            ss => from g1 in ss.Set<Gear>().Include(g => g.Weapons)
                  join g2 in ss.Set<Gear>().Include(g => g.Weapons)
                      on g1.LeaderNickname equals g2.Nickname into grouping
                  from g2 in grouping.DefaultIfEmpty()
#pragma warning disable IDE0029 // Use coalesce expression
                  select new
                  {
                      g1,
                      g2,
                      coalesce = g2 ?? g1,
                      conditional = g2 != null ? g2 : g1
                  },
#pragma warning restore IDE0029 // Use coalesce expression
            elementAsserter: (e, a) =>
            {
                AssertInclude(e.g1, a.g1, expectedIncludes);
                AssertInclude(e.g2, a.g2, expectedIncludes);
                AssertInclude(e.coalesce, a.coalesce, expectedIncludes);
                AssertInclude(e.conditional, a.conditional, expectedIncludes);
            },
            elementSorter: e => e.g1.Nickname + " " + e.g2?.Nickname);
    }

    [ConditionalTheory]
    [MemberData(nameof(IsAsyncData))]
    public virtual Task Coalesce_operator_in_predicate(bool async)
        => AssertQuery(
            async,
            ss => ss.Set<Weapon>().Where(w => (bool?)w.IsAutomatic ?? false));

    [ConditionalTheory]
    [MemberData(nameof(IsAsyncData))]
    public virtual Task Coalesce_operator_in_predicate_with_other_conditions(bool async)
        => AssertQuery(
            async,
            ss => ss.Set<Weapon>().Where(w => w.AmmunitionType == AmmunitionType.Cartridge && ((bool?)w.IsAutomatic ?? false)));

    [ConditionalTheory]
    [MemberData(nameof(IsAsyncData))]
    public virtual Task Coalesce_operator_in_projection_with_other_conditions(bool async)
        => AssertQueryScalar(
            async,
            ss => ss.Set<Weapon>().Select(w => w.AmmunitionType == AmmunitionType.Cartridge && ((bool?)w.IsAutomatic ?? false)));

    [ConditionalTheory]
    [MemberData(nameof(IsAsyncData))]
    public virtual Task Optional_navigation_type_compensation_works_with_predicate(bool async)
        => AssertQuery(
            async,
            ss => ss.Set<CogTag>().Where(t => t.Note != "K.I.A." && t.Gear.HasSoulPatch));

    [ConditionalTheory]
    [MemberData(nameof(IsAsyncData))]
    public virtual Task Optional_navigation_type_compensation_works_with_predicate2(bool async)
        => AssertQuery(
            async,
            ss => ss.Set<CogTag>().Where(t => t.Gear.HasSoulPatch),
            ss => ss.Set<CogTag>().Where(t => t.Gear.MaybeScalar(x => x.HasSoulPatch) == true));

    [ConditionalTheory]
    [MemberData(nameof(IsAsyncData))]
    public virtual Task Optional_navigation_type_compensation_works_with_predicate_negated(bool async)
        => AssertQuery(
            async,
            ss => ss.Set<CogTag>().Where(t => !t.Gear.HasSoulPatch),
            ss => ss.Set<CogTag>().Where(t => !t.Gear.MaybeScalar(x => x.HasSoulPatch) == true));

    [ConditionalTheory]
    [MemberData(nameof(IsAsyncData))]
    public virtual Task Optional_navigation_type_compensation_works_with_predicate_negated_complex1(bool async)
        => AssertQuery(
            async,
            ss => ss.Set<CogTag>().Where(t => !(t.Gear.HasSoulPatch ? true : t.Gear.HasSoulPatch)),
            ss => ss.Set<CogTag>().Where(
                t => !(t.Gear.MaybeScalar(x => x.HasSoulPatch) == true
                        ? true
                        : t.Gear.MaybeScalar(x => x.HasSoulPatch))
                    == true));

    [ConditionalTheory]
    [MemberData(nameof(IsAsyncData))]
    public virtual Task Optional_navigation_type_compensation_works_with_predicate_negated_complex2(bool async)
        => AssertQuery(
            async,
            ss => ss.Set<CogTag>().Where(t => !(!t.Gear.HasSoulPatch ? false : t.Gear.HasSoulPatch)),
            ss => ss.Set<CogTag>().Where(
                t => !(t.Gear.MaybeScalar(x => x.HasSoulPatch) == false
                        ? false
                        : t.Gear.MaybeScalar(x => x.HasSoulPatch))
                    == true));

    [ConditionalTheory]
    [MemberData(nameof(IsAsyncData))]
    public virtual Task Optional_navigation_type_compensation_works_with_conditional_expression(bool async)
        => AssertQuery(
            async,
            // ReSharper disable once RedundantTernaryExpression
            ss => ss.Set<CogTag>().Where(t => t.Gear.HasSoulPatch ? true : false));

    [ConditionalTheory]
    [MemberData(nameof(IsAsyncData))]
    public virtual Task Optional_navigation_type_compensation_works_with_binary_expression(bool async)
        => AssertQuery(
            async,
            ss => ss.Set<CogTag>().Where(t => t.Gear.HasSoulPatch || t.Note.Contains("Cole")));

    [ConditionalTheory]
    [MemberData(nameof(IsAsyncData))]
    public virtual Task Optional_navigation_type_compensation_works_with_binary_and_expression(bool async)
        => AssertQueryScalar(
            async,
            ss => ss.Set<CogTag>().Select(t => t.Gear.HasSoulPatch && t.Note.Contains("Cole")));

    [ConditionalTheory]
    [MemberData(nameof(IsAsyncData))]
    public virtual Task Optional_navigation_type_compensation_works_with_projection(bool async)
        => AssertQueryScalar(
            async,
            ss => ss.Set<CogTag>().Where(t => t.Note != "K.I.A.").Select(t => t.Gear.SquadId));

    [ConditionalTheory]
    [MemberData(nameof(IsAsyncData))]
    public virtual Task Optional_navigation_type_compensation_works_with_projection_into_anonymous_type(bool async)
        => AssertQuery(
            async,
            ss => ss.Set<CogTag>().Where(t => t.Note != "K.I.A.").Select(
                t => new { t.Gear.SquadId }),
            elementSorter: e => e.SquadId);

    [ConditionalTheory]
    [MemberData(nameof(IsAsyncData))]
    public virtual Task Optional_navigation_type_compensation_works_with_DTOs(bool async)
        => AssertQuery(
            async,
            ss => ss.Set<CogTag>().Where(t => t.Note != "K.I.A.").Select(
                t => new Squad { Id = t.Gear.SquadId }));

    [ConditionalTheory]
    [MemberData(nameof(IsAsyncData))]
    public virtual Task Optional_navigation_type_compensation_works_with_list_initializers(bool async)
        => AssertQuery(
            async,
            ss => ss.Set<CogTag>().Where(t => t.Note != "K.I.A.").OrderBy(t => t.Note).Select(
                t => new List<int>
                {
                    t.Gear.SquadId,
                    t.Gear.SquadId + 1,
                    42
                }),
            assertOrder: true);

    [ConditionalTheory]
    [MemberData(nameof(IsAsyncData))]
    public virtual Task Optional_navigation_type_compensation_works_with_array_initializers(bool async)
        => AssertQuery(
            async,
            ss => ss.Set<CogTag>().Where(t => t.Note != "K.I.A.").Select(t => new[] { t.Gear.SquadId }),
            elementSorter: e => e[0]);

    [ConditionalTheory]
    [MemberData(nameof(IsAsyncData))]
    public virtual Task Optional_navigation_type_compensation_works_with_orderby(bool async)
        => AssertQuery(
            async,
            ss => ss.Set<CogTag>().Where(t => t.Note != "K.I.A.").OrderBy(t => t.Gear.SquadId).Select(t => t));

    [ConditionalTheory]
    [MemberData(nameof(IsAsyncData))]
    public virtual Task Optional_navigation_type_compensation_works_with_all(bool async)
        => AssertAll(
            async,
            ss => ss.Set<CogTag>().Where(t => t.Note != "K.I.A."),
            predicate: t => t.Gear.HasSoulPatch);

    [ConditionalTheory]
    [MemberData(nameof(IsAsyncData))]
    public virtual Task Optional_navigation_type_compensation_works_with_negated_predicate(bool async)
        => AssertQuery(
            async,
            ss => ss.Set<CogTag>().Where(t => t.Note != "K.I.A.").Where(t => !t.Gear.HasSoulPatch));

    [ConditionalTheory]
    [MemberData(nameof(IsAsyncData))]
    public virtual Task Optional_navigation_type_compensation_works_with_contains(bool async)
        => AssertQuery(
            async,
            ss => ss.Set<CogTag>().Where(t => t.Note != "K.I.A." && ss.Set<Gear>().Select(g => g.SquadId).Contains(t.Gear.SquadId)));

    [ConditionalTheory]
    [MemberData(nameof(IsAsyncData))]
    public virtual Task Optional_navigation_type_compensation_works_with_skip(bool async)
        => AssertInvalidMaterializationType(
            () => AssertQuery(
                async,
                ss => ss.Set<CogTag>().Where(t => t.Note != "K.I.A.").OrderBy(t => t.Note)
                    .Select(t => ss.Set<Gear>().OrderBy(g => g.Nickname).Skip(t.Gear.SquadId)),
                assertOrder: true,
                elementAsserter: (e, a) => AssertCollection(e, a, ordered: true)),
            "IEnumerable<T>");

    [ConditionalTheory]
    [MemberData(nameof(IsAsyncData))]
    public virtual Task Optional_navigation_type_compensation_works_with_take(bool async)
        => AssertInvalidMaterializationType(
            () => AssertQuery(
                async,
                ss => ss.Set<CogTag>().Where(t => t.Note != "K.I.A.").OrderBy(t => t.Note)
                    .Select(t => ss.Set<Gear>().OrderBy(g => g.Nickname).Take(t.Gear.SquadId)),
                assertOrder: true,
                elementAsserter: (e, a) => AssertCollection(e, a, ordered: true)),
            "IEnumerable<T>");

    [ConditionalTheory]
    [MemberData(nameof(IsAsyncData))]
    public virtual Task Select_correlated_filtered_collection(bool async)
        => AssertQuery(
            async,
            ss => ss.Set<Gear>()
                .Where(g => g.CityOfBirth.Name == "Ephyra" || g.CityOfBirth.Name == "Hanover")
                .OrderBy(g => g.Nickname)
                .Select(g => g.Weapons.Where(w => w.Name != "Lancer").ToList()),
            assertOrder: true,
            elementAsserter: (e, a) => AssertCollection(e, a));

    [ConditionalTheory]
    [MemberData(nameof(IsAsyncData))]
    public virtual Task Select_correlated_filtered_collection_with_composite_key(bool async)
        => AssertQuery(
            async,
            ss => ss.Set<Gear>().OfType<Officer>().OrderBy(g => g.Nickname)
                .Select(g => g.Reports.Where(r => r.Nickname != "Dom").ToList()),
            assertOrder: true,
            elementAsserter: (e, a) => AssertCollection(e, a));

    [ConditionalTheory]
    [MemberData(nameof(IsAsyncData))]
    public virtual Task Select_correlated_filtered_collection_returning_queryable_throws(bool async)
        => AssertInvalidMaterializationType(
            () => AssertQuery(
                async,
                ss => ss.Set<CogTag>().OrderBy(t => t.Note).Select(t => ss.Set<Gear>().Where(g => g.Nickname == t.GearNickName)),
                assertOrder: true,
                elementAsserter: (e, a) => AssertCollection(e, a)),
            typeof(IQueryable<Gear>).ShortDisplayName());

    [ConditionalTheory]
    [MemberData(nameof(IsAsyncData))]
    public virtual Task Select_correlated_filtered_collection_works_with_caching(bool async)
        => AssertQuery(
            async,
            ss => ss.Set<CogTag>().OrderBy(t => t.Note).Select(t => ss.Set<Gear>().Where(g => g.Nickname == t.GearNickName).ToList()),
            assertOrder: true,
            elementAsserter: (e, a) => AssertCollection(e, a));

    [ConditionalTheory]
    [MemberData(nameof(IsAsyncData))]
    public virtual Task Join_predicate_value_equals_condition(bool async)
        => AssertQuery(
            async,
            ss =>
                from g in ss.Set<Gear>()
                join w in ss.Set<Weapon>()
                    on true equals w.SynergyWithId != null
                select g);

    [ConditionalTheory]
    [MemberData(nameof(IsAsyncData))]
    public virtual Task Join_predicate_value(bool async)
        => AssertQuery(
            async,
            ss =>
                from g in ss.Set<Gear>()
                join w in ss.Set<Weapon>()
                    on g.HasSoulPatch equals true
                select g);

    [ConditionalTheory]
    [MemberData(nameof(IsAsyncData))]
    public virtual Task Join_predicate_condition_equals_condition(bool async)
        => AssertQuery(
            async,
            ss =>
                from g in ss.Set<Gear>()
                join w in ss.Set<Weapon>()
                    on g.FullName != null equals w.SynergyWithId != null
                select g);

    [ConditionalTheory]
    [MemberData(nameof(IsAsyncData))]
    public virtual Task Left_join_predicate_value_equals_condition(bool async)
        => AssertQuery(
            async,
            ss =>
                from g in ss.Set<Gear>()
                join w in ss.Set<Weapon>()
                    on true equals w.SynergyWithId != null
                    into group1
                from w in group1.DefaultIfEmpty()
                select g);

    [ConditionalTheory]
    [MemberData(nameof(IsAsyncData))]
    public virtual Task Left_join_predicate_value(bool async)
        => AssertQuery(
            async,
            ss =>
                from g in ss.Set<Gear>()
                join w in ss.Set<Weapon>()
                    on g.HasSoulPatch equals true
                    into group1
                from w in group1.DefaultIfEmpty()
                select g);

    [ConditionalTheory]
    [MemberData(nameof(IsAsyncData))]
    public virtual Task Left_join_predicate_condition_equals_condition(bool async)
        => AssertQuery(
            async,
            ss =>
                from g in ss.Set<Gear>()
                join w in ss.Set<Weapon>()
                    on g.FullName != null equals w.SynergyWithId != null
                    into group1
                from w in group1.DefaultIfEmpty()
                select g);

    [ConditionalTheory]
    [MemberData(nameof(IsAsyncData))]
    public virtual Task Where_datetimeoffset_now(bool async)
        => AssertQuery(
            async,
            ss => from m in ss.Set<Mission>()
                  where m.Timeline != DateTimeOffset.Now
                  select m);

    [ConditionalTheory]
    [MemberData(nameof(IsAsyncData))]
    public virtual Task Where_datetimeoffset_utcnow(bool async)
        => AssertQuery(
            async,
            ss => from m in ss.Set<Mission>()
                  where m.Timeline != DateTimeOffset.UtcNow
                  select m);

    [ConditionalTheory]
    [MemberData(nameof(IsAsyncData))]
    public virtual Task Where_datetimeoffset_date_component(bool async)
        => AssertQuery(
            async,
            ss => from m in ss.Set<Mission>()
                  where m.Timeline.Date > new DateTimeOffset().Date
                  select m);

    [ConditionalTheory]
    [MemberData(nameof(IsAsyncData))]
    public virtual Task Where_datetimeoffset_year_component(bool async)
        => AssertQuery(
            async,
            ss => from m in ss.Set<Mission>()
                  where m.Timeline.Year == 2
                  select m);

    [ConditionalTheory]
    [MemberData(nameof(IsAsyncData))]
    public virtual Task Where_datetimeoffset_month_component(bool async)
        => AssertQuery(
            async,
            ss => from m in ss.Set<Mission>()
                  where m.Timeline.Month == 1
                  select m);

    [ConditionalTheory]
    [MemberData(nameof(IsAsyncData))]
    public virtual Task Where_datetimeoffset_dayofyear_component(bool async)
        => AssertQuery(
            async,
            ss => from m in ss.Set<Mission>()
                  where m.Timeline.DayOfYear == 2
                  select m);

    [ConditionalTheory]
    [MemberData(nameof(IsAsyncData))]
    public virtual Task Where_datetimeoffset_day_component(bool async)
        => AssertQuery(
            async,
            ss => from m in ss.Set<Mission>()
                  where m.Timeline.Day == 2
                  select m);

    [ConditionalTheory]
    [MemberData(nameof(IsAsyncData))]
    public virtual Task Where_datetimeoffset_hour_component(bool async)
        => AssertQuery(
            async,
            ss => from m in ss.Set<Mission>()
                  where m.Timeline.Hour == 10
                  select m);

    [ConditionalTheory]
    [MemberData(nameof(IsAsyncData))]
    public virtual Task Where_datetimeoffset_minute_component(bool async)
        => AssertQuery(
            async,
            ss => from m in ss.Set<Mission>()
                  where m.Timeline.Minute == 0
                  select m);

    [ConditionalTheory]
    [MemberData(nameof(IsAsyncData))]
    public virtual Task Where_datetimeoffset_second_component(bool async)
        => AssertQuery(
            async,
            ss => from m in ss.Set<Mission>()
                  where m.Timeline.Second == 0
                  select m);

    [ConditionalTheory]
    [MemberData(nameof(IsAsyncData))]
    public virtual Task Where_datetimeoffset_millisecond_component(bool async)
        => AssertQuery(
            async,
            ss => from m in ss.Set<Mission>()
                  where m.Timeline.Millisecond == 0
                  select m);

    [ConditionalTheory]
    [MemberData(nameof(IsAsyncData))]
    public virtual Task DateTimeOffset_DateAdd_AddYears(bool async)
        => AssertQueryScalar(
            async,
            ss => from m in ss.Set<Mission>()
                  select m.Timeline.AddYears(1));

    [ConditionalTheory]
    [MemberData(nameof(IsAsyncData))]
    public virtual Task DateTimeOffset_DateAdd_AddMonths(bool async)
        => AssertQueryScalar(
            async,
            ss => from m in ss.Set<Mission>()
                  select m.Timeline.AddMonths(1));

    [ConditionalTheory]
    [MemberData(nameof(IsAsyncData))]
    public virtual Task DateTimeOffset_DateAdd_AddDays(bool async)
        => AssertQueryScalar(
            async,
            ss => from m in ss.Set<Mission>()
                  select m.Timeline.AddDays(1));

    [ConditionalTheory]
    [MemberData(nameof(IsAsyncData))]
    public virtual Task DateTimeOffset_DateAdd_AddHours(bool async)
        => AssertQueryScalar(
            async,
            ss => from m in ss.Set<Mission>()
                  select m.Timeline.AddHours(1));

    [ConditionalTheory]
    [MemberData(nameof(IsAsyncData))]
    public virtual Task DateTimeOffset_DateAdd_AddMinutes(bool async)
        => AssertQueryScalar(
            async,
            ss => from m in ss.Set<Mission>()
                  select m.Timeline.AddMinutes(1));

    [ConditionalTheory]
    [MemberData(nameof(IsAsyncData))]
    public virtual Task DateTimeOffset_DateAdd_AddSeconds(bool async)
        => AssertQueryScalar(
            async,
            ss => from m in ss.Set<Mission>()
                  select m.Timeline.AddSeconds(1));

    [ConditionalTheory]
    [MemberData(nameof(IsAsyncData))]
    public virtual Task DateTimeOffset_DateAdd_AddMilliseconds(bool async)
        => AssertQueryScalar(
            async,
            ss => from m in ss.Set<Mission>()
                  select m.Timeline.AddMilliseconds(300));

    [ConditionalTheory]
    [MemberData(nameof(IsAsyncData))]
    public virtual Task Where_datetimeoffset_milliseconds_parameter_and_constant(bool async)
    {
        var dateTimeOffset = new DateTimeOffset(599898024001234567, new TimeSpan(1, 30, 0));

        // Literal where clause
        var p = Expression.Parameter(typeof(Mission), "i");
        var dynamicWhere = Expression.Lambda<Func<Mission, bool>>(
            Expression.Equal(
                Expression.Property(p, "Timeline"),
                Expression.Constant(dateTimeOffset)
            ), p);

        return AssertCount(
            async,
            ss => ss.Set<Mission>().Where(dynamicWhere),
            ss => ss.Set<Mission>().Where(m => m.Timeline == dateTimeOffset));
    }

    [ConditionalTheory]
    [MemberData(nameof(IsAsyncData))]
    public virtual Task Orderby_added_for_client_side_GroupJoin_composite_dependent_to_principal_LOJ_when_incomplete_key_is_used(bool async)
        => AssertTranslationFailed(
            () => AssertQuery(
                async,
                ss =>
                    from t in ss.Set<CogTag>()
                    join g in ss.Set<Gear>() on t.GearNickName equals g.Nickname into grouping
                    from g in ClientDefaultIfEmpty(grouping)
#pragma warning disable IDE0031 // Use null propagation
                    select new { t.Note, Nickname = g != null ? g.Nickname : null },
#pragma warning restore IDE0031 // Use null propagation
                elementSorter: e => e.Note));

    private static IEnumerable<TElement> ClientDefaultIfEmpty<TElement>(IEnumerable<TElement> source)
        // ReSharper disable PossibleMultipleEnumeration
        => source?.Count() == 0 ? new[] { default(TElement) } : source;
    // ReSharper restore PossibleMultipleEnumeration

    [ConditionalTheory]
    [MemberData(nameof(IsAsyncData))]
    public virtual Task Complex_predicate_with_AndAlso_and_nullable_bool_property(bool async)
        => AssertQuery(
            async,
            ss => from w in ss.Set<Weapon>()
                  where w.Id != 50 && !w.Owner.HasSoulPatch
                  select w,
            ss => from w in ss.Set<Weapon>()
                  where w.Id != 50 && w.Owner.MaybeScalar(x => x.HasSoulPatch) == false
                  select w);

    [ConditionalTheory]
    [MemberData(nameof(IsAsyncData))]
    public virtual Task Distinct_with_optional_navigation_is_translated_to_sql(bool async)
        => AssertQueryScalar(
            async,
            ss => (from g in ss.Set<Gear>()
                   where g.Tag.Note != "Foo"
                   select g.HasSoulPatch).Distinct());

    [ConditionalTheory]
    [MemberData(nameof(IsAsyncData))]
    public virtual Task Sum_with_optional_navigation_is_translated_to_sql(bool async)
        => AssertSum(
            async,
            ss => (from g in ss.Set<Gear>()
                   where g.Tag.Note != "Foo"
                   select g.SquadId));

    [ConditionalTheory]
    [MemberData(nameof(IsAsyncData))]
    public virtual Task Count_with_optional_navigation_is_translated_to_sql(bool async)
        => AssertCount(
            async,
            ss => (from g in ss.Set<Gear>()
                   where g.Tag.Note != "Foo"
                   select g.HasSoulPatch));

    [ConditionalTheory]
    [MemberData(nameof(IsAsyncData))]
    public virtual Task FirstOrDefault_with_manually_created_groupjoin_is_translated_to_sql(bool async)
        => AssertFirstOrDefault(
            async,
            ss => from s in ss.Set<Squad>()
                  join g in ss.Set<Gear>() on s.Id equals g.SquadId into grouping
                  from g in grouping.DefaultIfEmpty()
                  where s.Name == "Kilo"
                  select s);

    [ConditionalTheory]
    [MemberData(nameof(IsAsyncData))]
    public virtual Task Any_with_optional_navigation_as_subquery_predicate_is_translated_to_sql(bool async)
        => AssertQuery(
            async,
            ss => from s in ss.Set<Squad>()
                  where !s.Members.Any(m => m.Tag.Note == "Dom's Tag")
                  select s.Name);

    [ConditionalTheory]
    [MemberData(nameof(IsAsyncData))]
    public virtual Task All_with_optional_navigation_is_translated_to_sql(bool async)
        => AssertAll(
            async,
            ss => from g in ss.Set<Gear>()
                  select g,
            predicate: g => g.Tag.Note != "Foo");

    [ConditionalTheory]
    [MemberData(nameof(IsAsyncData))]
    public virtual Task Client_side_equality_with_parameter_works_with_optional_navigations(bool async)
    {
        var prm = "Marcus' Tag";

        return AssertQuery(
            async,
            ss => ss.Set<Gear>().Where(g => ClientEquals(g.Tag.Note, prm)));
    }

    private static bool ClientEquals(string first, string second)
        => first == second;

    [ConditionalTheory]
    [MemberData(nameof(IsAsyncData))]
    public virtual Task Contains_with_local_nullable_guid_list_closure(bool async)
    {
        var ids = new List<Guid?>
        {
            Guid.Parse("D2C26679-562B-44D1-AB96-23D1775E0926"),
            Guid.Parse("23CBCF9B-CE14-45CF-AAFA-2C2667EBFDD3"),
            Guid.Parse("AB1B82D7-88DB-42BD-A132-7EEF9AA68AF4")
        };

        return AssertQuery(
            async,
            ss => ss.Set<CogTag>().Where(e => ids.Contains(e.Id)));
    }

    [ConditionalTheory]
    [MemberData(nameof(IsAsyncData))]
    public virtual Task Unnecessary_include_doesnt_get_added_complex_when_projecting_EF_Property(bool async)
        => AssertQuery(
            async,
            ss => ss.Set<Gear>()
                .OrderBy(g => g.Rank)
                .Include(g => g.Tag)
                .Where(g => g.HasSoulPatch)
                .Select(g => new { FullName = EF.Property<string>(g, "FullName") }),
            assertOrder: true);

    [ConditionalTheory]
    [MemberData(nameof(IsAsyncData))]
    public virtual Task Multiple_order_bys_are_properly_lifted_from_subquery_created_by_include(bool async)
        => AssertQuery(
            async,
            ss => ss.Set<Gear>()
                .OrderBy(g => g.Rank)
                .Include(g => g.Tag)
                .OrderByDescending(g => g.Nickname)
                .Include(g => g.CityOfBirth)
                .OrderBy(g => g.FullName)
                .Where(g => !g.HasSoulPatch)
                .Select(g => g.FullName),
            assertOrder: true);

    [ConditionalTheory]
    [MemberData(nameof(IsAsyncData))]
    public virtual Task Order_by_is_properly_lifted_from_subquery_with_same_order_by_in_the_outer_query(bool async)
        => AssertQuery(
            async,
            ss => ss.Set<Gear>()
                .Include(g => g.CityOfBirth)
                .OrderBy(g => g.FullName)
                .Where(g => !g.HasSoulPatch)
                .Select(g => g.FullName),
            assertOrder: true);

    [ConditionalTheory]
    [MemberData(nameof(IsAsyncData))]
    public virtual Task Where_is_properly_lifted_from_subquery_created_by_include(bool async)
        => AssertQuery(
            async,
            ss => ss.Set<Gear>()
                .Where(g => g.FullName != "Augustus Cole")
                .Include(g => g.Tag)
                .OrderBy(g => g.FullName)
                .Where(g => !g.HasSoulPatch)
                .Select(g => g),
            elementAsserter: (e, a) => AssertInclude(e, a, new ExpectedInclude<Gear>(e => e.Tag)),
            assertOrder: true);

    [ConditionalTheory]
    [MemberData(nameof(IsAsyncData))]
    public virtual Task Subquery_is_lifted_from_main_from_clause_of_SelectMany(bool async)
        => AssertQuery(
            async,
            ss => from g1 in ss.Set<Gear>().OrderBy(g => g.Rank).Include(g => g.Tag)
                  from g2 in ss.Set<Gear>()
                  orderby g1.FullName
                  where g1.HasSoulPatch && !g2.HasSoulPatch
                  select new { Name1 = g1.FullName, Name2 = g2.FullName });

    [ConditionalTheory]
    [MemberData(nameof(IsAsyncData))]
    public virtual Task Subquery_containing_SelectMany_projecting_main_from_clause_gets_lifted(bool async)
        => AssertQuery(
            async,
            ss =>
                from g in (from gear in ss.Set<Gear>()
                           from tag in ss.Set<CogTag>()
                           where gear.HasSoulPatch
                           orderby tag.Note
                           select gear).AsTracking()
                orderby g.FullName
                select g.FullName,
            assertOrder: true);

    [ConditionalTheory]
    [MemberData(nameof(IsAsyncData))]
    public virtual Task Subquery_containing_join_projecting_main_from_clause_gets_lifted(bool async)
        => AssertQuery(
            async,
            ss =>
                from g in (from gear in ss.Set<Gear>()
                           join tag in ss.Set<CogTag>() on gear.Nickname equals tag.GearNickName
                           orderby tag.Note
                           select gear).AsTracking()
                orderby g.Nickname
                select g.Nickname,
            assertOrder: true);

    [ConditionalTheory]
    [MemberData(nameof(IsAsyncData))]
    public virtual Task Subquery_containing_left_join_projecting_main_from_clause_gets_lifted(bool async)
        => AssertQuery(
            async,
            ss =>
                from g in (from gear in ss.Set<Gear>()
                           join tag in ss.Set<CogTag>() on gear.Nickname equals tag.GearNickName into grouping
                           from tag in grouping.DefaultIfEmpty()
                           orderby gear.Rank
                           select gear).AsTracking()
                orderby g.Nickname
                select g.Nickname,
            assertOrder: true);

    [ConditionalTheory]
    [MemberData(nameof(IsAsyncData))]
    public virtual Task Subquery_containing_join_gets_lifted_clashing_names(bool async)
        => AssertQuery(
            async,
            ss =>
                from gear in (from gear in ss.Set<Gear>()
                              join tag in ss.Set<CogTag>() on gear.Nickname equals tag.GearNickName
                              orderby tag.Note
                              where tag.GearNickName != "Cole Train"
                              select gear).AsTracking()
                join tag in ss.Set<CogTag>() on gear.Nickname equals tag.GearNickName
                orderby gear.Nickname, tag.Id
                select gear.Nickname,
            assertOrder: true);

    [ConditionalTheory]
    [MemberData(nameof(IsAsyncData))]
    public virtual Task Subquery_created_by_include_gets_lifted_nested(bool async)
        => AssertQuery(
            async,
            ss => from gear in ss.Set<Gear>().OrderBy(g => g.Rank).Where(g => g.Weapons.Any()).Include(g => g.CityOfBirth)
                  where !gear.HasSoulPatch
                  orderby gear.Nickname
                  select gear,
            elementAsserter: (e, a) => AssertInclude(e, a, new ExpectedInclude<Gear>(e => e.CityOfBirth)),
            assertOrder: true);

    [ConditionalTheory]
    [MemberData(nameof(IsAsyncData))]
    public virtual Task Subquery_is_lifted_from_additional_from_clause(bool async)
        => AssertQuery(
            async,
            ss =>
                from g1 in ss.Set<Gear>()
                from g2 in ss.Set<Gear>().OrderBy(g => g.Rank).Include(g => g.Tag)
                orderby g1.FullName
                where g1.HasSoulPatch && !g2.HasSoulPatch
                select new { Name1 = g1.FullName, Name2 = g2.FullName },
            elementSorter: e => (e.Name1, e.Name2));

    [ConditionalTheory]
    [MemberData(nameof(IsAsyncData))]
    public virtual Task Subquery_with_result_operator_is_not_lifted(bool async)
        => AssertQuery(
            async,
            ss => from g in ss.Set<Gear>().Where(g => !g.HasSoulPatch).OrderBy(g => g.FullName).Take(2).AsTracking()
                  orderby g.Rank
                  select g.FullName,
            assertOrder: true);

    [ConditionalTheory]
    [MemberData(nameof(IsAsyncData))]
    public virtual Task Skip_with_orderby_followed_by_orderBy_is_pushed_down(bool async)
        => AssertQuery(
            async,
            ss => from g in ss.Set<Gear>().Where(g => !g.HasSoulPatch).OrderBy(g => g.FullName).Skip(1)
                  orderby g.Rank
                  select g.FullName,
            assertOrder: true);

    [ConditionalTheory]
    [MemberData(nameof(IsAsyncData))]
    public virtual Task Take_without_orderby_followed_by_orderBy_is_pushed_down1(bool async)
        => AssertQuery(
            async,
            ss => from g in ss.Set<Gear>().Where(g => !g.HasSoulPatch).Take(999).OrderBy(g => g.FullName)
                  orderby g.Rank
                  select g.FullName,
            assertOrder: true);

    [ConditionalTheory]
    [MemberData(nameof(IsAsyncData))]
    public virtual Task Take_without_orderby_followed_by_orderBy_is_pushed_down2(bool async)
        => AssertQuery(
            async,
            ss => from g in ss.Set<Gear>().Where(g => !g.HasSoulPatch).Take(999)
                  orderby g.FullName
                  orderby g.Rank
                  select g.FullName,
            assertOrder: true);

    [ConditionalTheory]
    [MemberData(nameof(IsAsyncData))]
    public virtual Task Take_without_orderby_followed_by_orderBy_is_pushed_down3(bool async)
        => AssertQuery(
            async,
            ss => from g in ss.Set<Gear>().Where(g => !g.HasSoulPatch).Take(999)
                  orderby g.FullName, g.Rank
                  select g.FullName,
            assertOrder: true);

    [ConditionalTheory]
    [MemberData(nameof(IsAsyncData))]
    public virtual Task Select_length_of_string_property(bool async)
        => AssertQuery(
            async,
            ss => from w in ss.Set<Weapon>()
                  select new { w.Name, w.Name.Length },
            elementSorter: e => e.Name);

    [ConditionalTheory]
    [MemberData(nameof(IsAsyncData))]
    public virtual Task Client_method_on_collection_navigation_in_predicate(bool async)
        => AssertTranslationFailed(
            () => AssertQuery(
                async,
                ss => from g in ss.Set<Gear>()
                      where g.HasSoulPatch && FavoriteWeapon(g.Weapons).Name == "Marcus' Lancer"
                      select g.Nickname));

    [ConditionalTheory]
    [MemberData(nameof(IsAsyncData))]
    public virtual Task Client_method_on_collection_navigation_in_predicate_accessed_by_ef_property(bool async)
        => AssertTranslationFailed(
            () => AssertQuery(
                async,
                ss => from g in ss.Set<Gear>()
                      where !g.HasSoulPatch && FavoriteWeapon(EF.Property<List<Weapon>>(g, "Weapons")).Name == "Cole's Gnasher"
                      select g.Nickname));

    [ConditionalTheory]
    [MemberData(nameof(IsAsyncData))]
    public virtual Task Client_method_on_collection_navigation_in_order_by(bool async)
        => AssertTranslationFailed(
            () => AssertQuery(
                async,
                ss => from g in ss.Set<Gear>()
                      where !g.HasSoulPatch
                      orderby FavoriteWeapon(g.Weapons).Name descending
                      select g.Nickname,
                assertOrder: true));

    [ConditionalTheory]
    [MemberData(nameof(IsAsyncData))]
    public virtual Task Client_method_on_collection_navigation_in_additional_from_clause(bool async)
        => AssertTranslationFailed(
            () => AssertQuery(
                async,
                ss => from g in ss.Set<Gear>().OfType<Officer>()
                      from v in Veterans(g.Reports)
                      select new { g = g.Nickname, v = v.Nickname },
                elementSorter: e => e.g + e.v));

    [ConditionalTheory]
    [MemberData(nameof(IsAsyncData))]
    public virtual async Task Client_method_on_collection_navigation_in_outer_join_key(bool async)
    {
        var message = (await Assert.ThrowsAsync<InvalidOperationException>(
            () => AssertQuery(
                async,
                ss => from o in ss.Set<Gear>().OfType<Officer>()
                      join g in ss.Set<Gear>() on FavoriteWeapon(o.Weapons).Name equals FavoriteWeapon(g.Weapons).Name
                      where o.HasSoulPatch
                      select new { o = o.Nickname, g = g.Nickname },
                elementSorter: e => e.o + e.g))).Message;
    }

    private static Weapon FavoriteWeapon(IEnumerable<Weapon> weapons)
        => weapons.OrderBy(w => w.Id).FirstOrDefault();

    private static IEnumerable<Gear> Veterans(IEnumerable<Gear> gears)
        => gears.Where(g => g.Nickname == "Marcus" || g.Nickname == "Dom" || g.Nickname == "Cole Train" || g.Nickname == "Baird");

    [ConditionalTheory]
    [MemberData(nameof(IsAsyncData))]
    public virtual Task Member_access_on_derived_entity_using_cast(bool async)
        => AssertQuery(
            async,
            ss => from f in ss.Set<Faction>()
                  where f is LocustHorde
                  orderby ((LocustHorde)f).Name
                  select new { ((LocustHorde)f).Name, ((LocustHorde)f).Eradicated },
            assertOrder: true);

    [ConditionalTheory]
    [MemberData(nameof(IsAsyncData))]
    public virtual Task Member_access_on_derived_materialized_entity_using_cast(bool async)
        => AssertQuery(
            async,
            ss => from f in ss.Set<Faction>()
                  where f is LocustHorde
                  orderby f.Name
                  select new { f, ((LocustHorde)f).Eradicated },
            assertOrder: true,
            elementAsserter: (e, a) =>
            {
                AssertEqual(e.f, a.f);
                Assert.Equal(e.Eradicated, a.Eradicated);
            });

    [ConditionalTheory]
    [MemberData(nameof(IsAsyncData))]
    public virtual Task Member_access_on_derived_entity_using_cast_and_let(bool async)
        => AssertQuery(
            async,
            ss => from f in ss.Set<Faction>()
                  where f is LocustHorde
                  let horde = (LocustHorde)f
                  orderby horde.Name
                  select new { horde.Name, horde.Eradicated },
            assertOrder: true);

    [ConditionalTheory]
    [MemberData(nameof(IsAsyncData))]
    public virtual Task Property_access_on_derived_entity_using_cast(bool async)
        => AssertQuery(
            async,
            ss => from f in ss.Set<Faction>()
                  where f is LocustHorde
                  let horde = (LocustHorde)f
                  orderby f.Name
                  select new { Name = EF.Property<string>(horde, "Name"), Eradicated = EF.Property<bool>((LocustHorde)f, "Eradicated") },
            assertOrder: true);

    [ConditionalTheory]
    [MemberData(nameof(IsAsyncData))]
    public virtual Task Navigation_access_on_derived_entity_using_cast(bool async)
        => AssertQuery(
            async,
            ss => from f in ss.Set<Faction>()
                  where f is LocustHorde
                  orderby f.Name
                  select new { f.Name, Threat = ((LocustHorde)f).Commander.ThreatLevel },
            assertOrder: true);

    [ConditionalTheory]
    [MemberData(nameof(IsAsyncData))]
    public virtual Task Navigation_access_on_derived_materialized_entity_using_cast(bool async)
        => AssertQuery(
            async,
            ss => from f in ss.Set<Faction>()
                  where f is LocustHorde
                  orderby f.Name
                  select new
                  {
                      f,
                      f.Name,
                      Threat = ((LocustHorde)f).Commander.ThreatLevel
                  },
            assertOrder: true,
            elementAsserter: (e, a) =>
            {
                AssertEqual(e.f, a.f);
                Assert.Equal(e.Name, a.Name);
                Assert.Equal(e.Threat, a.Threat);
            });

    [ConditionalTheory]
    [MemberData(nameof(IsAsyncData))]
    public virtual Task Navigation_access_via_EFProperty_on_derived_entity_using_cast(bool async)
        => AssertQuery(
            async,
            ss => from f in ss.Set<Faction>()
                  where f is LocustHorde
                  orderby f.Name
                  select new { f.Name, Threat = EF.Property<LocustCommander>((LocustHorde)f, "Commander").ThreatLevel },
            assertOrder: true);

    [ConditionalTheory]
    [MemberData(nameof(IsAsyncData))]
    public virtual Task Navigation_access_fk_on_derived_entity_using_cast(bool async)
        => AssertQuery(
            async,
            ss => from f in ss.Set<Faction>()
                  where f is LocustHorde
                  orderby f.Name
                  select new { f.Name, CommanderName = ((LocustHorde)f).Commander.Name },
            assertOrder: true);

    [ConditionalTheory]
    [MemberData(nameof(IsAsyncData))]
    public virtual Task Collection_navigation_access_on_derived_entity_using_cast(bool async)
        => AssertQuery(
            async,
            ss => from f in ss.Set<Faction>()
                  where f is LocustHorde
                  orderby f.Name
                  select new { f.Name, LeadersCount = ((LocustHorde)f).Leaders.Count },
            assertOrder: true);

    [ConditionalTheory]
    [MemberData(nameof(IsAsyncData))]
    public virtual Task Collection_navigation_access_on_derived_entity_using_cast_in_SelectMany(bool async)
        => AssertQuery(
            async,
            ss => from f in ss.Set<Faction>().Where(f => f is LocustHorde)
                  from l in ((LocustHorde)f).Leaders
                  orderby l.Name
                  select new { f.Name, LeaderName = l.Name },
            elementSorter: e => (e.Name, e.LeaderName));

    [ConditionalTheory]
    [MemberData(nameof(IsAsyncData))]
    public virtual Task Include_on_derived_entity_using_OfType(bool async)
        => AssertQuery(
            async,
            ss => from lh in ss.Set<Faction>().OfType<LocustHorde>().Include(h => h.Commander).Include(h => h.Leaders)
                  orderby lh.Name
                  select lh,
            elementAsserter: (e, a) => AssertInclude(
                e, a,
                new ExpectedInclude<LocustHorde>(e1 => e1.Commander),
                new ExpectedInclude<LocustHorde>(e2 => e2.Leaders)),
            assertOrder: true);

    [ConditionalTheory]
    [MemberData(nameof(IsAsyncData))]
    public virtual Task Include_on_derived_entity_with_cast(bool async)
        // TODO: should we disable this scenario? see #14671
        => AssertQuery(
            async,
            ss => (from f in ss.Set<Faction>()
                   where f is LocustHorde
                   orderby f.Id
                   select f).Include(f => f.Capital),
            elementAsserter: (e, a) => AssertInclude(e, a, new ExpectedInclude<Faction>(e1 => e1.Capital)),
            assertOrder: true);

    [ConditionalTheory]
    [MemberData(nameof(IsAsyncData))]
    public virtual Task Distinct_on_subquery_doesnt_get_lifted(bool async)
        => AssertQueryScalar(
            async,
            ss => from g in (from ig in ss.Set<Gear>()
                             select ig).Distinct()
                  select g.HasSoulPatch);

    [ConditionalTheory]
    [MemberData(nameof(IsAsyncData))]
    public virtual Task Cast_result_operator_on_subquery_is_properly_lifted_to_a_convert(bool async)
        => AssertQueryScalar(
            async,
            ss => from lh in (from f in ss.Set<Faction>()
                              select f).Cast<LocustHorde>()
                  select lh.Eradicated);

    [ConditionalTheory]
    [MemberData(nameof(IsAsyncData))]
    public virtual Task Comparing_two_collection_navigations_composite_key(bool async)
        => AssertQuery(
            async,
            ss => from g1 in ss.Set<Gear>()
                  from g2 in ss.Set<Gear>()
                  // ReSharper disable once PossibleUnintendedReferenceComparison
                  where g1.Weapons == g2.Weapons
                  orderby g1.Nickname
                  select new { Nickname1 = g1.Nickname, Nickname2 = g2.Nickname },
            elementSorter: e => (e.Nickname1, e.Nickname2));

    [ConditionalTheory]
    [MemberData(nameof(IsAsyncData))]
    public virtual Task Comparing_two_collection_navigations_inheritance(bool async)
        => AssertQuery(
            async,
            ss => from f in ss.Set<Faction>()
                  from o in ss.Set<Gear>().OfType<Officer>()
                  where f is LocustHorde && o.HasSoulPatch
                  // ReSharper disable once PossibleUnintendedReferenceComparison
                  where ((LocustHorde)f).Commander.DefeatedBy.Weapons == o.Weapons
                  select new { f.Name, o.Nickname },
            elementSorter: e => (e.Name, e.Nickname));

    [ConditionalTheory]
    [MemberData(nameof(IsAsyncData))]
    public virtual Task Comparing_entities_using_Equals_inheritance(bool async)
        => AssertQuery(
            async,
            ss => from g in ss.Set<Gear>()
                  from o in ss.Set<Gear>().OfType<Officer>()
                  where g.Equals(o)
                  orderby g.Nickname, o.Nickname
                  select new { Nickname1 = g.Nickname, Nickname2 = o.Nickname },
            assertOrder: true);

    [ConditionalTheory]
    [MemberData(nameof(IsAsyncData))]
    public virtual Task Contains_on_nullable_array_produces_correct_sql(bool async)
    {
        var cities = new[] { "Ephyra", null };

        return AssertQuery(
            async,
            ss => ss.Set<Gear>().Where(g => g.SquadId < 2 && cities.Contains(g.AssignedCity.Name)));
    }

    [ConditionalTheory]
    [MemberData(nameof(IsAsyncData))]
    public virtual Task Optional_navigation_with_collection_composite_key(bool async)
        => AssertQuery(
            async,
            ss => ss.Set<CogTag>().Where(t => t.Gear is Officer && ((Officer)t.Gear).Reports.Count(r => r.Nickname == "Dom") > 0));

    [ConditionalTheory]
    [MemberData(nameof(IsAsyncData))]
    public virtual Task Select_null_conditional_with_inheritance(bool async)
        => AssertQuery(
            async,
            ss => ss.Set<Faction>()
                .Where(f => f is LocustHorde)
                .Select(f => EF.Property<string>((LocustHorde)f, "CommanderName") != null ? ((LocustHorde)f).CommanderName : null));

    [ConditionalTheory]
    [MemberData(nameof(IsAsyncData))]
    public virtual Task Select_null_conditional_with_inheritance_negative(bool async)
        => AssertQueryScalar(
            async,
            ss => ss.Set<Faction>()
                .Where(f => f is LocustHorde)
                .Select(f => EF.Property<string>((LocustHorde)f, "CommanderName") != null ? ((LocustHorde)f).Eradicated : null));

    [ConditionalTheory]
    [MemberData(nameof(IsAsyncData))]
    public virtual Task Project_collection_navigation_with_inheritance1(bool async)
        => AssertQuery(
            async,
            ss => ss.Set<Faction>().OfType<LocustHorde>()
                .Select(
                    h => new { h.Id, Leaders = EF.Property<ICollection<LocustLeader>>(h.Commander.CommandingFaction, "Leaders") }),
            elementSorter: e => e.Id,
            elementAsserter: (e, a) =>
            {
                Assert.Equal(e.Id, a.Id);
                AssertCollection(e.Leaders, a.Leaders);
            });

    [ConditionalTheory]
    [MemberData(nameof(IsAsyncData))]
    public virtual Task Project_collection_navigation_with_inheritance2(bool async)
        => AssertQuery(
            async,
            ss => ss.Set<Faction>().OfType<LocustHorde>()
                .Select(
                    h => new { h.Id, Gears = EF.Property<ICollection<Gear>>((Officer)h.Commander.DefeatedBy, "Reports") }),
            elementSorter: e => e.Id,
            elementAsserter: (e, a) =>
            {
                Assert.Equal(e.Id, a.Id);
                AssertCollection(e.Gears ?? new List<Gear>(), a.Gears);
            });

    [ConditionalTheory]
    [MemberData(nameof(IsAsyncData))]
    public virtual Task Project_collection_navigation_with_inheritance3(bool async)
        => AssertQuery(
            async,
            ss => ss.Set<Faction>()
                .Where(f => f is LocustHorde)
                .Select(
                    f => new { f.Id, Gears = EF.Property<ICollection<Gear>>((Officer)((LocustHorde)f).Commander.DefeatedBy, "Reports") }),
            elementSorter: e => e.Id,
            elementAsserter: (e, a) =>
            {
                Assert.Equal(e.Id, a.Id);
                AssertCollection(e.Gears ?? new List<Gear>(), a.Gears);
            });

    [ConditionalTheory]
    [MemberData(nameof(IsAsyncData))]
    public virtual Task Include_reference_on_derived_type_using_string(bool async)
        => AssertQuery(
            async,
            ss => ss.Set<LocustLeader>().Include("DefeatedBy"),
            elementAsserter: (e, a) => AssertInclude(e, a, new ExpectedInclude<LocustCommander>(lc => lc.DefeatedBy)));

    [ConditionalTheory]
    [MemberData(nameof(IsAsyncData))]
    public virtual Task Include_reference_on_derived_type_using_EF_Property(bool async)
        => AssertQuery(
            async,
            ss => ss.Set<LocustLeader>().Include(lc => EF.Property<Gear>((LocustCommander)lc, "DefeatedBy")),
            elementAsserter: (e, a) => AssertInclude(e, a, new ExpectedInclude<LocustCommander>(lc => lc.DefeatedBy)));

    [ConditionalTheory]
    [MemberData(nameof(IsAsyncData))]
    public virtual Task Include_reference_on_derived_type_using_string_nested1(bool async)
        => AssertQuery(
            async,
            ss => ss.Set<LocustLeader>().Include("DefeatedBy.Squad"),
            elementAsserter: (e, a) => AssertInclude(
                e, a,
                new ExpectedInclude<LocustCommander>(lc => lc.DefeatedBy),
                new ExpectedInclude<Gear>(g => g.Squad, "DefeatedBy")));

    [ConditionalTheory]
    [MemberData(nameof(IsAsyncData))]
    public virtual Task Include_reference_on_derived_type_using_string_nested2(bool async)
        => AssertQuery(
            async,
            ss => ss.Set<LocustLeader>().Include("DefeatedBy.Reports.CityOfBirth"),
            elementAsserter: (e, a) => AssertInclude(
                e, a,
                new ExpectedInclude<LocustCommander>(lc => lc.DefeatedBy),
                new ExpectedInclude<Officer>(o => o.Reports, "DefeatedBy"),
                new ExpectedInclude<Gear>(g => g.CityOfBirth, "DefeatedBy.Reports")));

    [ConditionalTheory]
    [MemberData(nameof(IsAsyncData))]
    public virtual Task Include_reference_on_derived_type_using_lambda(bool async)
        => AssertQuery(
            async,
            ss => ss.Set<LocustLeader>().Include(ll => ((LocustCommander)ll).DefeatedBy),
            elementAsserter: (e, a) => AssertInclude(e, a, new ExpectedInclude<LocustCommander>(lc => lc.DefeatedBy)));

    [ConditionalTheory]
    [MemberData(nameof(IsAsyncData))]
    public virtual Task Include_reference_on_derived_type_using_lambda_with_soft_cast(bool async)
        => AssertQuery(
            async,
            ss => ss.Set<LocustLeader>().Include(ll => (ll as LocustCommander).DefeatedBy),
            elementAsserter: (e, a) => AssertInclude(e, a, new ExpectedInclude<LocustCommander>(lc => lc.DefeatedBy)));

    [ConditionalTheory]
    [MemberData(nameof(IsAsyncData))]
    public virtual Task Include_reference_on_derived_type_using_lambda_with_tracking(bool async)
        => AssertQuery(
            async,
            ss => ss.Set<LocustLeader>().AsTracking().Include(ll => ((LocustCommander)ll).DefeatedBy),
            elementAsserter: (e, a) => AssertInclude(e, a, new ExpectedInclude<LocustCommander>(lc => lc.DefeatedBy)),
            entryCount: 7);

    [ConditionalTheory]
    [MemberData(nameof(IsAsyncData))]
    public virtual Task Include_collection_on_derived_type_using_string(bool async)
        => AssertQuery(
            async,
            ss => ss.Set<Gear>().Include("Reports"),
            elementAsserter: (e, a) => AssertInclude(e, a, new ExpectedInclude<Officer>(o => o.Reports)));

    [ConditionalTheory]
    [MemberData(nameof(IsAsyncData))]
    public virtual Task Include_collection_on_derived_type_using_EF_Property(bool async)
        => AssertQuery(
            async,
            ss => ss.Set<Gear>().Include(o => EF.Property<ICollection<Gear>>((Officer)o, "Reports")),
            elementAsserter: (e, a) => AssertInclude(e, a, new ExpectedInclude<Officer>(o => o.Reports)));

    [ConditionalTheory]
    [MemberData(nameof(IsAsyncData))]
    public virtual Task Include_collection_on_derived_type_using_lambda(bool async)
        => AssertQuery(
            async,
            ss => ss.Set<Gear>().Include(g => ((Officer)g).Reports),
            elementAsserter: (e, a) => AssertInclude(e, a, new ExpectedInclude<Officer>(o => o.Reports)));

    [ConditionalTheory]
    [MemberData(nameof(IsAsyncData))]
    public virtual Task Include_collection_on_derived_type_using_lambda_with_soft_cast(bool async)
        => AssertQuery(
            async,
            ss => ss.Set<Gear>().Include(g => (g as Officer).Reports),
            elementAsserter: (e, a) => AssertInclude(e, a, new ExpectedInclude<Officer>(o => o.Reports)));

    [ConditionalTheory]
    [MemberData(nameof(IsAsyncData))]
    public virtual Task Include_base_navigation_on_derived_entity(bool async)
        => AssertQuery(
            async,
            ss => ss.Set<Gear>().Include(g => ((Officer)g).Tag).Include(g => ((Officer)g).Weapons),
            elementAsserter: (e, a) => AssertInclude(
                e, a,
                new ExpectedInclude<Officer>(e1 => e1.Tag),
                new ExpectedInclude<Officer>(e2 => e2.Weapons)));

    [ConditionalTheory]
    [MemberData(nameof(IsAsyncData))]
    public virtual Task ThenInclude_collection_on_derived_after_base_reference(bool async)
        => AssertQuery(
            async,
            ss => ss.Set<CogTag>().Include(t => t.Gear).ThenInclude(g => (g as Officer).Weapons),
            elementAsserter: (e, a) => AssertInclude(
                e, a,
                new ExpectedInclude<CogTag>(e1 => e1.Gear),
                new ExpectedInclude<Officer>(e2 => e2.Weapons, "Gear")));

    [ConditionalTheory]
    [MemberData(nameof(IsAsyncData))]
    public virtual Task ThenInclude_collection_on_derived_after_derived_reference(bool async)
        => AssertQuery(
            async,
            ss => ss.Set<Faction>().Include(f => (f as LocustHorde).Commander).ThenInclude(c => (c.DefeatedBy as Officer).Reports),
            elementAsserter: (e, a) => AssertInclude(
                e, a,
                new ExpectedInclude<LocustHorde>(e1 => e1.Commander),
                new ExpectedInclude<LocustCommander>(e2 => e2.DefeatedBy, "Commander"),
                new ExpectedInclude<Officer>(e3 => e3.Reports, "Commander.DefeatedBy")));

    [ConditionalTheory]
    [MemberData(nameof(IsAsyncData))]
    public virtual Task ThenInclude_collection_on_derived_after_derived_collection(bool async)
        => AssertQuery(
            async,
            ss => ss.Set<Gear>().Include(g => ((Officer)g).Reports).ThenInclude(g => ((Officer)g).Reports),
            elementAsserter: (e, a) => AssertInclude(
                e, a,
                new ExpectedInclude<Officer>(e1 => e1.Reports),
                new ExpectedInclude<Officer>(e2 => e2.Reports, "Reports")));

    [ConditionalTheory]
    [MemberData(nameof(IsAsyncData))]
    public virtual Task ThenInclude_reference_on_derived_after_derived_collection(bool async)
        => AssertQuery(
            async,
            ss => ss.Set<Faction>().Include(f => ((LocustHorde)f).Leaders).ThenInclude(l => ((LocustCommander)l).DefeatedBy),
            elementAsserter: (e, a) => AssertInclude(
                e, a,
                new ExpectedInclude<LocustHorde>(e1 => e1.Leaders),
                new ExpectedInclude<LocustCommander>(e2 => e2.DefeatedBy, "Leaders")));

    [ConditionalTheory]
    [MemberData(nameof(IsAsyncData))]
    public virtual Task Multiple_derived_included_on_one_method(bool async)
        => AssertQuery(
            async,
            ss => ss.Set<Faction>().Include(f => (((LocustHorde)f).Commander.DefeatedBy as Officer).Reports),
            elementAsserter: (e, a) => AssertInclude(
                e, a,
                new ExpectedInclude<LocustHorde>(e1 => e1.Commander),
                new ExpectedInclude<LocustCommander>(e2 => e2.DefeatedBy, "Commander"),
                new ExpectedInclude<Officer>(e3 => e3.Reports, "Commander.DefeatedBy")));

    [ConditionalTheory]
    [MemberData(nameof(IsAsyncData))]
    public virtual Task Include_on_derived_multi_level(bool async)
        => AssertQuery(
            async,
            ss => ss.Set<Gear>().Include(g => ((Officer)g).Reports).ThenInclude(g => g.Squad.Missions),
            elementAsserter: (e, a) => AssertInclude(
                e, a,
                new ExpectedInclude<Officer>(e1 => e1.Reports),
                new ExpectedInclude<Gear>(e2 => e2.Squad, "Reports"),
                new ExpectedInclude<Squad>(e3 => e3.Missions, "Reports.Squad")));

    [ConditionalTheory]
    [MemberData(nameof(IsAsyncData))]
    public virtual async Task Include_collection_and_invalid_navigation_using_string_throws(bool async)
    {
        var message = (await Assert.ThrowsAsync<InvalidOperationException>(
            () => AssertQuery(
                async,
                ss => ss.Set<Gear>().Include("Reports.Foo")))).Message;

        Assert.Contains(
            CoreResources.LogInvalidIncludePath(new TestLogger<TestLoggingDefinitions>())
                .GenerateMessage("Foo", "Reports.Foo"), message);
    }

    [ConditionalTheory]
    [MemberData(nameof(IsAsyncData))]
    public virtual Task Projecting_nullable_bool_in_conditional_works(bool async)
        => AssertQuery(
            async,
            ss =>
                ss.Set<CogTag>().Select(
                    cg =>
                        new { Prop = cg.Gear != null ? cg.Gear.HasSoulPatch : false }),
            e => e.Prop);

    [ConditionalTheory]
    [MemberData(nameof(IsAsyncData))]
    public virtual Task Enum_ToString_is_client_eval(bool async)
        => AssertQuery(
            async,
            ss =>
                ss.Set<Gear>().OrderBy(g => g.SquadId)
                    .ThenBy(g => g.Nickname)
                    .Select(g => g.Rank.ToString()));

    [ConditionalTheory]
    [MemberData(nameof(IsAsyncData))]
    public virtual Task Correlated_collections_naked_navigation_with_ToList(bool async)
        => AssertQuery(
            async,
            ss => from g in ss.Set<Gear>()
                  where g.Nickname != "Marcus"
                  orderby g.Nickname
                  select g.Weapons.ToList(),
            assertOrder: true,
            elementAsserter: (e, a) => AssertCollection(e, a));

    [ConditionalTheory]
    [MemberData(nameof(IsAsyncData))]
    public virtual Task Correlated_collections_naked_navigation_with_ToList_followed_by_projecting_count(bool async)
        => AssertQueryScalar(
            async,
            ss => (from g in ss.Set<Gear>()
                   where g.Nickname != "Marcus"
                   orderby g.Nickname
                   select g.Weapons.ToList()).Select(e => e.Count),
            assertOrder: true);

    [ConditionalTheory]
    [MemberData(nameof(IsAsyncData))]
    public virtual Task Correlated_collections_naked_navigation_with_ToArray(bool async)
        => AssertQuery(
            async,
            ss => from g in ss.Set<Gear>()
                  where g.Nickname != "Marcus"
                  orderby g.Nickname
                  select g.Weapons.ToArray(),
            assertOrder: true,
            elementAsserter: (e, a) => AssertCollection(e, a));

    [ConditionalTheory]
    [MemberData(nameof(IsAsyncData))]
    public virtual Task Correlated_collections_basic_projection(bool async)
        => AssertQuery(
            async,
            ss => from g in ss.Set<Gear>()
                  where g.Nickname != "Marcus"
                  orderby g.Nickname
                  select (from w in g.Weapons
                          where w.IsAutomatic || w.Name != "foo"
                          select w).ToList(),
            assertOrder: true,
            elementAsserter: (e, a) => AssertCollection(e, a));

    [ConditionalTheory]
    [MemberData(nameof(IsAsyncData))]
    public virtual Task Correlated_collections_basic_projection_explicit_to_list(bool async)
        => AssertQuery(
            async,
            ss => from g in ss.Set<Gear>()
                  where g.Nickname != "Marcus"
                  orderby g.Nickname
                  select (from w in g.Weapons
                          where w.IsAutomatic || w.Name != "foo"
                          select w).ToList(),
            assertOrder: true,
            elementAsserter: (e, a) => AssertCollection(e, a));

    [ConditionalTheory]
    [MemberData(nameof(IsAsyncData))]
    public virtual Task Correlated_collections_basic_projection_explicit_to_array(bool async)
        => AssertQuery(
            async,
            ss => from g in ss.Set<Gear>()
                  where g.Nickname != "Marcus"
                  orderby g.Nickname
                  select (from w in g.Weapons
                          where w.IsAutomatic || w.Name != "foo"
                          select w).ToArray(),
            assertOrder: true,
            elementAsserter: (e, a) => AssertCollection(e, a));

    [ConditionalTheory]
    [MemberData(nameof(IsAsyncData))]
    public virtual Task Correlated_collections_basic_projection_ordered(bool async)
        => AssertQuery(
            async,
            ss => from g in ss.Set<Gear>()
                  where g.Nickname != "Marcus"
                  orderby g.Nickname
                  select (from w in g.Weapons
                          where w.IsAutomatic || w.Name != "foo"
                          orderby w.Name descending
                          select w).ToList(),
            assertOrder: true,
            elementAsserter: (e, a) => AssertCollection(e, a, ordered: true));

    [ConditionalTheory]
    [MemberData(nameof(IsAsyncData))]
    public virtual Task Correlated_collections_basic_projection_composite_key(bool async)
        => AssertQuery(
            async,
            ss =>
                from o in ss.Set<Gear>().OfType<Officer>()
                where o.Nickname != "Foo"
                select new
                {
                    o.Nickname,
                    Collection = (from r in o.Reports
                                  where !r.HasSoulPatch
                                  select new { r.Nickname, r.FullName }).ToArray()
                },
            elementSorter: e => e.Nickname,
            elementAsserter: (e, a) =>
            {
                Assert.Equal(e.Nickname, a.Nickname);
                AssertCollection(
                    e.Collection,
                    a.Collection,
                    elementSorter: ee => ee.FullName,
                    elementAsserter: (ee, aa) =>
                    {
                        Assert.Equal(ee.FullName, aa.FullName);
                        Assert.Equal(ee.Nickname, aa.Nickname);
                    });
            });

    [ConditionalTheory]
    [MemberData(nameof(IsAsyncData))]
    public virtual Task Correlated_collections_basic_projecting_single_property(bool async)
        => AssertQuery(
            async,
            ss => from g in ss.Set<Gear>()
                  where g.Nickname != "Marcus"
                  orderby g.Nickname
                  select (from w in g.Weapons
                          where w.IsAutomatic || w.Name != "foo"
                          select w.Name).ToList(),
            assertOrder: true,
            elementAsserter: (e, a) => AssertCollection(e, a));

    [ConditionalTheory]
    [MemberData(nameof(IsAsyncData))]
    public virtual Task Correlated_collections_basic_projecting_constant(bool async)
        => AssertQuery(
            async,
            ss => from g in ss.Set<Gear>()
                  where g.Nickname != "Marcus"
                  orderby g.Nickname
                  select (from w in g.Weapons
                          where w.IsAutomatic || w.Name != "foo"
                          select "BFG").ToList(),
            assertOrder: true,
            elementAsserter: (e, a) => AssertCollection(e, a));

    [ConditionalTheory]
    [MemberData(nameof(IsAsyncData))]
    public virtual Task Correlated_collections_basic_projecting_constant_bool(bool async)
        => AssertQuery(
            async,
            ss => from g in ss.Set<Gear>()
                  where g.Nickname != "Marcus"
                  orderby g.Nickname
                  select (from w in g.Weapons
                          where w.IsAutomatic || w.Name != "foo"
                          select true).ToList(),
            assertOrder: true,
            elementAsserter: (e, a) => AssertCollection(e, a));

    [ConditionalTheory]
    [MemberData(nameof(IsAsyncData))]
    public virtual Task Correlated_collections_projection_of_collection_thru_navigation(bool async)
        => AssertQuery(
            async,
            ss => from g in ss.Set<Gear>()
                  orderby g.FullName
                  where g.Nickname != "Marcus"
                  select g.Squad.Missions.Where(m => m.MissionId != 17).ToList(),
            assertOrder: true,
            elementAsserter: (e, a) => AssertCollection(e, a));

    [ConditionalTheory]
    [MemberData(nameof(IsAsyncData))]
    public virtual Task Correlated_collections_project_anonymous_collection_result(bool async)
        => AssertQuery(
            async,
            ss => from s in ss.Set<Squad>()
                  where s.Id < 20
                  select new
                  {
                      s.Name,
                      Collection = (from m in s.Members
                                    select new { m.FullName, m.Rank }).ToList()
                  },
            elementSorter: e => e.Name,
            elementAsserter: (e, a) =>
            {
                Assert.Equal(e.Name, a.Name);
                AssertCollection(e.Collection, a.Collection, elementSorter: ee => ee.FullName);
            });

    [ConditionalTheory]
    [MemberData(nameof(IsAsyncData))]
    public virtual Task Correlated_collections_nested(bool async)
        => AssertQuery(
            async,
            ss => from s in ss.Set<Squad>()
                  select (from m in s.Missions
                          where m.MissionId < 42
                          select (from ps in m.Mission.ParticipatingSquads
                                  where ps.SquadId < 7
                                  select ps).ToList()).ToList(),
            elementSorter: e => e.Count(),
            elementAsserter: (e, a) => AssertCollection(
                e,
                a,
                elementSorter: ee => ee.Count(),
                elementAsserter: (ee, aa) => AssertCollection(ee, aa)));

    [ConditionalTheory]
    [MemberData(nameof(IsAsyncData))]
    public virtual Task Correlated_collections_nested_mixed_streaming_with_buffer1(bool async)
        => AssertQuery(
            async,
            ss => from s in ss.Set<Squad>()
                  select (from m in s.Missions
                          where m.MissionId < 3
                          select (from ps in m.Mission.ParticipatingSquads
                                  where ps.SquadId < 2
                                  select ps).ToList()),
            elementSorter: e => e.Count(),
            elementAsserter: (e, a) => AssertCollection(
                e,
                a,
                elementSorter: ee => ee.Count(),
                elementAsserter: (ee, aa) => AssertCollection(ee, aa)));

    [ConditionalTheory]
    [MemberData(nameof(IsAsyncData))]
    public virtual Task Correlated_collections_nested_mixed_streaming_with_buffer2(bool async)
        => AssertQuery(
            async,
            ss => from s in ss.Set<Squad>()
                  select (from m in s.Missions
                          where m.MissionId < 42
                          select (from ps in m.Mission.ParticipatingSquads
                                  where ps.SquadId < 7
                                  select ps)).ToList(),
            elementSorter: e => e.Count(),
            elementAsserter: (e, a) => AssertCollection(
                e,
                a,
                elementSorter: ee => ee.Count(),
                elementAsserter: (ee, aa) => AssertCollection(ee, aa)));

    [ConditionalTheory]
    [MemberData(nameof(IsAsyncData))]
    public virtual Task Correlated_collections_nested_with_custom_ordering(bool async)
        => AssertQuery(
            async,
            ss => ss.Set<Gear>()
                .OfType<Officer>()
                .OrderByDescending(o => o.HasSoulPatch)
                .Select(
                    o => new
                    {
                        o.FullName,
                        OuterCollection = o.Reports
                            .Where(r => r.FullName != "Foo")
                            .OrderBy(r => r.Rank)
                            .Select(
                                g => new
                                {
                                    g.FullName,
                                    InnerCollection = g.Weapons
                                        .Where(w => w.Name != "Bar")
                                        .OrderBy(w => w.IsAutomatic).ToList()
                                }).ToList()
                    }),
            elementSorter: e => e.FullName,
            elementAsserter: (e, a) =>
            {
                Assert.Equal(e.FullName, a.FullName);
                AssertCollection(
                    e.OuterCollection,
                    a.OuterCollection,
                    elementSorter: ee => ee.FullName,
                    elementAsserter: (ee, aa) =>
                    {
                        Assert.Equal(ee.FullName, aa.FullName);
                        AssertCollection(ee.InnerCollection, aa.InnerCollection);
                    });
            });

    [ConditionalTheory]
    [MemberData(nameof(IsAsyncData))]
    public virtual Task Correlated_collections_same_collection_projected_multiple_times(bool async)
        => AssertQuery(
            async,
            ss =>
                from g in ss.Set<Gear>()
                select new
                {
                    g.FullName,
                    First = g.Weapons.Where(w1 => w1.IsAutomatic).ToList(),
                    Second = g.Weapons.Where(w2 => w2.IsAutomatic).ToList()
                },
            elementSorter: e => e.FullName,
            elementAsserter: (e, a) =>
            {
                Assert.Equal(e.FullName, a.FullName);
                AssertCollection(e.First, a.First);
                AssertCollection(e.Second, a.Second);
            });

    [ConditionalTheory]
    [MemberData(nameof(IsAsyncData))]
    public virtual Task Correlated_collections_similar_collection_projected_multiple_times(bool async)
        => AssertQuery(
            async,
            ss =>
                from g in ss.Set<Gear>()
                orderby g.Rank
                select new
                {
                    g.FullName,
                    First = g.Weapons.OrderBy(w1 => w1.OwnerFullName).Where(w1 => w1.IsAutomatic).ToList(),
                    Second = g.Weapons.OrderBy(w2 => w2.IsAutomatic).Where(w2 => !w2.IsAutomatic).ToArray()
                },
            elementSorter: e => e.FullName,
            elementAsserter: (e, a) =>
            {
                Assert.Equal(e.FullName, a.FullName);
                AssertCollection(e.First, a.First);
                AssertCollection(e.Second, a.Second);
            });

    [ConditionalTheory]
    [MemberData(nameof(IsAsyncData))]
    public virtual Task Correlated_collections_different_collections_projected(bool async)
        => AssertQuery(
            async,
            ss =>
                from o in ss.Set<Gear>().OfType<Officer>()
                orderby o.FullName
                select new
                {
                    o.Nickname,
                    First = o.Weapons.Where(w => w.IsAutomatic).Select(
                        w => new { w.Name, w.IsAutomatic }).ToArray(),
                    Second = o.Reports.OrderBy(r => r.FullName).Select(
                        r => new { r.Nickname, r.Rank }).ToList()
                },
            assertOrder: true,
            elementAsserter: (e, a) =>
            {
                Assert.Equal(e.Nickname, a.Nickname);
                AssertCollection(e.First, a.First, elementSorter: ee => ee.Name);
                AssertCollection(e.Second, a.Second, ordered: true);
            });

    [ConditionalTheory]
    [MemberData(nameof(IsAsyncData))]
    public virtual Task Multiple_orderby_with_navigation_expansion_on_one_of_the_order_bys(bool async)
        => AssertQuery(
            async,
            ss =>
                from o in ss.Set<Gear>().OfType<Officer>()
                orderby o.HasSoulPatch descending, o.Tag.Note
                where o.Reports.Any()
                select o.FullName,
            assertOrder: true);

    [ConditionalTheory]
    [MemberData(nameof(IsAsyncData))]
    public virtual Task Multiple_orderby_with_navigation_expansion_on_one_of_the_order_bys_inside_subquery(bool async)
        => AssertQuery(
            async,
            ss =>
                from o in ss.Set<Gear>().OfType<Officer>()
                orderby o.HasSoulPatch descending, o.Tag.Note
                where o.Reports.Any()
                select new
                {
                    o.FullName,
                    OuterCollection2 = (from www in o.Tag.Gear.Weapons
                                        orderby www.IsAutomatic, www.Owner.Nickname descending
                                        select www).ToList()
                },
            elementSorter: e => e.FullName,
            elementAsserter: (e, a) =>
            {
                Assert.Equal(e.FullName, a.FullName);
                AssertCollection(e.OuterCollection2, a.OuterCollection2, ordered: true);
            });

    [ConditionalTheory]
    [MemberData(nameof(IsAsyncData))]
    public virtual Task Multiple_orderby_with_navigation_expansion_on_one_of_the_order_bys_inside_subquery_duplicated_orderings(
        bool async)
        => AssertQuery(
            async,
            ss =>
                from o in ss.Set<Gear>().OfType<Officer>()
                orderby o.HasSoulPatch descending, o.Tag.Note
                where o.Reports.Any()
                select new
                {
                    o.FullName,
                    OuterCollection2 = (from www in o.Tag.Gear.Weapons
                                        orderby www.IsAutomatic, www.Owner.Nickname descending
                                        orderby www.IsAutomatic, www.Owner.Nickname descending
                                        select www).ToList()
                },
            elementSorter: e => e.FullName,
            elementAsserter: (e, a) =>
            {
                Assert.Equal(e.FullName, a.FullName);
                AssertCollection(e.OuterCollection2, a.OuterCollection2, ordered: true);
            });

    [ConditionalTheory]
    [MemberData(nameof(IsAsyncData))]
    public virtual Task Multiple_orderby_with_navigation_expansion_on_one_of_the_order_bys_inside_subquery_complex_orderings(
        bool async)
        => AssertQuery(
            async,
            ss =>
                from o in ss.Set<Gear>().OfType<Officer>()
                orderby o.HasSoulPatch descending, o.Tag.Note
                where o.Reports.Any()
                select new
                {
                    o.FullName,
                    OuterCollection2 = (from www in o.Tag.Gear.Weapons
                                        orderby www.Id descending, www.Owner.Weapons.Count
                                        select www).ToList()
                },
            elementSorter: e => e.FullName,
            elementAsserter: (e, a) =>
            {
                Assert.Equal(e.FullName, a.FullName);
                AssertCollection(e.OuterCollection2, a.OuterCollection2, ordered: true);
            });

    [ConditionalTheory]
    [MemberData(nameof(IsAsyncData))]
    public virtual Task Correlated_collections_multiple_nested_complex_collections(bool async)
        => AssertQuery(
            async,
            ss =>
                from o in ss.Set<Gear>().OfType<Officer>()
                orderby o.HasSoulPatch descending, o.Tag.Note
                where o.Reports.Any()
                select new
                {
                    o.FullName,
                    OuterCollection = (from r in o.Reports
                                       where r.FullName != "Foo"
                                       orderby r.Rank
                                       select new
                                       {
                                           r.FullName,
                                           InnerCollection = (from w in r.Weapons
                                                              where w.Name != "Bar"
                                                              orderby w.IsAutomatic
                                                              select new
                                                              {
                                                                  w.Id,
                                                                  InnerFirst = w.Owner.Weapons.Select(
                                                                      ww => new { ww.Name, ww.IsAutomatic }).ToList(),
                                                                  InnerSecond = w.Owner.Squad.Members.OrderBy(mm => mm.Nickname).Select(
                                                                      mm => new { mm.Nickname, mm.HasSoulPatch }).ToList()
                                                              }).ToList()
                                       }).ToList(),
                    OuterCollection2 = (from www in o.Tag.Gear.Weapons
                                        orderby www.IsAutomatic, www.Owner.Nickname descending
                                        select www).ToList()
                },
            elementSorter: e => e.FullName,
            elementAsserter: (e, a) =>
            {
                Assert.Equal(e.FullName, a.FullName);
                AssertCollection(
                    e.OuterCollection,
                    a.OuterCollection,
                    elementSorter: ee => ee.FullName,
                    elementAsserter: (ee, aa) =>
                    {
                        Assert.Equal(ee.FullName, aa.FullName);
                        AssertCollection(
                            ee.InnerCollection,
                            aa.InnerCollection,
                            elementSorter: eee => eee.Id,
                            elementAsserter: (eee, aaa) =>
                            {
                                Assert.Equal(eee.Id, aaa.Id);
                                AssertCollection(
                                    eee.InnerFirst,
                                    aaa.InnerFirst,
                                    elementSorter: eeee => eeee.Name);
                                AssertCollection(
                                    eee.InnerSecond,
                                    aaa.InnerSecond,
                                    elementSorter: eeee => eeee.Nickname);
                            });
                    });
                AssertCollection(e.OuterCollection2, a.OuterCollection2, ordered: true);
            });

    [ConditionalTheory]
    [MemberData(nameof(IsAsyncData))]
    public virtual Task Correlated_collections_inner_subquery_selector_references_outer_qsre(bool async)
        => AssertQuery(
            async,
            ss =>
                from o in ss.Set<Gear>().OfType<Officer>()
                select new
                {
                    o.FullName,
                    Collection = from r in o.Reports
                                 select new { ReportName = r.FullName, OfficerName = o.FullName }
                },
            elementSorter: e => e.FullName,
            elementAsserter: (e, a) =>
            {
                Assert.Equal(e.FullName, a.FullName);
                AssertCollection(e.Collection, a.Collection, elementSorter: ee => (ee.ReportName, ee.OfficerName));
            });

    [ConditionalTheory]
    [MemberData(nameof(IsAsyncData))]
    public virtual Task Correlated_collections_inner_subquery_predicate_references_outer_qsre(bool async)
        => AssertQuery(
            async,
            ss =>
                from o in ss.Set<Gear>().OfType<Officer>()
                select new
                {
                    o.FullName,
                    Collection = from r in o.Reports
                                 where o.FullName != "Foo"
                                 select new { ReportName = r.FullName }
                },
            elementSorter: e => e.FullName,
            elementAsserter: (e, a) =>
            {
                Assert.Equal(e.FullName, a.FullName);
                AssertCollection(e.Collection, a.Collection, elementSorter: ee => ee.ReportName);
            });

    [ConditionalTheory]
    [MemberData(nameof(IsAsyncData))]
    public virtual Task Correlated_collections_nested_inner_subquery_references_outer_qsre_one_level_up(bool async)
        => AssertQuery(
            async,
            ss =>
                from o in ss.Set<Gear>().OfType<Officer>()
                select new
                {
                    o.FullName,
                    OuterCollection = (from r in o.Reports
                                       where r.FullName != "Foo"
                                       select new
                                       {
                                           r.FullName,
                                           InnerCollection = (from w in r.Weapons
                                                              where w.Name != "Bar"
                                                              select new { w.Name, r.Nickname }).ToList()
                                       }).ToList()
                },
            elementSorter: e => e.FullName,
            elementAsserter: (e, a) =>
            {
                Assert.Equal(e.FullName, a.FullName);
                AssertCollection(
                    e.OuterCollection,
                    a.OuterCollection,
                    elementSorter: ee => ee.FullName,
                    elementAsserter: (ee, aa) =>
                    {
                        Assert.Equal(ee.FullName, aa.FullName);
                        AssertCollection(ee.InnerCollection, aa.InnerCollection, elementSorter: eee => (eee.Name, eee.Nickname));
                    });
            });

    [ConditionalTheory]
    [MemberData(nameof(IsAsyncData))]
    public virtual Task Correlated_collections_nested_inner_subquery_references_outer_qsre_two_levels_up(bool async)
        => AssertQuery(
            async,
            ss =>
                from o in ss.Set<Gear>().OfType<Officer>()
                select new
                {
                    o.FullName,
                    OuterCollection = from r in o.Reports
                                      where r.FullName != "Foo"
                                      select new
                                      {
                                          r.FullName,
                                          InnerCollection = from w in r.Weapons
                                                            where w.Name != "Bar"
                                                            select new { w.Name, o.Nickname }
                                      }
                },
            elementSorter: e => e.FullName,
            elementAsserter: (e, a) =>
            {
                Assert.Equal(e.FullName, a.FullName);
                AssertCollection(
                    e.OuterCollection,
                    a.OuterCollection,
                    elementSorter: ee => ee.FullName,
                    elementAsserter: (ee, aa) =>
                    {
                        Assert.Equal(ee.FullName, aa.FullName);
                        AssertCollection(ee.InnerCollection, aa.InnerCollection, elementSorter: eee => (eee.Name, eee.Nickname));
                    });
            });

    [ConditionalTheory]
    [MemberData(nameof(IsAsyncData))]
    public virtual Task Correlated_collections_on_select_many(bool async)
        => AssertQuery(
            async,
            ss =>
                from g in ss.Set<Gear>()
                from s in ss.Set<Squad>()
                where g.HasSoulPatch
                orderby g.Nickname, s.Id descending
                select new
                {
                    GearNickname = g.Nickname,
                    SquadName = s.Name,
                    Collection1 = from w in g.Weapons
                                  where w.IsAutomatic || w.Name != "foo"
                                  select w,
                    Collection2 = from m in s.Members
                                  where !m.HasSoulPatch
                                  select m
                },
            assertOrder: true,
            elementAsserter: (e, a) =>
            {
                Assert.Equal(e.GearNickname, e.GearNickname);
                Assert.Equal(e.SquadName, e.SquadName);

                AssertCollection(e.Collection1, a.Collection1);
                AssertCollection(e.Collection2, a.Collection2);
            });

    [ConditionalTheory]
    [MemberData(nameof(IsAsyncData))]
    public virtual Task Correlated_collections_with_Skip(bool async)
        => AssertQuery(
            async,
            ss => ss.Set<Squad>().OrderBy(s => s.Name).Select(s => s.Members.OrderBy(m => m.Nickname).Skip(1)),
            assertOrder: true,
            elementAsserter: (e, a) => AssertCollection(e, a, ordered: true));

    [ConditionalTheory]
    [MemberData(nameof(IsAsyncData))]
    public virtual Task Correlated_collections_with_Take(bool async)
        => AssertQuery(
            async,
            ss => ss.Set<Squad>().OrderBy(s => s.Name).Select(s => s.Members.OrderBy(m => m.Nickname).Take(2)),
            assertOrder: true,
            elementAsserter: (e, a) => AssertCollection(e, a, ordered: true));

    [ConditionalTheory]
    [MemberData(nameof(IsAsyncData))]
    public virtual Task Correlated_collections_with_Distinct(bool async)
        => AssertQuery(
            async,
            ss => ss.Set<Squad>().OrderBy(s => s.Name).Select(s => s.Members.OrderBy(m => m.Nickname).Skip(0).Distinct()),
            assertOrder: true,
            elementAsserter: (e, a) => AssertCollection(e, a, ordered: true));

    [ConditionalTheory]
    [MemberData(nameof(IsAsyncData))]
    public virtual Task Correlated_collections_with_FirstOrDefault(bool async)
        => AssertQuery(
            async,
            ss => ss.Set<Squad>().OrderBy(s => s.Name)
                .Select(s => s.Members.OrderBy(m => m.Nickname).Select(m => m.FullName).FirstOrDefault()),
            assertOrder: true);

    [ConditionalTheory]
    [MemberData(nameof(IsAsyncData))]
    public virtual Task Correlated_collections_on_left_join_with_predicate(bool async)
        => AssertQuery(
            async,
            ss => from t in ss.Set<CogTag>()
                  join g in ss.Set<Gear>() on t.GearNickName equals g.Nickname into grouping
                  from g in grouping.DefaultIfEmpty()
                  where !g.HasSoulPatch
                  select new { g.Nickname, WeaponNames = g.Weapons.Select(w => w.Name).ToList() },
            ss => from t in ss.Set<CogTag>()
                  join g in ss.Set<Gear>() on t.GearNickName equals g.Nickname into grouping
                  from g in grouping.DefaultIfEmpty()
                  where g != null && !g.HasSoulPatch
                  select new { g.Nickname, WeaponNames = g.Weapons.Select(w => w.Name).ToList() },
            elementSorter: e => e.Nickname,
            elementAsserter: (e, a) =>
            {
                Assert.Equal(e.Nickname, a.Nickname);
                AssertCollection(e.WeaponNames, a.WeaponNames);
            });

    [ConditionalTheory]
    [MemberData(nameof(IsAsyncData))]
    public virtual Task Correlated_collections_on_left_join_with_null_value(bool async)
        => AssertQuery(
            async,
            ss => from t in ss.Set<CogTag>()
                  join g in ss.Set<Gear>() on t.GearNickName equals g.Nickname into grouping
                  from g in grouping.DefaultIfEmpty()
                  orderby t.Note
                  select g.Weapons.Select(w => w.Name).ToList(),
            ss =>
                from t in ss.Set<CogTag>()
                join g in ss.Set<Gear>() on t.GearNickName equals g.Nickname into grouping
                from g in grouping.DefaultIfEmpty()
                orderby t.Note
                select g != null ? g.Weapons.Select(w => w.Name).ToList() : new List<string>(),
            assertOrder: true,
            elementAsserter: (e, a) => AssertCollection(e, a));

    [ConditionalTheory]
    [MemberData(nameof(IsAsyncData))]
    public virtual Task Correlated_collections_left_join_with_self_reference(bool async)
        => AssertQuery(
            async,
            ss =>
                from t in ss.Set<CogTag>()
                join o in ss.Set<Gear>().OfType<Officer>() on t.GearNickName equals o.Nickname into grouping
                from o in grouping.DefaultIfEmpty()
                select new { t.Note, ReportNames = o.Reports.Select(r => r.FullName).ToList() },
            ss =>
                from t in ss.Set<CogTag>()
                join o in ss.Set<Gear>().OfType<Officer>() on t.GearNickName equals o.Nickname into grouping
                from o in grouping.DefaultIfEmpty()
                select new { t.Note, ReportNames = o != null ? o.Reports.Select(r => r.FullName).ToList() : new List<string>() },
            elementSorter: e => e.Note,
            elementAsserter: (e, a) =>
            {
                Assert.Equal(e.Note, a.Note);
                AssertCollection(e.ReportNames, a.ReportNames);
            });

    [ConditionalTheory]
    [MemberData(nameof(IsAsyncData))]
    public virtual Task Correlated_collections_deeply_nested_left_join(bool async)
        => AssertQuery(
            async,
            ss =>
                from t in ss.Set<CogTag>()
                join g in ss.Set<Gear>() on t.GearNickName equals g.Nickname into grouping
                from g in grouping.DefaultIfEmpty()
                orderby t.Note, g.Nickname descending
                select g.Squad.Members.Where(m => m.HasSoulPatch).Select(
                    m => new { m.Nickname, AutomaticWeapons = m.Weapons.Where(w => w.IsAutomatic).ToList() }).ToList(),
            ss =>
                from t in ss.Set<CogTag>()
                join g in ss.Set<Gear>() on t.GearNickName equals g.Nickname into grouping
                from g in grouping.DefaultIfEmpty()
                orderby t.Note, g.Nickname descending
                select
                    g != null
                        ? g.Squad.Members.Where(m => m.HasSoulPatch).OrderBy(m => m.Nickname)
                            .Select(m => new { m.Nickname, AutomaticWeapons = m.Weapons.Where(w => w.IsAutomatic).ToList() }).ToList()
                        : Enumerable.Empty<int>().Select(x => new { Nickname = (string)null, AutomaticWeapons = new List<Weapon>() })
                            .ToList(),
            assertOrder: true,
            elementAsserter: (e, a) => AssertCollection(
                e,
                a,
                elementSorter: e => e.Nickname,
                elementAsserter: (ee, aa) =>
                {
                    Assert.Equal(ee.Nickname, aa.Nickname);
                    AssertCollection(ee.AutomaticWeapons, aa.AutomaticWeapons);
                }));

    [ConditionalTheory]
    [MemberData(nameof(IsAsyncData))]
    public virtual Task Correlated_collections_from_left_join_with_additional_elements_projected_of_that_join(bool async)
        => AssertQuery(
            async,
            ss => ss.Set<Weapon>().OrderBy(w => w.Name).Select(
                w => w.Owner.Squad.Members.OrderByDescending(m => m.FullName).Select(
                    m => new { Weapons = m.Weapons.Where(ww => !ww.IsAutomatic).OrderBy(ww => ww.Id).ToList(), m.Rank }).ToList()),
            ss => ss.Set<Weapon>().OrderBy(w => w.Name).Select(
                w => w.Owner != null
                    ? w.Owner.Squad.Members.OrderByDescending(m => m.FullName).Select(
                        m => new { Weapons = m.Weapons.Where(ww => !ww.IsAutomatic).OrderBy(ww => ww.Id).ToList(), m.Rank }).ToList()
                    : Enumerable.Empty<int>().Select(x => new { Weapons = new List<Weapon>(), Rank = default(MilitaryRank) })),
            assertOrder: true,
            elementAsserter: (e, a) => AssertCollection(
                e, a, ordered: true, elementAsserter: (ee, aa) =>
                {
                    Assert.Equal(ee.Rank, aa.Rank);
                    AssertCollection(ee.Weapons, aa.Weapons, ordered: true);
                }));

    [ConditionalTheory]
    [MemberData(nameof(IsAsyncData))]
    public virtual Task Correlated_collections_complex_scenario1(bool async)
        => AssertQuery(
            async,
            ss =>
                from r in ss.Set<Gear>()
                select new
                {
                    r.FullName,
                    OuterCollection = (from w in r.Weapons
                                       select new
                                       {
                                           w.Id,
                                           InnerCollection = w.Owner.Squad.Members.OrderBy(mm => mm.Nickname).Select(
                                               mm => new { mm.Nickname, mm.HasSoulPatch }).ToList()
                                       }).ToList()
                },
            elementSorter: e => e.FullName,
            elementAsserter: (e, a) =>
            {
                Assert.Equal(e.FullName, a.FullName);
                AssertCollection(
                    e.OuterCollection,
                    a.OuterCollection,
                    elementSorter: ee => ee.Id,
                    elementAsserter: (ee, aa) =>
<<<<<<< HEAD
                    {
                        Assert.Equal(ee.Id, aa.Id);
                        AssertCollection(ee.InnerCollection, aa.InnerCollection, elementSorter: eee => eee.Nickname);
                    });
            });

    [ConditionalTheory]
    [MemberData(nameof(IsAsyncData))]
    public virtual Task Correlated_collections_complex_scenario2(bool async)
        => AssertQuery(
            async,
            ss =>
                from o in ss.Set<Gear>().OfType<Officer>()
                select new
                {
                    o.FullName,
                    OuterCollection = (from r in o.Reports
                                       select new
                                       {
                                           r.FullName,
                                           InnerCollection = (from w in r.Weapons
                                                              select new
                                                              {
                                                                  w.Id,
                                                                  InnerSecond = w.Owner.Squad.Members.OrderBy(mm => mm.Nickname).Select(
                                                                      mm => new { mm.Nickname, mm.HasSoulPatch }).ToList()
                                                              }).ToList()
                                       }).ToList()
                },
            elementSorter: e => e.FullName,
            elementAsserter: (e, a) =>
            {
                Assert.Equal(e.FullName, a.FullName);
                AssertCollection(
                    e.OuterCollection,
                    a.OuterCollection,
                    elementSorter: ee => ee.FullName,
                    elementAsserter: (ee, aa) =>
                    {
                        Assert.Equal(ee.FullName, aa.FullName);
                        AssertCollection(
                            ee.InnerCollection,
                            aa.InnerCollection,
                            elementSorter: eee => eee.Id,
                            elementAsserter: (eee, aaa) =>
                            {
                                Assert.Equal(eee.Id, aaa.Id);
                                AssertCollection(eee.InnerSecond, aaa.InnerSecond, elementSorter: eeee => eeee.Nickname);
                            });
=======
                    {
                        Assert.Equal(ee.Id, aa.Id);
                        AssertCollection(ee.InnerCollection, aa.InnerCollection, elementSorter: eee => eee.Nickname);
>>>>>>> 5d0d937a
                    });
            });

    [ConditionalTheory]
    [MemberData(nameof(IsAsyncData))]
<<<<<<< HEAD
    public virtual Task Correlated_collections_with_funky_orderby_complex_scenario1(bool async)
        => AssertQuery(
            async,
            ss =>
                from r in ss.Set<Gear>()
                orderby r.FullName, r.Nickname descending, r.FullName
                select new
                {
                    r.FullName,
                    OuterCollection = (from w in r.Weapons
                                       select new
                                       {
                                           w.Id,
                                           InnerCollection = w.Owner.Squad.Members.OrderBy(mm => mm.Nickname).Select(
                                               mm => new { mm.Nickname, mm.HasSoulPatch }).ToList()
                                       }).ToList()
                },
            assertOrder: true,
=======
    public virtual Task Correlated_collections_complex_scenario2(bool async)
        => AssertQuery(
            async,
            ss =>
                from o in ss.Set<Gear>().OfType<Officer>()
                select new
                {
                    o.FullName,
                    OuterCollection = (from r in o.Reports
                                       select new
                                       {
                                           r.FullName,
                                           InnerCollection = (from w in r.Weapons
                                                              select new
                                                              {
                                                                  w.Id,
                                                                  InnerSecond = w.Owner.Squad.Members.OrderBy(mm => mm.Nickname).Select(
                                                                      mm => new { mm.Nickname, mm.HasSoulPatch }).ToList()
                                                              }).ToList()
                                       }).ToList()
                },
            elementSorter: e => e.FullName,
>>>>>>> 5d0d937a
            elementAsserter: (e, a) =>
            {
                Assert.Equal(e.FullName, a.FullName);
                AssertCollection(
                    e.OuterCollection,
                    a.OuterCollection,
<<<<<<< HEAD
                    elementSorter: ee => ee.Id,
                    elementAsserter: (ee, aa) =>
                    {
                        Assert.Equal(ee.Id, aa.Id);
                        AssertCollection(ee.InnerCollection, aa.InnerCollection, elementSorter: eee => eee.Nickname);
=======
                    elementSorter: ee => ee.FullName,
                    elementAsserter: (ee, aa) =>
                    {
                        Assert.Equal(ee.FullName, aa.FullName);
                        AssertCollection(
                            ee.InnerCollection,
                            aa.InnerCollection,
                            elementSorter: eee => eee.Id,
                            elementAsserter: (eee, aaa) =>
                            {
                                Assert.Equal(eee.Id, aaa.Id);
                                AssertCollection(eee.InnerSecond, aaa.InnerSecond, elementSorter: eeee => eeee.Nickname);
                            });
>>>>>>> 5d0d937a
                    });
            });

    [ConditionalTheory]
    [MemberData(nameof(IsAsyncData))]
<<<<<<< HEAD
    public virtual Task Correlated_collections_with_funky_orderby_complex_scenario2(bool async)
        => AssertQuery(
            async,
            ss =>
                from o in ss.Set<Gear>().OfType<Officer>()
                orderby o.HasSoulPatch, o.LeaderNickname, o.HasSoulPatch descending, o.LeaderNickname descending, o.FullName
                select new
                {
                    o.FullName,
                    OuterCollection = (from r in o.Reports
                                       orderby r.FullName, r.HasSoulPatch descending, r.FullName descending
                                       select new
                                       {
                                           r.FullName,
                                           InnerCollection = (from w in r.Weapons
                                                              orderby w.IsAutomatic, w.Name descending, w.Name, w.IsAutomatic descending
                                                                  , w.IsAutomatic descending
                                                              select new
                                                              {
                                                                  w.Id,
                                                                  InnerSecond = w.Owner.Squad.Members.OrderBy(mm => mm.Nickname).Select(
                                                                      mm => new { mm.Nickname, mm.HasSoulPatch }).ToList()
                                                              }).ToList()
=======
    public virtual Task Correlated_collections_with_funky_orderby_complex_scenario1(bool async)
        => AssertQuery(
            async,
            ss =>
                from r in ss.Set<Gear>()
                orderby r.FullName, r.Nickname descending, r.FullName
                select new
                {
                    r.FullName,
                    OuterCollection = (from w in r.Weapons
                                       select new
                                       {
                                           w.Id,
                                           InnerCollection = w.Owner.Squad.Members.OrderBy(mm => mm.Nickname).Select(
                                               mm => new { mm.Nickname, mm.HasSoulPatch }).ToList()
>>>>>>> 5d0d937a
                                       }).ToList()
                },
            assertOrder: true,
            elementAsserter: (e, a) =>
            {
                Assert.Equal(e.FullName, a.FullName);
                AssertCollection(
                    e.OuterCollection,
                    a.OuterCollection,
<<<<<<< HEAD
                    ordered: true,
                    elementAsserter: (ee, aa) =>
                    {
                        Assert.Equal(ee.FullName, aa.FullName);
                        AssertCollection(
                            ee.InnerCollection,
                            aa.InnerCollection,
                            ordered: true,
                            elementAsserter: (eee, aaa) =>
                            {
                                Assert.Equal(eee.Id, aaa.Id);
                                AssertCollection(eee.InnerSecond, aaa.InnerSecond, ordered: true);
                            });
=======
                    elementSorter: ee => ee.Id,
                    elementAsserter: (ee, aa) =>
                    {
                        Assert.Equal(ee.Id, aa.Id);
                        AssertCollection(ee.InnerCollection, aa.InnerCollection, elementSorter: eee => eee.Nickname);
>>>>>>> 5d0d937a
                    });
            });

    [ConditionalTheory]
    [MemberData(nameof(IsAsyncData))]
<<<<<<< HEAD
    public virtual Task Correlated_collection_with_top_level_FirstOrDefault(bool async)
        => AssertFirstOrDefault(
            async,
            ss => ss.Set<Gear>().OrderBy(g => g.Nickname).Select(g => g.Weapons),
            asserter: (e, a) => AssertCollection(e, a));

    [ConditionalTheory]
    [MemberData(nameof(IsAsyncData))]
    public virtual Task Correlated_collection_with_top_level_Count(bool async)
        => AssertCount(
            async,
            ss => ss.Set<Gear>().Select(g => g.Weapons));

    [ConditionalTheory]
    [MemberData(nameof(IsAsyncData))]
    public virtual Task Correlated_collection_with_top_level_Last_with_orderby_on_outer(bool async)
        => AssertLast(
            async,
            ss => ss.Set<Gear>().OrderByDescending(g => g.FullName).Select(g => g.Weapons),
            asserter: (e, a) => AssertCollection(e, a));

    [ConditionalTheory]
    [MemberData(nameof(IsAsyncData))]
    public virtual Task Correlated_collection_with_top_level_Last_with_order_by_on_inner(bool async)
        => AssertLast(
            async,
            ss => ss.Set<Gear>().OrderBy(g => g.FullName).Select(g => g.Weapons.OrderBy(w => w.Name).ToList()),
            asserter: (e, a) => AssertCollection(e, a, ordered: true));

    [ConditionalTheory]
    [MemberData(nameof(IsAsyncData))]
    public virtual Task Null_semantics_on_nullable_bool_from_inner_join_subquery_is_fully_applied(bool async)
        => AssertQuery(
            async,
            ss =>
                from ll in ss.Set<LocustLeader>()
                join h in ss.Set<Faction>().OfType<LocustHorde>().Where(f => f.Name == "Swarm") on ll.Name equals h.CommanderName
                where h.Eradicated != true
                select h);

    [ConditionalTheory]
    [MemberData(nameof(IsAsyncData))]
    public virtual Task Null_semantics_on_nullable_bool_from_left_join_subquery_is_fully_applied(bool async)
        => AssertQuery(
            async,
            ss =>
                from ll in ss.Set<LocustLeader>()
                join h in ss.Set<Faction>().OfType<LocustHorde>().Where(f => f.Name == "Swarm") on ll.Name equals h.CommanderName into
                    grouping
                from h in grouping.DefaultIfEmpty()
                where h.Eradicated != true
                select h);

    [ConditionalTheory]
    [MemberData(nameof(IsAsyncData))]
    public virtual Task Include_on_derived_type_with_order_by_and_paging(bool async)
        => AssertQuery(
            async,
            ss => ss.Set<LocustLeader>().Include(ll => ((LocustCommander)ll).DefeatedBy).ThenInclude(g => g.Weapons)
                .OrderBy(ll => ((LocustCommander)ll).DefeatedBy.Tag.Note).Take(10),
            ss => ss.Set<LocustLeader>().Take(10),
            elementAsserter: (e, a) => AssertInclude(
                e, a,
                new ExpectedInclude<LocustCommander>(e1 => e1.DefeatedBy),
                new ExpectedInclude<Gear>(e2 => e2.Weapons, "DefeatedBy")));

    [ConditionalTheory]
    [MemberData(nameof(IsAsyncData))]
    public virtual Task Select_required_navigation_on_derived_type(bool async)
        => AssertQuery(
            async,
            ss => ss.Set<LocustLeader>().Select(ll => ((LocustCommander)ll).HighCommand.Name),
            ss => ss.Set<LocustLeader>().Select(ll => ll is LocustCommander ? ((LocustCommander)ll).HighCommand.Name : null));

    [ConditionalTheory]
    [MemberData(nameof(IsAsyncData))]
    public virtual Task Select_required_navigation_on_the_same_type_with_cast(bool async)
        => AssertQuery(
            async,
            ss => ss.Set<Gear>().Select(g => g.CityOfBirth.Name),
            ss => ss.Set<Gear>().Select(g => g.CityOfBirth.Name));

    [ConditionalTheory]
    [MemberData(nameof(IsAsyncData))]
    public virtual Task Where_required_navigation_on_derived_type(bool async)
        => AssertQuery(
            async,
            ss => ss.Set<LocustLeader>().Where(ll => ((LocustCommander)ll).HighCommand.IsOperational),
            ss => ss.Set<LocustLeader>().Where(ll => ll is LocustCommander ? ((LocustCommander)ll).HighCommand.IsOperational : false));

    [ConditionalTheory]
    [MemberData(nameof(IsAsyncData))]
    public virtual Task Outer_parameter_in_join_key(bool async)
=======
    public virtual Task Correlated_collections_with_funky_orderby_complex_scenario2(bool async)
>>>>>>> 5d0d937a
        => AssertQuery(
            async,
            ss =>
                from o in ss.Set<Gear>().OfType<Officer>()
<<<<<<< HEAD
                orderby o.Nickname
                select new
                {
=======
                orderby o.HasSoulPatch, o.LeaderNickname, o.HasSoulPatch descending, o.LeaderNickname descending, o.FullName
                select new
                {
                    o.FullName,
                    OuterCollection = (from r in o.Reports
                                       orderby r.FullName, r.HasSoulPatch descending, r.FullName descending
                                       select new
                                       {
                                           r.FullName,
                                           InnerCollection = (from w in r.Weapons
                                                              orderby w.IsAutomatic, w.Name descending, w.Name, w.IsAutomatic descending
                                                                  , w.IsAutomatic descending
                                                              select new
                                                              {
                                                                  w.Id,
                                                                  InnerSecond = w.Owner.Squad.Members.OrderBy(mm => mm.Nickname).Select(
                                                                      mm => new { mm.Nickname, mm.HasSoulPatch }).ToList()
                                                              }).ToList()
                                       }).ToList()
                },
            assertOrder: true,
            elementAsserter: (e, a) =>
            {
                Assert.Equal(e.FullName, a.FullName);
                AssertCollection(
                    e.OuterCollection,
                    a.OuterCollection,
                    ordered: true,
                    elementAsserter: (ee, aa) =>
                    {
                        Assert.Equal(ee.FullName, aa.FullName);
                        AssertCollection(
                            ee.InnerCollection,
                            aa.InnerCollection,
                            ordered: true,
                            elementAsserter: (eee, aaa) =>
                            {
                                Assert.Equal(eee.Id, aaa.Id);
                                AssertCollection(eee.InnerSecond, aaa.InnerSecond, ordered: true);
                            });
                    });
            });

    [ConditionalTheory]
    [MemberData(nameof(IsAsyncData))]
    public virtual Task Correlated_collection_with_top_level_FirstOrDefault(bool async)
        => AssertFirstOrDefault(
            async,
            ss => ss.Set<Gear>().OrderBy(g => g.Nickname).Select(g => g.Weapons),
            asserter: (e, a) => AssertCollection(e, a));

    [ConditionalTheory]
    [MemberData(nameof(IsAsyncData))]
    public virtual Task Correlated_collection_with_top_level_Count(bool async)
        => AssertCount(
            async,
            ss => ss.Set<Gear>().Select(g => g.Weapons));

    [ConditionalTheory]
    [MemberData(nameof(IsAsyncData))]
    public virtual Task Correlated_collection_with_top_level_Last_with_orderby_on_outer(bool async)
        => AssertLast(
            async,
            ss => ss.Set<Gear>().OrderByDescending(g => g.FullName).Select(g => g.Weapons),
            asserter: (e, a) => AssertCollection(e, a));

    [ConditionalTheory]
    [MemberData(nameof(IsAsyncData))]
    public virtual Task Correlated_collection_with_top_level_Last_with_order_by_on_inner(bool async)
        => AssertLast(
            async,
            ss => ss.Set<Gear>().OrderBy(g => g.FullName).Select(g => g.Weapons.OrderBy(w => w.Name).ToList()),
            asserter: (e, a) => AssertCollection(e, a, ordered: true));

    [ConditionalTheory]
    [MemberData(nameof(IsAsyncData))]
    public virtual Task Null_semantics_on_nullable_bool_from_inner_join_subquery_is_fully_applied(bool async)
        => AssertQuery(
            async,
            ss =>
                from ll in ss.Set<LocustLeader>()
                join h in ss.Set<Faction>().OfType<LocustHorde>().Where(f => f.Name == "Swarm") on ll.Name equals h.CommanderName
                where h.Eradicated != true
                select h);

    [ConditionalTheory]
    [MemberData(nameof(IsAsyncData))]
    public virtual Task Null_semantics_on_nullable_bool_from_left_join_subquery_is_fully_applied(bool async)
        => AssertQuery(
            async,
            ss =>
                from ll in ss.Set<LocustLeader>()
                join h in ss.Set<Faction>().OfType<LocustHorde>().Where(f => f.Name == "Swarm") on ll.Name equals h.CommanderName into
                    grouping
                from h in grouping.DefaultIfEmpty()
                where h.Eradicated != true
                select h);

    [ConditionalTheory]
    [MemberData(nameof(IsAsyncData))]
    public virtual Task Include_on_derived_type_with_order_by_and_paging(bool async)
        => AssertQuery(
            async,
            ss => ss.Set<LocustLeader>().Include(ll => ((LocustCommander)ll).DefeatedBy).ThenInclude(g => g.Weapons)
                .OrderBy(ll => ((LocustCommander)ll).DefeatedBy.Tag.Note).Take(10),
            ss => ss.Set<LocustLeader>().Take(10),
            elementAsserter: (e, a) => AssertInclude(
                e, a,
                new ExpectedInclude<LocustCommander>(e1 => e1.DefeatedBy),
                new ExpectedInclude<Gear>(e2 => e2.Weapons, "DefeatedBy")));

    [ConditionalTheory]
    [MemberData(nameof(IsAsyncData))]
    public virtual Task Select_required_navigation_on_derived_type(bool async)
        => AssertQuery(
            async,
            ss => ss.Set<LocustLeader>().Select(ll => ((LocustCommander)ll).HighCommand.Name),
            ss => ss.Set<LocustLeader>().Select(ll => ll is LocustCommander ? ((LocustCommander)ll).HighCommand.Name : null));

    [ConditionalTheory]
    [MemberData(nameof(IsAsyncData))]
    public virtual Task Select_required_navigation_on_the_same_type_with_cast(bool async)
        => AssertQuery(
            async,
            ss => ss.Set<Gear>().Select(g => g.CityOfBirth.Name),
            ss => ss.Set<Gear>().Select(g => g.CityOfBirth.Name));

    [ConditionalTheory]
    [MemberData(nameof(IsAsyncData))]
    public virtual Task Where_required_navigation_on_derived_type(bool async)
        => AssertQuery(
            async,
            ss => ss.Set<LocustLeader>().Where(ll => ((LocustCommander)ll).HighCommand.IsOperational),
            ss => ss.Set<LocustLeader>().Where(ll => ll is LocustCommander ? ((LocustCommander)ll).HighCommand.IsOperational : false));

    [ConditionalTheory]
    [MemberData(nameof(IsAsyncData))]
    public virtual Task Outer_parameter_in_join_key(bool async)
        => AssertQuery(
            async,
            ss =>
                from o in ss.Set<Gear>().OfType<Officer>()
                orderby o.Nickname
                select new
                {
>>>>>>> 5d0d937a
                    Collection = (from t in ss.Set<CogTag>()
                                  join g in ss.Set<Gear>() on o.FullName equals g.FullName
                                  select t.Note).ToList()
                },
            assertOrder: true,
            elementAsserter: (e, a) => AssertCollection(e.Collection, a.Collection));

    [ConditionalTheory]
    [MemberData(nameof(IsAsyncData))]
    public virtual Task Outer_parameter_in_join_key_inner_and_outer(bool async)
        => AssertQuery(
            async,
            ss =>
                from o in ss.Set<Gear>().OfType<Officer>()
                orderby o.Nickname
                select new
                {
                    Collection = (from t in ss.Set<CogTag>()
                                  join g in ss.Set<Gear>() on o.FullName equals o.Nickname
                                  select t.Note).ToList()
                },
            assertOrder: true,
            elementAsserter: (e, a) => AssertCollection(e.Collection, a.Collection));

    [ConditionalTheory]
    [MemberData(nameof(IsAsyncData))]
    public virtual Task Outer_parameter_in_group_join_with_DefaultIfEmpty(bool async)
        => AssertQuery(
            async,
            ss =>
                from o in ss.Set<Gear>().OfType<Officer>()
                orderby o.Nickname
                select new
                {
                    Collection = (from t in ss.Set<CogTag>()
                                  join g in ss.Set<Gear>() on o.FullName equals g.FullName into grouping
                                  from g in grouping.DefaultIfEmpty()
                                  select t.Note).ToList()
                },
            assertOrder: true,
            elementAsserter: (e, a) => AssertCollection(e.Collection, a.Collection));

    [ConditionalTheory]
    [MemberData(nameof(IsAsyncData))]
    public virtual async Task Include_with_concat(bool async)
        => Assert.Equal(
            CoreStrings.SetOperationWithDifferentIncludesInOperands,
            (await Assert.ThrowsAsync<InvalidOperationException>(
                () => AssertQuery(
                    async,
                    ss => ss.Set<Gear>().Include(g => g.Squad).Concat(ss.Set<Gear>()),
                    elementAsserter: (e, a) => AssertInclude(
                        e, a,
                        new ExpectedInclude<Gear>(g => g.Squad),
                        new ExpectedInclude<Officer>(o => o.Squad))))).Message);

    [ConditionalTheory]
    [MemberData(nameof(IsAsyncData))]
    public virtual Task Negated_bool_ternary_inside_anonymous_type_in_projection(bool async)
        => AssertQuery(
            async,
            ss => ss.Set<CogTag>().Select(
                t => new { c = !(t.Gear.HasSoulPatch ? true : ((bool?)t.Gear.HasSoulPatch ?? true)) }),
            ss => ss.Set<CogTag>().Select(
                t => new
                {
                    c = !(t.Gear.MaybeScalar(x => x.HasSoulPatch) ?? false
                        ? true
                        : (t.Gear.MaybeScalar(x => x.HasSoulPatch) ?? true))
                }),
            elementSorter: e => e.c);

    [ConditionalTheory]
    [MemberData(nameof(IsAsyncData))]
    public virtual Task Order_by_entity_qsre(bool async)
        => AssertQuery(
            async,
            ss => ss.Set<Gear>().OrderBy(g => g.AssignedCity).ThenByDescending(g => g.Nickname).Select(f => f.FullName),
            ss => ss.Set<Gear>().OrderBy(g => g.AssignedCity.Name).ThenByDescending(g => g.Nickname).Select(f => f.FullName),
            assertOrder: true);

    [ConditionalTheory]
    [MemberData(nameof(IsAsyncData))]
    public virtual Task Order_by_entity_qsre_with_inheritance(bool async)
        => AssertQuery(
            async,
            ss => ss.Set<LocustLeader>().OfType<LocustCommander>().OrderBy(lc => lc.HighCommand).ThenBy(lc => lc.Name)
                .Select(lc => lc.Name),
            assertOrder: true);

    [ConditionalTheory]
    [MemberData(nameof(IsAsyncData))]
    public virtual Task Order_by_entity_qsre_composite_key(bool async)
        => AssertQuery(
            async,
            ss => ss.Set<Weapon>().OrderBy(w => w.Owner).ThenBy(w => w.Id).Select(w => w.Name),
            ss => ss.Set<Weapon>().OrderBy(w => w.Owner.Nickname)
                .ThenBy(w => w.Owner.MaybeScalar(x => x.SquadId))
                .ThenBy(w => w.Id).Select(w => w.Name),
            assertOrder: true);

    [ConditionalTheory]
    [MemberData(nameof(IsAsyncData))]
    public virtual Task Order_by_entity_qsre_with_other_orderbys(bool async)
        => AssertQuery(
            async,
            ss => ss.Set<Weapon>().OrderBy(w => w.IsAutomatic).ThenByDescending(w => w.Owner).ThenBy(w => w.SynergyWith)
                .ThenBy(w => w.Name),
            ss => ss.Set<Weapon>()
                .OrderBy(w => w.IsAutomatic)
                .ThenByDescending(w => w.Owner.Nickname)
                .ThenByDescending(w => w.Owner.MaybeScalar(x => x.SquadId))
                .ThenBy(w => w.SynergyWith.MaybeScalar(x => x.Id))
                .ThenBy(w => w.Name),
            assertOrder: true);

    [ConditionalTheory]
    [MemberData(nameof(IsAsyncData))]
    public virtual Task Join_on_entity_qsre_keys(bool async)
        => AssertQuery(
            async,
            ss => from w1 in ss.Set<Weapon>()
                  join w2 in ss.Set<Weapon>() on w1 equals w2
                  select new { Name1 = w1.Name, Name2 = w2.Name },
            elementSorter: e => e.Name1 + " " + e.Name2);

    [ConditionalTheory]
    [MemberData(nameof(IsAsyncData))]
    public virtual Task Join_on_entity_qsre_keys_composite_key(bool async)
        => AssertQuery(
            async,
            ss => from g1 in ss.Set<Gear>()
                  join g2 in ss.Set<Gear>() on g1 equals g2
                  select new { GearName1 = g1.FullName, GearName2 = g2.FullName },
            elementSorter: e => (e.GearName1, e.GearName2));

    [ConditionalTheory]
    [MemberData(nameof(IsAsyncData))]
    public virtual Task Join_on_entity_qsre_keys_inheritance(bool async)
        => AssertQuery(
            async,
            ss => from g in ss.Set<Gear>()
                  join o in ss.Set<Gear>().OfType<Officer>() on g equals o
                  select new { GearName = g.FullName, OfficerName = o.FullName },
            elementSorter: e => (e.GearName, e.OfficerName));

    [ConditionalTheory]
    [MemberData(nameof(IsAsyncData))]
    public virtual Task Join_on_entity_qsre_keys_outer_key_is_navigation(bool async)
        => AssertQuery(
            async,
            ss => from w1 in ss.Set<Weapon>()
                  join w2 in ss.Set<Weapon>() on w1.SynergyWith equals w2
                  select new { Name1 = w1.Name, Name2 = w2.Name },
            elementSorter: e => (e.Name1, e.Name2));

    [ConditionalTheory]
    [MemberData(nameof(IsAsyncData))]
    public virtual Task Join_on_entity_qsre_keys_inner_key_is_navigation(bool async)
        => AssertQuery(
            async,
            ss =>
                from c in ss.Set<City>()
                join g in ss.Set<Gear>() on c equals g.AssignedCity
                select new { CityName = c.Name, GearNickname = g.Nickname },
            elementSorter: e => (e.CityName, e.GearNickname));

    [ConditionalTheory]
    [MemberData(nameof(IsAsyncData))]
    public virtual Task Join_on_entity_qsre_keys_inner_key_is_navigation_composite_key(bool async)
        => AssertQuery(
            async,
            ss =>
                from g in ss.Set<Gear>()
                join t in ss.Set<CogTag>().Where(tt => tt.Note == "Cole's Tag" || tt.Note == "Dom's Tag") on g equals t.Gear
                select new { g.Nickname, t.Note },
            elementSorter: e => (e.Nickname, e.Note));

    [ConditionalTheory]
    [MemberData(nameof(IsAsyncData))]
    public virtual Task Join_on_entity_qsre_keys_inner_key_is_nested_navigation(bool async)
        => AssertQuery(
            async,
            ss =>
                from s in ss.Set<Squad>()
                join w in ss.Set<Weapon>().Where(ww => ww.IsAutomatic) on s equals w.Owner.Squad
                select new { SquadName = s.Name, WeaponName = w.Name },
            elementSorter: e => (e.SquadName, e.WeaponName));

    [ConditionalTheory]
    [MemberData(nameof(IsAsyncData))]
    public virtual Task GroupJoin_on_entity_qsre_keys_inner_key_is_nested_navigation(bool async)
        => AssertQuery(
            async,
            ss => from s in ss.Set<Squad>()
                  join w in ss.Set<Weapon>() on s equals w.Owner.Squad into grouping
                  from w in grouping.DefaultIfEmpty()
                  select new { SquadName = s.Name, WeaponName = w.Name },
            elementSorter: e => (e.SquadName, e.WeaponName));

    [ConditionalTheory]
    [MemberData(nameof(IsAsyncData))]
    public virtual Task Join_with_complex_key_selector(bool async)
<<<<<<< HEAD
        => AssertTranslationFailed(
            () => AssertQuery(
                async,
                ss => ss.Set<Squad>()
                    .Join(ss.Set<CogTag>().Where(t => t.Note == "Marcus' Tag"), o => true, i => true, (o, i) => new { o, i })
                    .GroupJoin(
                        ss.Set<Gear>(),
                        oo => oo.o.Members.FirstOrDefault(v => v.Tag == oo.i),
                        ii => ii,
                        (k, g) => new
                        {
                            k.o,
                            k.i,
                            value = g.OrderBy(gg => gg.FullName).FirstOrDefault()
                        })
                    .Select(r => new { r.o.Id, TagId = r.i.Id }),
                elementSorter: e => (e.Id, e.TagId)));
=======
        => AssertQuery(
            async,
            ss => ss.Set<Squad>()
                .Join(ss.Set<CogTag>().Where(t => t.Note == "Marcus' Tag"), o => true, i => true, (o, i) => new { o, i })
                .GroupJoin(
                    ss.Set<Gear>(),
                    oo => oo.o.Members.FirstOrDefault(v => v.Tag == oo.i),
                    ii => ii,
                    (k, g) => new
                    {
                        k.o,
                        k.i,
                        value = g.OrderBy(gg => gg.FullName).FirstOrDefault()
                    })
                .Select(r => new { r.o.Id, TagId = r.i.Id }),
            elementSorter: e => (e.Id, e.TagId));
>>>>>>> 5d0d937a

    [ConditionalTheory]
    [MemberData(nameof(IsAsyncData))]
    public virtual Task Streaming_correlated_collection_issue_11403_returning_ordered_enumerable_throws(bool async)
        => AssertInvalidMaterializationType(
            () => AssertFirstOrDefault(
                async,
                ss => ss.Set<Gear>()
                    .OrderBy(g => g.Nickname)
                    .Select(g => g.Weapons.Where(w => !w.IsAutomatic).OrderBy(w => w.Id)),
                asserter: (e, a) => AssertCollection(e, a, ordered: true)),
            typeof(IOrderedEnumerable<Weapon>).ShortDisplayName());

    [ConditionalTheory]
    [MemberData(nameof(IsAsyncData))]
    public virtual Task Streaming_correlated_collection_issue_11403(bool async)
        => AssertFirstOrDefault(
            async,
            ss => ss.Set<Gear>()
                .OrderBy(g => g.Nickname)
                .Select(g => g.Weapons.Where(w => !w.IsAutomatic).OrderBy(w => w.Id).ToList()),
            asserter: (e, a) => AssertCollection(e, a, ordered: true));

    [ConditionalTheory]
    [MemberData(nameof(IsAsyncData))]
    public virtual Task Project_one_value_type_from_empty_collection(bool async)
        => AssertQuery(
            async,
            ss => ss.Set<Squad>().Where(s => s.Name == "Kilo").Select(
                s => new { s.Name, SquadId = s.Members.Where(m => m.HasSoulPatch).Select(m => m.SquadId).FirstOrDefault() }));

    [ConditionalTheory]
    [MemberData(nameof(IsAsyncData))]
    public virtual Task Project_one_value_type_converted_to_nullable_from_empty_collection(bool async)
        => AssertQuery(
            async,
            ss => ss.Set<Squad>().Where(s => s.Name == "Kilo").Select(
                s => new { s.Name, SquadId = s.Members.Where(m => m.HasSoulPatch).Select(m => (int?)m.SquadId).FirstOrDefault() }));

    [ConditionalTheory]
    [MemberData(nameof(IsAsyncData))]
    public virtual Task Project_one_value_type_with_client_projection_from_empty_collection(bool async)
        => AssertQuery(
            async,
            ss => ss.Set<Squad>().Where(s => s.Name == "Kilo").Select(
                s => new
                {
                    s.Name,
                    SquadId = s.Members.Where(m => m.HasSoulPatch).Select(m => ClientFunction(m.SquadId, m.LeaderSquadId))
                        .FirstOrDefault()
                }),
            elementSorter: s => s.Name);

    private static int ClientFunction(int a, int b)
        => a + b + 1;

    [ConditionalTheory]
    [MemberData(nameof(IsAsyncData))]
    public virtual Task Filter_on_subquery_projecting_one_value_type_from_empty_collection(bool async)
        => AssertQuery(
            async,
            ss => ss.Set<Squad>().Where(s => s.Name == "Kilo")
                .Where(s => s.Members.Where(m => m.HasSoulPatch).Select(m => m.SquadId).FirstOrDefault() != 0).Select(s => s.Name));

    [ConditionalTheory]
    [MemberData(nameof(IsAsyncData))]
    public virtual Task Select_subquery_projecting_single_constant_int(bool async)
        => AssertQuery(
            async,
            ss => ss.Set<Squad>().Select(
                s => new { s.Name, Gear = s.Members.Where(g => g.HasSoulPatch).Select(g => 42).FirstOrDefault() }));

    [ConditionalTheory]
    [MemberData(nameof(IsAsyncData))]
    public virtual Task Select_subquery_projecting_single_constant_string(bool async)
        => AssertQuery(
            async,
            ss => ss.Set<Squad>().Select(
                s => new { s.Name, Gear = s.Members.Where(g => g.HasSoulPatch).Select(g => "Foo").FirstOrDefault() }));

    [ConditionalTheory]
    [MemberData(nameof(IsAsyncData))]
    public virtual Task Select_subquery_projecting_single_constant_bool(bool async)
        => AssertQuery(
            async,
            ss => ss.Set<Squad>().Select(
                s => new { s.Name, Gear = s.Members.Where(g => g.HasSoulPatch).Select(g => true).FirstOrDefault() }));

    [ConditionalTheory]
    [MemberData(nameof(IsAsyncData))]
    public virtual Task Select_subquery_projecting_single_constant_inside_anonymous(bool async)
        => AssertQuery(
            async,
            ss => ss.Set<Squad>().Select(
                s => new { s.Name, Gear = s.Members.Where(g => g.HasSoulPatch).Select(g => new { One = 1 }).FirstOrDefault() }));

    [ConditionalTheory]
    [MemberData(nameof(IsAsyncData))]
    public virtual Task Select_subquery_projecting_multiple_constants_inside_anonymous(bool async)
        => AssertQuery(
            async,
            ss => ss.Set<Squad>().Select(
                s => new
                {
                    s.Name,
                    Gear = s.Members.Where(g => g.HasSoulPatch).Select(
                        g => new { True1 = true, False1 = false }).FirstOrDefault()
                }));

    [ConditionalTheory]
    [MemberData(nameof(IsAsyncData))]
    public virtual Task Include_with_order_by_constant(bool async)
        => AssertQuery(
            async,
            ss => ss.Set<Squad>().Include(s => s.Members).OrderBy(s => 42).Select(s => s),
            expectedQuery: ss => ss.Set<Squad>(),
            elementAsserter: (e, a) => AssertInclude(e, a, new ExpectedInclude<Squad>(s => s.Members)));

    [ConditionalTheory]
    [MemberData(nameof(IsAsyncData))]
    public virtual Task Correlated_collection_order_by_constant(bool async)
        => AssertQuery(
            async,
            ss => ss.Set<Gear>().OrderByDescending(s => 1).Select(
                g => new { g.Nickname, Weapons = g.Weapons.Select(w => w.Name).ToList() }),
            elementSorter: e => e.Nickname,
            elementAsserter: (e, a) =>
            {
                Assert.Equal(e.Nickname, a.Nickname);
                AssertCollection(e.Weapons, a.Weapons);
            });

    public class MyDTO
    {
    }

    [ConditionalTheory]
    [MemberData(nameof(IsAsyncData))]
    public virtual Task Select_subquery_projecting_single_constant_null_of_non_mapped_type(bool async)
        => AssertQuery(
            async,
            ss => ss.Set<Squad>().Select(
                s => new { s.Name, Gear = s.Members.Where(g => g.HasSoulPatch).Select(g => (MyDTO)null).FirstOrDefault() }));

    [ConditionalTheory]
    [MemberData(nameof(IsAsyncData))]
    public virtual Task Select_subquery_projecting_single_constant_of_non_mapped_type(bool async)
        => AssertQuery(
            async,
            ss => ss.Set<Squad>().Select(
                s => new { s.Name, Gear = s.Members.Where(g => g.HasSoulPatch).Select(g => new MyDTO()).FirstOrDefault() }),
            elementSorter: e => e.Name,
            elementAsserter: (e, a) =>
            {
                Assert.Equal(e.Name, a.Name);
                if (e.Gear == null)
                {
                    Assert.Null(a.Gear);
                }
            });

    [ConditionalTheory]
    [MemberData(nameof(IsAsyncData))]
    public virtual Task Correlated_collection_order_by_constant_null_of_non_mapped_type(bool async)
        => AssertQuery(
            async,
            ss => ss.Set<Gear>().OrderByDescending(s => (MyDTO)null).Select(
                g => new { g.Nickname, Weapons = g.Weapons.Select(w => w.Name).ToList() }),
            elementSorter: e => e.Nickname,
            elementAsserter: (e, a) =>
            {
                Assert.Equal(e.Nickname, a.Nickname);
                AssertCollection(e.Weapons, a.Weapons);
            });

    [ConditionalTheory]
    [MemberData(nameof(IsAsyncData))]
    public virtual Task Include_collection_OrderBy_aggregate(bool async)
        => AssertQuery(
            async,
            ss => ss.Set<Gear>().OfType<Officer>()
                .Include(o => o.Reports)
                .OrderBy(o => o.Weapons.Count).ThenBy(o => o.Nickname),
            elementAsserter: (e, a) => AssertInclude(e, a, new ExpectedInclude<Officer>(o => o.Reports)),
            assertOrder: true);

    [ConditionalTheory]
    [MemberData(nameof(IsAsyncData))]
    public virtual Task Include_collection_with_complex_OrderBy2(bool async)
        => AssertQuery(
            async,
            ss => ss.Set<Gear>().OfType<Officer>()
                .Include(o => o.Reports)
                .OrderBy(o => o.Weapons.OrderBy(w => w.Id).FirstOrDefault().IsAutomatic).ThenBy(o => o.Nickname),
            elementAsserter: (e, a) => AssertInclude(e, a, new ExpectedInclude<Officer>(o => o.Reports)),
            assertOrder: true);

    [ConditionalTheory]
    [MemberData(nameof(IsAsyncData))]
    public virtual Task Include_collection_with_complex_OrderBy3(bool async)
        => AssertQuery(
            async,
            ss => ss.Set<Gear>().OfType<Officer>()
                .Include(o => o.Reports)
                .OrderBy(o => o.Weapons.OrderBy(w => w.Id).Select(w => w.IsAutomatic).FirstOrDefault()).ThenBy(o => o.Nickname),
            elementAsserter: (e, a) => AssertInclude(e, a, new ExpectedInclude<Officer>(o => o.Reports)),
            assertOrder: true);

    [ConditionalTheory]
    [MemberData(nameof(IsAsyncData))]
    public virtual Task Correlated_collection_with_complex_OrderBy(bool async)
        => AssertQuery(
            async,
            ss => ss.Set<Gear>().OfType<Officer>()
                .OrderBy(o => o.Weapons.Count).ThenBy(g => g.Nickname)
                .Select(o => o.Reports.Where(g => !g.HasSoulPatch).ToList()),
            assertOrder: true,
            elementAsserter: (e, a) => AssertCollection(e, a));

    [ConditionalTheory]
    [MemberData(nameof(IsAsyncData))]
    public virtual Task Correlated_collection_with_very_complex_order_by(bool async)
        => AssertQuery(
            async,
            ss => ss.Set<Gear>().OfType<Officer>()
                .OrderBy(
                    o => o.Weapons.Where(
                            w => w.IsAutomatic
                                == ss.Set<Gear>().Where(g => g.Nickname == "Marcus").Select(g => g.HasSoulPatch)
                                    .FirstOrDefault())
                        .Count()).ThenBy(g => g.Nickname)
                .Select(o => o.Reports.Where(g => !g.HasSoulPatch).ToList()),
            assertOrder: true,
            elementAsserter: (e, a) => AssertCollection(e, a));

    [ConditionalTheory]
    [MemberData(nameof(IsAsyncData))]
    public virtual Task Cast_to_derived_type_causes_client_eval(bool async)
        => Assert.ThrowsAsync<InvalidCastException>(() => AssertQuery(async, ss => ss.Set<Gear>().Cast<Officer>()));

    [ConditionalTheory]
    [MemberData(nameof(IsAsyncData))]
    public virtual Task Cast_to_derived_type_after_OfType_works(bool async)
        => AssertQuery(
            async,
            ss => ss.Set<Gear>().OfType<Officer>().Cast<Officer>());

    [ConditionalTheory]
    [MemberData(nameof(IsAsyncData))]
    public virtual Task Select_subquery_boolean(bool async)
        => AssertQueryScalar(
            async,
            ss => ss.Set<Gear>().Select(g => g.Weapons.OrderBy(w => w.Id).Select(w => w.IsAutomatic).FirstOrDefault()));

    [ConditionalTheory]
    [MemberData(nameof(IsAsyncData))]
    public virtual Task Select_subquery_boolean_with_pushdown(bool async)
        => AssertQueryScalar(
            async,
            ss => ss.Set<Gear>().Select(g => g.Weapons.OrderBy(w => w.Id).FirstOrDefault().IsAutomatic));

    [ConditionalTheory]
    [MemberData(nameof(IsAsyncData))]
    public virtual Task Select_subquery_int_with_inside_cast_and_coalesce(bool async)
        => AssertQueryScalar(
            async,
            ss => ss.Set<Gear>().Select(g => g.Weapons.OrderBy(w => w.Id).Select(w => (int?)w.Id).FirstOrDefault() ?? 42));

    [ConditionalTheory]
    [MemberData(nameof(IsAsyncData))]
    public virtual Task Select_subquery_int_with_outside_cast_and_coalesce(bool async)
        => AssertQueryScalar(
            async,
            ss => ss.Set<Gear>().Select(g => (int?)g.Weapons.OrderBy(w => w.Id).Select(w => w.Id).FirstOrDefault() ?? 42));

    [ConditionalTheory]
    [MemberData(nameof(IsAsyncData))]
    public virtual Task Select_subquery_int_with_pushdown_and_coalesce(bool async)
        => AssertQueryScalar(
            async,
            ss => ss.Set<Gear>().Select(g => (int?)g.Weapons.OrderBy(w => w.Id).FirstOrDefault().Id ?? 42));

    [ConditionalTheory]
    [MemberData(nameof(IsAsyncData))]
    public virtual Task Select_subquery_int_with_pushdown_and_coalesce2(bool async)
        => AssertQueryScalar(
            async,
            ss => ss.Set<Gear>().Select(
                g => (int?)g.Weapons.OrderBy(w => w.Id).FirstOrDefault().Id ?? g.Weapons.OrderBy(w => w.Id).FirstOrDefault().Id));

    [ConditionalTheory]
    [MemberData(nameof(IsAsyncData))]
    public virtual Task Select_subquery_boolean_empty(bool async)
        => AssertQueryScalar(
            async,
            ss => ss.Set<Gear>().Select(
                g => g.Weapons.Where(w => w.Name == "BFG").OrderBy(w => w.Id).Select(w => w.IsAutomatic).FirstOrDefault()));

    [ConditionalTheory]
    [MemberData(nameof(IsAsyncData))]
    public virtual Task Select_subquery_boolean_empty_with_pushdown(bool async)
        => AssertQueryScalar(
            async,
            ss => ss.Set<Gear>().Select(
                g => (bool?)g.Weapons.Where(w => w.Name == "BFG").OrderBy(w => w.Id).FirstOrDefault().IsAutomatic),
            ss => ss.Set<Gear>().Select(g => (bool?)null));

    [ConditionalTheory]
    [MemberData(nameof(IsAsyncData))]
    public virtual Task Select_subquery_distinct_singleordefault_boolean1(bool async)
        => AssertQueryScalar(
            async,
            ss => ss.Set<Gear>().Where(g => g.HasSoulPatch)
                .Select(g => g.Weapons.Where(w => w.Name.Contains("Lancer")).Distinct().Select(w => w.IsAutomatic).SingleOrDefault()),
            assertOrder: true);

    [ConditionalTheory]
    [MemberData(nameof(IsAsyncData))]
    public virtual Task Select_subquery_distinct_singleordefault_boolean2(bool async)
        => AssertQueryScalar(
            async,
            ss => ss.Set<Gear>().Where(g => g.HasSoulPatch)
                .Select(g => g.Weapons.Where(w => w.Name.Contains("Lancer")).Select(w => w.IsAutomatic).Distinct().SingleOrDefault()),
            assertOrder: true);

    [ConditionalTheory]
    [MemberData(nameof(IsAsyncData))]
    public virtual Task Select_subquery_distinct_singleordefault_boolean_with_pushdown(bool async)
        => AssertQueryScalar(
            async,
            ss => ss.Set<Gear>().Where(g => g.HasSoulPatch)
                .Select(g => g.Weapons.Where(w => w.Name.Contains("Lancer")).Distinct().SingleOrDefault().IsAutomatic),
            assertOrder: true);

    [ConditionalTheory]
    [MemberData(nameof(IsAsyncData))]
    public virtual Task Select_subquery_distinct_singleordefault_boolean_empty1(bool async)
        => AssertQueryScalar(
            async,
            ss => ss.Set<Gear>().Where(g => g.HasSoulPatch)
                .Select(g => g.Weapons.Where(w => w.Name == "BFG").Distinct().Select(w => w.IsAutomatic).SingleOrDefault()));

    [ConditionalTheory]
    [MemberData(nameof(IsAsyncData))]
    public virtual Task Select_subquery_distinct_singleordefault_boolean_empty2(bool async)
        => AssertQueryScalar(
            async,
            ss => ss.Set<Gear>().Where(g => g.HasSoulPatch)
                .Select(g => g.Weapons.Where(w => w.Name == "BFG").Select(w => w.IsAutomatic).Distinct().SingleOrDefault()));

    [ConditionalTheory]
    [MemberData(nameof(IsAsyncData))]
    public virtual Task Select_subquery_distinct_singleordefault_boolean_empty_with_pushdown(bool async)
        => AssertQueryScalar(
            async,
            ss => ss.Set<Gear>().Where(g => g.HasSoulPatch)
                .Select(g => (bool?)g.Weapons.Where(w => w.Name == "BFG").Distinct().SingleOrDefault().IsAutomatic),
            ss => ss.Set<Gear>().Where(g => g.HasSoulPatch).Select(g => (bool?)null),
            assertOrder: true);

    [ConditionalTheory]
    [MemberData(nameof(IsAsyncData))]
    public virtual Task Cast_subquery_to_base_type_using_typed_ToList(bool async)
        => AssertQuery(
            async,
            ss => ss.Set<City>().Where(c => c.Name == "Ephyra").Select(
                c => c.StationedGears.Select(
                    g => new Officer
                    {
                        CityOfBirthName = g.CityOfBirthName,
                        FullName = g.FullName,
                        HasSoulPatch = g.HasSoulPatch,
                        LeaderNickname = g.LeaderNickname,
                        LeaderSquadId = g.LeaderSquadId,
                        Nickname = g.Nickname,
                        Rank = g.Rank,
                        SquadId = g.SquadId
                    }).ToList<Gear>()),
            assertOrder: true,
            elementAsserter: (e, a) => AssertCollection(e, a));

    [ConditionalTheory]
    [MemberData(nameof(IsAsyncData))]
    public virtual Task Cast_ordered_subquery_to_base_type_using_typed_ToArray(bool async)
        => AssertQuery(
            async,
            ss => ss.Set<City>().Where(c => c.Name == "Ephyra").Select(
                c => c.StationedGears.OrderByDescending(g => g.Nickname).Select(
                    g => new Officer
                    {
                        CityOfBirthName = g.CityOfBirthName,
                        FullName = g.FullName,
                        HasSoulPatch = g.HasSoulPatch,
                        LeaderNickname = g.LeaderNickname,
                        LeaderSquadId = g.LeaderSquadId,
                        Nickname = g.Nickname,
                        Rank = g.Rank,
                        SquadId = g.SquadId
                    }).ToArray<Gear>()),
            assertOrder: true,
            elementAsserter: (e, a) => AssertCollection(e, a, ordered: true));

    [ConditionalTheory]
    [MemberData(nameof(IsAsyncData))]
    public virtual Task Correlated_collection_with_complex_order_by_funcletized_to_constant_bool(bool async)
    {
        var nicknames = new List<string>();
        return AssertQuery(
            async,
            ss => from g in ss.Set<Gear>()
                  orderby nicknames.Contains(g.Nickname) descending
                  select new { g.Nickname, Weapons = g.Weapons.Select(w => w.Name).ToList() },
            elementSorter: e => e.Nickname,
            elementAsserter: (e, a) =>
            {
                Assert.Equal(e.Nickname, a.Nickname);
                AssertCollection(e.Weapons, a.Weapons);
            });
    }

    [ConditionalTheory]
    [MemberData(nameof(IsAsyncData))]
    public virtual Task Double_order_by_on_nullable_bool_coming_from_optional_navigation(bool async)
        => AssertQuery(
            async,
            ss => ss.Set<Weapon>().Select(w => w.SynergyWith).OrderBy(w => w.IsAutomatic).OrderBy(w => w.IsAutomatic).ThenBy(w => w.Id),
            ss => ss.Set<Weapon>().Select(w => w.SynergyWith).OrderBy(w => w != null ? w.IsAutomatic : false)
                .ThenBy(w => w != null ? (int?)w.Id : null),
            assertOrder: true);

    [ConditionalTheory]
    [MemberData(nameof(IsAsyncData))]
    public virtual Task Double_order_by_on_Like(bool async)
        => AssertQuery(
            async,
            ss => ss.Set<Weapon>().Select(w => w.SynergyWith).OrderBy(w => EF.Functions.Like(w.Name, "%Lancer"))
                .OrderBy(w => EF.Functions.Like(w.Name, "%Lancer")).Select(w => w),
            ss => ss.Set<Weapon>().Select(w => w.SynergyWith).OrderBy(w => w != null ? w.Name.EndsWith("Lancer") : false)
                .Select(w => w));

    [ConditionalTheory]
    [MemberData(nameof(IsAsyncData))]
    public virtual Task Double_order_by_on_is_null(bool async)
        => AssertQuery(
            async,
            ss => ss.Set<Weapon>().Select(w => w.SynergyWith).OrderBy(w => w.Name == null).OrderBy(w => w.Name == null).Select(w => w),
            ss => ss.Set<Weapon>().Select(w => w.SynergyWith).OrderBy(w => w != null ? w.Name == null : false).Select(w => w));

    [ConditionalTheory]
    [MemberData(nameof(IsAsyncData))]
    public virtual Task Double_order_by_on_string_compare(bool async)
        => AssertQuery(
            async,
            ss => ss.Set<Weapon>().OrderBy(w => w.Name.CompareTo("Marcus' Lancer") == 0)
                .OrderBy(w => w.Name.CompareTo("Marcus' Lancer") == 0).ThenBy(w => w.Id),
            ss => ss.Set<Weapon>().OrderBy(w => w != null ? w.Name.CompareTo("Marcus' Lancer") == 0 : false).ThenBy(w => w.Id),
            assertOrder: true);

    [ConditionalTheory]
    [MemberData(nameof(IsAsyncData))]
    public virtual Task Double_order_by_binary_expression(bool async)
        => AssertQuery(
            async,
            ss => ss.Set<Weapon>().OrderBy(w => w.Id + 2).OrderBy(w => w.Id + 2).Select(w => new { Binary = w.Id + 2 }));

    [ConditionalTheory]
    [MemberData(nameof(IsAsyncData))]
    public virtual Task String_compare_with_null_conditional_argument(bool async)
        => AssertQuery(
            async,
            ss => ss.Set<Weapon>().Select(w => w.SynergyWith).OrderBy(w => w.Name.CompareTo("Marcus' Lancer") == 0).Select(c => c),
            ss => ss.Set<Weapon>().Select(w => w.SynergyWith).OrderBy(w => w != null ? w.Name.CompareTo("Marcus' Lancer") == 0 : false)
                .Select(c => c));

    [ConditionalTheory]
    [MemberData(nameof(IsAsyncData))]
    public virtual Task String_compare_with_null_conditional_argument2(bool async)
        => AssertQuery(
            async,
            ss => ss.Set<Weapon>().Select(w => w.SynergyWith).OrderBy(w => "Marcus' Lancer".CompareTo(w.Name) == 0).Select(w => w),
            ss => ss.Set<Weapon>().Select(w => w.SynergyWith).OrderBy(w => w != null ? "Marcus' Lancer".CompareTo(w.Name) == 0 : false)
                .Select(w => w));

    [ConditionalTheory]
    [MemberData(nameof(IsAsyncData))]
    public virtual Task String_concat_with_null_conditional_argument(bool async)
        => AssertQuery(
            async,
            ss => ss.Set<Weapon>().Select(w => w.SynergyWith).OrderBy(w => w.Name + 5),
            ss => ss.Set<Weapon>().Select(w => w.SynergyWith).OrderBy(w => w != null ? w.Name + 5 : null),
            assertOrder: true);

    [ConditionalTheory]
    [MemberData(nameof(IsAsyncData))]
    public virtual Task String_concat_with_null_conditional_argument2(bool async)
        => AssertQuery(
            async,
            ss => ss.Set<Weapon>().Select(w => w.SynergyWith).OrderBy(w => string.Concat(w.Name, "Marcus' Lancer")),
            ss => ss.Set<Weapon>().Select(w => w.SynergyWith).OrderBy(w => w != null ? string.Concat(w.Name, "Marcus' Lancer") : null),
            assertOrder: true);

    [ConditionalTheory]
    [MemberData(nameof(IsAsyncData))]
    public virtual Task String_concat_nullable_expressions_are_coalesced(bool async)
    {
        object nullableParam = null;

        return AssertQuery(
            async,
            ss => ss.Set<Gear>().Select(w => w.FullName + null + w.LeaderNickname + nullableParam),
            ss => ss.Set<Gear>().Select(
                w => w.FullName + string.Empty + w.LeaderNickname ?? string.Empty + nullableParam ?? string.Empty));
    }

    [ConditionalTheory]
    [MemberData(nameof(IsAsyncData))]
    public virtual Task String_concat_on_various_types(bool async)
        => AssertQuery(
            async,
            ss => from g in ss.Set<Gear>()
                  from m in ss.Set<Mission>()
                  orderby g.Nickname, m.Id
                  select new
                  {
                      HasSoulPatch = string.Concat("HasSoulPatch " + g.HasSoulPatch, " HasSoulPatch"),
                      Rank = string.Concat("Rank " + g.Rank, " Rank"),
                      SquadId = string.Concat("SquadId " + g.SquadId, " SquadId"),
                      Rating = string.Concat("Rating " + m.Rating, " Rating"),
                      Timeline = string.Concat("Timeline " + m.Timeline, " Timeline")
                  },
            assertOrder: true);

    [ConditionalTheory]
    [MemberData(nameof(IsAsyncData))]
    public virtual Task Time_of_day_datetimeoffset(bool async)
        => AssertQueryScalar(
            async,
            ss => from m in ss.Set<Mission>()
                  select m.Timeline.TimeOfDay);

    [ConditionalTheory]
    [MemberData(nameof(IsAsyncData))]
    public virtual Task GroupBy_Property_Include_Select_Average(bool async)
        => AssertQueryScalar(
            async,
            ss => ss.Set<Gear>().Include(g => g.CityOfBirth).GroupBy(g => g.Rank).Select(g => g.Average(gg => gg.SquadId)));

    [ConditionalTheory]
    [MemberData(nameof(IsAsyncData))]
    public virtual Task GroupBy_Property_Include_Select_Sum(bool async)
        => AssertQueryScalar(
            async,
            ss => ss.Set<Gear>().Include(g => g.CityOfBirth).GroupBy(g => g.Rank).Select(g => g.Sum(gg => gg.SquadId)));

    [ConditionalTheory]
    [MemberData(nameof(IsAsyncData))]
    public virtual Task GroupBy_Property_Include_Select_Count(bool async)
        => AssertQueryScalar(
            async,
            ss => ss.Set<Gear>().Include(g => g.CityOfBirth).GroupBy(g => g.Rank).Select(g => g.Count()));

    [ConditionalTheory]
    [MemberData(nameof(IsAsyncData))]
    public virtual Task GroupBy_Property_Include_Select_LongCount(bool async)
        => AssertQueryScalar(
            async,
            ss => ss.Set<Gear>().Include(g => g.CityOfBirth).GroupBy(g => g.Rank).Select(g => g.LongCount()));

    [ConditionalTheory]
    [MemberData(nameof(IsAsyncData))]
    public virtual Task GroupBy_Property_Include_Select_Max(bool async)
        => AssertQueryScalar(
            async,
            ss => ss.Set<Gear>().Include(g => g.CityOfBirth).GroupBy(g => g.Rank).Select(g => g.Max(gg => gg.SquadId)));

    [ConditionalTheory]
    [MemberData(nameof(IsAsyncData))]
    public virtual Task GroupBy_Property_Include_Select_Min(bool async)
        => AssertQueryScalar(
            async,
            ss => ss.Set<Gear>().Include(g => g.CityOfBirth).GroupBy(g => g.Rank).Select(g => g.Min(gg => gg.SquadId)));

    [ConditionalTheory]
    [MemberData(nameof(IsAsyncData))]
    public virtual Task GroupBy_Property_Include_Aggregate_with_anonymous_selector(bool async)
        => AssertQuery(
            async,
            ss =>
                ss.Set<Gear>().Include(g => g.CityOfBirth).GroupBy(g => g.Nickname).OrderBy(g => g.Key)
                    .Select(
                        g => new { g.Key, c = g.Count() }),
            assertOrder: true);

    [ConditionalTheory]
    [MemberData(nameof(IsAsyncData))]
    public virtual Task Group_by_with_include_with_entity_in_result_selector(bool async)
        => AssertQuery(
            async,
            ss =>
                ss.Set<Gear>().Include(g => g.CityOfBirth).GroupBy(g => g.Rank).OrderBy(g => g.Key)
                    .Select(
                        g => new
                        {
                            g.Key,
                            c = g.Count(),
                            element = g.OrderBy(gg => gg.Nickname).FirstOrDefault()
                        }),
            assertOrder: true,
            elementAsserter: (e, a) =>
            {
                Assert.Equal(e.Key, a.Key);
                Assert.Equal(e.c, a.c);
                Assert.Equal(e.element.Nickname, a.element.Nickname);
                Assert.Equal(e.element.CityOfBirth == null, a.element.CityOfBirth == null);
                if (e.element.CityOfBirth != null)
                {
                    Assert.Equal(e.element.CityOfBirth.Name, a.element.CityOfBirth.Name);
                }
            });

    [ConditionalTheory]
    [MemberData(nameof(IsAsyncData))]
    public virtual Task Include_with_group_by_and_FirstOrDefault_gets_properly_applied(bool async)
        => AssertQuery(
            async,
            ss => ss.Set<Gear>().Include(g => g.CityOfBirth).GroupBy(g => g.Rank).Select(g => g.FirstOrDefault(gg => gg.HasSoulPatch)),
            elementAsserter: (e, a) => AssertInclude(
                e, a,
                new ExpectedInclude<Gear>(e1 => e1.CityOfBirth),
                new ExpectedInclude<Officer>(e2 => e2.CityOfBirth)));

    [ConditionalTheory]
    [MemberData(nameof(IsAsyncData))]
    public virtual Task Include_collection_with_Cast_to_base(bool async)
        => AssertQuery(
            async,
            ss => ss.Set<Gear>().OfType<Officer>().Include(o => o.Weapons).Cast<Gear>(),
            elementAsserter: (e, a) => AssertInclude(e, a, new ExpectedInclude<Gear>(e => e.Weapons)));

    [ConditionalTheory]
    [MemberData(nameof(IsAsyncData))]
    public virtual Task Include_with_client_method_and_member_access_still_applies_includes(bool async)
        => AssertQuery(
            async,
            ss => ss.Set<Gear>()
                .Include(g => g.Tag)
                .Select(g => new { g.Nickname, Client(g).FullName }));

    [ConditionalTheory]
    [MemberData(nameof(IsAsyncData))]
    public virtual Task Include_with_projection_of_unmapped_property_still_gets_applied(bool async)
        => AssertQueryScalar(
            async,
            ss => ss.Set<Gear>().Include(g => g.Weapons).Select(g => g.IsMarcus));

    [ConditionalFact]
    public virtual Task Multiple_includes_with_client_method_around_entity_and_also_projecting_included_collection()
    {
        using var ctx = CreateContext();
        var query = ctx.Squads
            .Include(s => s.Members)
            .ThenInclude(g => g.Weapons)
            .Where(s => s.Name == "Delta")
            .Select(s => new { s.Name, Client(s).Members });

        var result = query.ToList();

        Assert.Single(result);

        var topLevel = result[0];

        Assert.Equal(4, topLevel.Members.Count);
        Assert.True(topLevel.Members.First().Weapons.Count > 0);

        return Task.CompletedTask;
    }

    public static TEntity Client<TEntity>(TEntity entity)
        => entity;

    [ConditionalTheory]
    [MemberData(nameof(IsAsyncData))]
    public virtual Task OrderBy_same_expression_containing_IsNull_correctly_deduplicates_the_ordering(bool async)
        => AssertQueryScalar(
            async,
            ss => ss.Set<Gear>().Select(g => g.LeaderNickname != null ? g.Nickname.Length == 5 : (bool?)null)
                .OrderBy(e => e.HasValue)
                .ThenBy(e => e.HasValue).Select(e => e));

    [ConditionalTheory]
    [MemberData(nameof(IsAsyncData))]
    public virtual Task GetValueOrDefault_in_projection(bool async)
        => AssertQueryScalar(
            async,
            ss => ss.Set<Weapon>().Select(w => w.SynergyWithId.GetValueOrDefault()));

    [ConditionalTheory]
    [MemberData(nameof(IsAsyncData))]
    public virtual Task GetValueOrDefault_in_filter(bool async)
        => AssertQuery(
            async,
            ss => ss.Set<Weapon>().Where(w => w.SynergyWithId.GetValueOrDefault() == 0));

    [ConditionalTheory]
    [MemberData(nameof(IsAsyncData))]
    public virtual Task GetValueOrDefault_in_filter_non_nullable_column(bool async)
        => AssertQuery(
            async,
            ss => ss.Set<Weapon>().Where(w => ((int?)w.Id).GetValueOrDefault() == 0));

    [ConditionalTheory]
    [MemberData(nameof(IsAsyncData))]
    public virtual Task GetValueOrDefault_on_DateTimeOffset(bool async)
    {
        var defaultValue = default(DateTimeOffset);

        return AssertQuery(
            async,
            ss => ss.Set<Mission>().Where(m => ((DateTimeOffset?)m.Timeline).GetValueOrDefault() == defaultValue));
    }

    [ConditionalTheory]
    [MemberData(nameof(IsAsyncData))]
    public virtual Task GetValueOrDefault_in_order_by(bool async)
        => AssertQuery(
            async,
            ss => ss.Set<Weapon>().OrderBy(w => w.SynergyWithId.GetValueOrDefault()).ThenBy(w => w.Id),
            assertOrder: true);

    [ConditionalTheory]
    [MemberData(nameof(IsAsyncData))]
    public virtual Task GetValueOrDefault_with_argument(bool async)
        => AssertQuery(
            async,
            ss => ss.Set<Weapon>().Where(w => w.SynergyWithId.GetValueOrDefault(w.Id) == 1));

    [ConditionalTheory]
    [MemberData(nameof(IsAsyncData))]
    public virtual Task GetValueOrDefault_with_argument_complex(bool async)
        => AssertQuery(
            async,
            ss => ss.Set<Weapon>().Where(w => w.SynergyWithId.GetValueOrDefault(w.Name.Length + 42) > 10),
            ss => ss.Set<Weapon>().Where(w => (w.SynergyWithId == null ? w.Name.Length + 42 : w.SynergyWithId) > 10));

    [ConditionalTheory]
    [MemberData(nameof(IsAsyncData))]
    public virtual Task Filter_with_complex_predicate_containing_subquery(bool async)
        => AssertQuery(
            async,
            ss => from g in ss.Set<Gear>()
                  where g.FullName != "Dom" && g.Weapons.OrderBy(w => w.Id).FirstOrDefault(w => w.IsAutomatic) != null
                  select g);

    [ConditionalTheory]
    [MemberData(nameof(IsAsyncData))]
    public virtual Task Query_with_complex_let_containing_ordering_and_filter_projecting_firstOrDefault_element_of_let(bool async)
        => AssertQuery(
            async,
            ss => from g in ss.Set<Gear>()
                  where g.Nickname != "Dom"
                  let automaticWeapons
                      = g.Weapons
                          .OrderByDescending(w => w.AmmunitionType)
                          .Where(w => w.IsAutomatic)
                  select new { g.Nickname, WeaponName = automaticWeapons.FirstOrDefault().Name },
            elementSorter: e => e.Nickname,
            elementAsserter: (e, a) =>
            {
                Assert.Equal(e.Nickname, a.Nickname);
                Assert.Equal(e.WeaponName, a.WeaponName);
            });

    [ConditionalTheory]
    [MemberData(nameof(IsAsyncData))]
    public virtual Task Null_semantics_is_correctly_applied_for_function_comparisons_that_take_arguments_from_optional_navigation(
        bool async)
        => AssertQuery(
            async,
            ss => ss.Set<CogTag>().Where(t => t.Note.Substring(0, t.Gear.SquadId) == t.GearNickName),
            ss => ss.Set<CogTag>().Where(t => t.Gear.Maybe(x => t.Note.Substring(0, x.SquadId)) == t.GearNickName));

    [ConditionalTheory]
    [MemberData(nameof(IsAsyncData))]
    public virtual Task
        Null_semantics_is_correctly_applied_for_function_comparisons_that_take_arguments_from_optional_navigation_complex(bool async)
        => AssertQuery(
            async,
            ss => ss.Set<CogTag>().Where(t => t.Note.Substring(0, t.Gear.Squad.Name.Length) == t.GearNickName),
            ss => ss.Set<CogTag>().Where(t => t.Gear.Maybe(x => t.Note.Substring(0, x.Squad.Name.Length)) == t.GearNickName));

    [ConditionalTheory]
    [MemberData(nameof(IsAsyncData))]
    public virtual Task Filter_with_new_Guid(bool async)
        => AssertQuery(
            async,
            ss => from t in ss.Set<CogTag>()
                  where t.Id == new Guid("DF36F493-463F-4123-83F9-6B135DEEB7BA")
                  select t);

    public virtual async Task Filter_with_new_Guid_closure(bool async)
    {
        var guid = "DF36F493-463F-4123-83F9-6B135DEEB7BD";

        await AssertQuery(
            async,
            ss => from t in ss.Set<CogTag>()
                  where t.Id == new Guid(guid)
                  select t);

        guid = "B39A6FBA-9026-4D69-828E-FD7068673E57";

        await AssertQuery(
            async,
            ss => from t in ss.Set<CogTag>()
                  where t.Id == new Guid(guid)
                  select t);
    }

    [ConditionalTheory]
    [MemberData(nameof(IsAsyncData))]
    public virtual Task OfTypeNav1(bool async)
        => AssertQuery(
            async,
            ss => ss.Set<Gear>().Where(g => g.Tag.Note != "Foo").OfType<Officer>().Where(o => o.Tag.Note != "Bar"));

    [ConditionalTheory]
    [MemberData(nameof(IsAsyncData))]
    public virtual Task OfTypeNav2(bool async)
        => AssertQuery(
            async,
            ss => ss.Set<Gear>().Where(g => g.Tag.Note != "Foo").OfType<Officer>().Where(o => o.AssignedCity.Location != "Bar"));

    [ConditionalTheory]
    [MemberData(nameof(IsAsyncData))]
    public virtual Task OfTypeNav3(bool async)
        => AssertQuery(
            async,
            ss => ss.Set<Gear>()
                .Where(g => g.Tag.Note != "Foo")
                .Join(
                    ss.Set<Weapon>(),
                    g => g.FullName,
                    w => w.OwnerFullName,
                    (o, i) => o)
                .OfType<Officer>()
                .Where(o => o.Tag.Note != "Bar"));

    [ConditionalFact]
    public virtual Task Nav_rewrite_Distinct_with_convert()
        // Issue #17328.
        => AssertTranslationFailed(
            () =>
            {
                using var ctx = CreateContext();
                _ = ctx.Factions.Include(f => ((LocustHorde)f).Commander)
                    .Where(f => f.Capital.Name != "Foo").Select(f => (LocustHorde)f)
                    .Distinct().Where(lh => lh.Commander.Name != "Bar").ToList();
                return Task.CompletedTask;
            });

    [ConditionalFact]
    public virtual Task Nav_rewrite_Distinct_with_convert_anonymous()
        // Issue #17328.
        => AssertTranslationFailed(
            () =>
            {
                using var ctx = CreateContext();
                _ = ctx.Factions.Include(f => ((LocustHorde)f).Commander)
                    .Where(f => f.Capital.Name != "Foo").Select(f => new { horde = (LocustHorde)f })
                    .Distinct().Where(lh => lh.horde.Commander.Name != "Bar").ToList();
                return Task.CompletedTask;
            });

    [ConditionalTheory]
    [MemberData(nameof(IsAsyncData))]
    public virtual Task Nav_rewrite_with_convert1(bool async)
        => AssertQuery(
            async,
            ss => ss.Set<Faction>().Where(f => f.Capital.Name != "Foo").Select(f => ((LocustHorde)f).Commander));

    [ConditionalTheory]
    [MemberData(nameof(IsAsyncData))]
    public virtual Task Nav_rewrite_with_convert2(bool async)
        => AssertQuery(
            async,
            ss => ss.Set<Faction>()
                .Where(f => f.Capital.Name != "Foo")
                .Select(f => (LocustHorde)f)
                .Where(lh => lh.Commander.Name != "Bar"));

    [ConditionalTheory]
    [MemberData(nameof(IsAsyncData))]
    public virtual Task Nav_rewrite_with_convert3(bool async)
        => AssertQuery(
            async,
            ss => ss.Set<Faction>()
                .Where(f => f.Capital.Name != "Foo")
                .Select(f => new { horde = (LocustHorde)f })
                .Where(x => x.horde.Commander.Name != "Bar"),
            elementSorter: e => e.horde.Id,
            elementAsserter: (e, a) => AssertEqual(e.horde, a.horde));

    [ConditionalTheory]
    [MemberData(nameof(IsAsyncData))]
    public virtual Task Where_contains_on_navigation_with_composite_keys(bool async)
        => AssertQuery(
            async,
            ss => ss.Set<Gear>().Where(g => ss.Set<City>().Any(c => c.BornGears.Contains(g))));

    [ConditionalTheory]
    [MemberData(nameof(IsAsyncData))]
    public virtual Task Project_derivied_entity_with_convert_to_parent(bool async)
        => AssertQuery(
            async,
            ss => ss.Set<Faction>().OfType<LocustHorde>().Select(f => (Faction)f));

    [ConditionalTheory]
    [MemberData(nameof(IsAsyncData))]
    public virtual Task Include_with_complex_order_by(bool async)
        => AssertQuery(
            async,
            ss => ss.Set<Gear>()
                .Include(g => g.Weapons)
                .OrderBy(g => g.Weapons.FirstOrDefault(w => w.Name.Contains("Gnasher")).Name)
                .ThenBy(g => g.Nickname),
            elementAsserter: (e, a) => AssertInclude(e, a, new ExpectedInclude<Gear>(e => e.Weapons)),
            assertOrder: true);

    [ConditionalTheory]
    [MemberData(nameof(IsAsyncData))]
    public virtual Task Anonymous_projection_take_followed_by_projecting_single_element_from_collection_navigation(bool async)
        => AssertQuery(
            async,
            ss => ss.Set<Gear>().Select(g => new { Gear = g }).Take(25)
                .Select(e => e.Gear.Weapons.OrderBy(w => w.Id).FirstOrDefault()));

    [ConditionalTheory]
    [MemberData(nameof(IsAsyncData))]
    public virtual Task Bool_projection_from_subquery_treated_appropriately_in_where(bool async)
        => AssertQuery(
            async,
            ss => ss.Set<City>().Where(
                c => ss.Set<Gear>().OrderBy(g => g.Nickname).ThenBy(g => g.SquadId).FirstOrDefault().HasSoulPatch));

    [ConditionalTheory]
    [MemberData(nameof(IsAsyncData))]
    public virtual Task DateTimeOffset_Contains_Less_than_Greater_than(bool async)
    {
        var dto = new DateTimeOffset(599898024001234567, new TimeSpan(1, 30, 0));
        var start = dto.AddDays(-1);
        var end = dto.AddDays(1);
        var dates = new[] { dto };

        return AssertQuery(
            async,
            ss => ss.Set<Mission>().Where(
                m => start <= m.Timeline.Date && m.Timeline < end && dates.Contains(m.Timeline)));
    }

    [ConditionalTheory]
    [MemberData(nameof(IsAsyncData))]
    public virtual Task DateTimeOffsetNow_minus_timespan(bool async)
    {
        var timeSpan = new TimeSpan(1000);

        return AssertQuery(
            async,
            ss => ss.Set<Mission>().Where(e => e.Timeline > DateTimeOffset.Now - timeSpan));
    }

    [ConditionalTheory]
    [MemberData(nameof(IsAsyncData))]
    public virtual Task Navigation_inside_interpolated_string_expanded(bool async)
        => AssertQuery(
            async,
            ss => ss.Set<Weapon>().Select(
                w => w.SynergyWithId.HasValue ? $"SynergyWithOwner: {w.SynergyWith.OwnerFullName}" : string.Empty));

    [ConditionalTheory]
    [MemberData(nameof(IsAsyncData))]
    public virtual Task Left_join_projection_using_coalesce_tracking(bool async)
        => AssertQuery(
            async,
            ss => from g1 in ss.Set<Gear>().AsTracking()
                  join g2 in ss.Set<Gear>()
                      on g1.LeaderNickname equals g2.Nickname into grouping
                  from g2 in grouping.DefaultIfEmpty()
                  select g2 ?? g1,
            entryCount: 5);

    [ConditionalTheory]
    [MemberData(nameof(IsAsyncData))]
    public virtual Task Left_join_projection_using_conditional_tracking(bool async)
        => AssertQuery(
            async,
            ss => from g1 in ss.Set<Gear>().AsTracking()
                  join g2 in ss.Set<Gear>()
                      on g1.LeaderNickname equals g2.Nickname into grouping
                  from g2 in grouping.DefaultIfEmpty()
                  select g2 == null ? g1 : g2,
            entryCount: 5);

    [ConditionalTheory]
    [MemberData(nameof(IsAsyncData))]
    public virtual Task Project_collection_navigation_nested_with_take_composite_key(bool async)
        => AssertQuery(
            async,
            ss => from t in ss.Set<CogTag>()
                  where t.Gear is Officer
                  select ((Officer)t.Gear).Reports.Take(50),
            elementSorter: e => e?.Count() ?? 0,
            elementAsserter: (e, a) => AssertCollection(e, a));

    [ConditionalTheory]
    [MemberData(nameof(IsAsyncData))]
    public virtual Task Project_collection_navigation_nested_composite_key(bool async)
        => AssertQuery(
            async,
            ss => from t in ss.Set<CogTag>()
                  where t.Gear is Officer
                  select ((Officer)t.Gear).Reports,
            elementSorter: e => e?.Count ?? 0,
            elementAsserter: (e, a) => AssertCollection(e, a));

    [ConditionalTheory]
    [MemberData(nameof(IsAsyncData))]
    public virtual Task Null_checks_in_correlated_predicate_are_correctly_translated(bool async)
        => AssertQuery(
            async,
            ss => from t in ss.Set<CogTag>()
                  select new
                  {
                      key = t.Id,
                      collection = (from g in ss.Set<Gear>()
                                    where t.GearNickName == g.Nickname
                                        && t.GearSquadId != null
                                        && t.GearSquadId == g.SquadId
                                        && t.GearNickName != null
                                        && t.Note != null
                                        && null != t.Note
                                    select g).ToList()
                  },
            elementSorter: e => e.key,
            elementAsserter: (e, a) =>
            {
                Assert.Equal(e.key, a.key);
                AssertCollection(e.collection, a.collection);
            });

    [ConditionalTheory]
    [MemberData(nameof(IsAsyncData))]
    public virtual Task SelectMany_Where_DefaultIfEmpty_with_navigation_in_the_collection_selector(bool async)
    {
        var isAutomatic = true;

        return AssertQuery(
            async,
            ss => from g in ss.Set<Gear>()
                  from w in g.Weapons.Where(ww => ww.IsAutomatic == isAutomatic).DefaultIfEmpty()
                  select new
                  {
                      g.Nickname,
                      g.FullName,
                      Collection = w != null
                  });
    }

    [ConditionalTheory]
    [MemberData(nameof(IsAsyncData))]
    public virtual Task SelectMany_Where_DefaultIfEmpty_with_navigation_in_the_collection_selector_not_equal(bool async)
    {
        var isAutomatic = true;

        return AssertQuery(
            async,
            ss => from g in ss.Set<Gear>()
                  from w in g.Weapons.Where(ww => ww.IsAutomatic != isAutomatic).DefaultIfEmpty()
                  select new
                  {
                      g.Nickname,
                      g.FullName,
                      Collection = w != null
                  });
    }

    [ConditionalTheory]
    [MemberData(nameof(IsAsyncData))]
    public virtual Task SelectMany_Where_DefaultIfEmpty_with_navigation_in_the_collection_selector_order_comparison(bool async)
    {
        var prm = 1;

        return AssertQuery(
            async,
            ss => from g in ss.Set<Gear>()
                  from w in g.Weapons.Where(ww => ww.Id > prm).DefaultIfEmpty()
                  select new
                  {
                      g.Nickname,
                      g.FullName,
                      Collection = w != null
                  });
    }

    [ConditionalTheory]
    [MemberData(nameof(IsAsyncData))]
    public virtual Task Join_with_inner_being_a_subquery_projecting_single_property(bool async)
        => AssertQuery(
            async,
            ss => from g in ss.Set<Gear>()
                  join inner in (
                      from g2 in ss.Set<Gear>()
                      select g2.Nickname
                  ) on g.Nickname equals inner
                  select g);

    [ConditionalTheory]
    [MemberData(nameof(IsAsyncData))]
    public virtual Task Join_with_inner_being_a_subquery_projecting_anonymous_type_with_single_property(bool async)
        => AssertQuery(
            async,
            ss => from g in ss.Set<Gear>()
                  join inner in (
                      from g2 in ss.Set<Gear>()
                      select new { g2.Nickname }
                  ) on g.Nickname equals inner.Nickname
                  select g);

    [ConditionalTheory]
    [MemberData(nameof(IsAsyncData))]
    public virtual Task Navigation_based_on_complex_expression1(bool async)
        => AssertQuery(
            async,
            ss => ss.Set<Faction>().Where(f => f is LocustHorde ? (f as LocustHorde).Commander != null : false));

    [ConditionalTheory]
    [MemberData(nameof(IsAsyncData))]
    public virtual Task Navigation_based_on_complex_expression2(bool async)
        => AssertQuery(
            async,
            ss => ss.Set<Faction>().Where(f => f is LocustHorde).Where(f => ((LocustHorde)f).Commander != null));

    [ConditionalTheory]
    [MemberData(nameof(IsAsyncData))]
    public virtual Task Navigation_based_on_complex_expression3(bool async)
        => AssertQuery(
            async,
            ss => ss.Set<Faction>().Where(f => f is LocustHorde).Select(f => ((LocustHorde)f).Commander));

    [ConditionalTheory]
    [MemberData(nameof(IsAsyncData))]
    public virtual async Task Navigation_based_on_complex_expression4(bool async)
        // Nav expansion. Issue #17782.
        => Assert.Equal(
            "True",
            (await Assert.ThrowsAsync<EqualException>(
                () => AssertQuery(
                    async,
                    ss => from lc1 in ss.Set<Faction>().Select(f => (f is LocustHorde) ? ((LocustHorde)f).Commander : null)
                          from lc2 in ss.Set<LocustLeader>().OfType<LocustCommander>()
                          select (lc1 ?? lc2).DefeatedBy))).Actual);

    [ConditionalTheory]
    [MemberData(nameof(IsAsyncData))]
    public virtual async Task Navigation_based_on_complex_expression5(bool async)
        // Nav expansion. Issue #17782.
        => Assert.Equal(
            "True",
            (await Assert.ThrowsAsync<EqualException>(
                () => AssertQuery(
                    async,
                    ss => from lc1 in ss.Set<Faction>().OfType<LocustHorde>().Select(lh => lh.Commander)
                          join lc2 in ss.Set<LocustLeader>().OfType<LocustCommander>() on true equals true
                          select (lc1 ?? lc2).DefeatedBy))).Actual);

    [ConditionalTheory]
    [MemberData(nameof(IsAsyncData))]
    public virtual async Task Navigation_based_on_complex_expression6(bool async)
        // Nav expansion. Issue #17782.
        => Assert.Equal(
            "True",
            (await Assert.ThrowsAsync<EqualException>(
                () => AssertQuery(
                    async,
                    ss => from lc1 in ss.Set<Faction>().OfType<LocustHorde>().Select(lh => lh.Commander)
                          join lc2 in ss.Set<LocustLeader>().OfType<LocustCommander>() on true equals true
                          select (lc1.Name == "Queen Myrrah" ? lc1 : lc2).DefeatedBy))).Actual);

    [ConditionalTheory]
    [MemberData(nameof(IsAsyncData))]
    public virtual Task Select_as_operator(bool async)
        => AssertQuery(
            async,
            ss => ss.Set<LocustLeader>().Select(ll => ll as LocustCommander));

    [ConditionalTheory]
    [MemberData(nameof(IsAsyncData))]
    public virtual Task Select_datetimeoffset_comparison_in_projection(bool async)
        => AssertQueryScalar(
            async,
            ss => ss.Set<Mission>().Select(m => m.Timeline > DateTimeOffset.Now));

    [ConditionalTheory]
    [MemberData(nameof(IsAsyncData))]
    public virtual Task OfType_in_subquery_works(bool async)
        => AssertQuery(
            async,
            ss => ss.Set<Officer>().SelectMany(o => o.Reports.OfType<Officer>().Select(o1 => o1.AssignedCity)));

    [ConditionalTheory]
    [MemberData(nameof(IsAsyncData))]
    public virtual Task Nullable_bool_comparison_is_translated_to_server(bool async)
        => AssertQuery(
            async,
            ss => ss.Set<LocustHorde>().Select(lh => new { IsEradicated = lh.Eradicated == true }));

    [ConditionalTheory]
    [MemberData(nameof(IsAsyncData))]
    public virtual Task Accessing_reference_navigation_collection_composition_generates_single_query(bool async)
        => AssertQuery(
            async,
            ss => ss.Set<Gear>().OrderBy(g => g.Nickname).Select(
                g => new
                {
                    Weapons = g.Weapons.Select(
                        w => new
                        {
                            w.Id,
                            w.IsAutomatic,
                            w.SynergyWith.Name
                        })
                }),
            assertOrder: true,
            elementAsserter: (e, a) => AssertCollection(e.Weapons, a.Weapons, elementSorter: ee => ee.Id));

    [ConditionalTheory]
    [MemberData(nameof(IsAsyncData))]
    public virtual Task Reference_include_chain_loads_correctly_when_middle_is_null(bool async)
        => AssertQuery(
            async,
            ss => ss.Set<CogTag>().AsTracking().OrderBy(t => t.Note).Include(t => t.Gear).ThenInclude(g => g.Squad),
            elementAsserter: (e, a) => AssertInclude(
                e, a,
                new ExpectedInclude<CogTag>(t => t.Gear), new ExpectedInclude<Gear>(t => t.Squad, "Gear")),
            entryCount: 13);

    [ConditionalTheory]
    [MemberData(nameof(IsAsyncData))]
    public virtual Task Accessing_property_of_optional_navigation_in_child_projection_works(bool async)
        => AssertQuery(
            async,
            ss => ss.Set<CogTag>().OrderBy(e => e.Note).Select(
                t => new
                {
                    Items = t.Gear != null
                        ? t.Gear.Weapons.Select(w => new { w.Owner.Nickname }).ToList()
                        : null
                }),
            assertOrder: true,
            elementAsserter: (e, a) => AssertCollection(e.Items, a.Items, elementSorter: ee => ee.Nickname));

    [ConditionalTheory]
    [MemberData(nameof(IsAsyncData))]
    public virtual Task Collection_navigation_ofType_filter_works(bool async)
        => AssertQuery(
            async,
            ss => ss.Set<City>().Where(c => c.BornGears.OfType<Officer>().Any(o => o.Nickname == "Marcus")));

    [ConditionalTheory]
    [MemberData(nameof(IsAsyncData))]
    public virtual async Task Include_after_select_with_cast_throws(bool async)
        => Assert.Equal(
            CoreStrings.IncludeOnNonEntity("h => h.Commander"),
            (await Assert.ThrowsAsync<InvalidOperationException>(
                () => AssertQuery(
                    async,
                    ss => ss.Set<Faction>().Where(f => f is LocustHorde).Select(f => (LocustHorde)f).Include(h => h.Commander))))
            .Message);

    [ConditionalTheory]
    [MemberData(nameof(IsAsyncData))]
    public virtual async Task Include_after_select_with_entity_projection_throws(bool async)
        => Assert.Equal(
            CoreStrings.IncludeOnNonEntity("c => c.BornGears"),
            (await Assert.ThrowsAsync<InvalidOperationException>(
                () => AssertQuery(
                    async,
                    ss => ss.Set<Faction>().Select(f => f.Capital).Include(c => c.BornGears)))).Message);

    [ConditionalTheory]
    [MemberData(nameof(IsAsyncData))]
    public virtual async Task Include_after_select_anonymous_projection_throws(bool async)
        => Assert.Equal(
            CoreStrings.IncludeOnNonEntity("x => x.f.Capital"),
            (await Assert.ThrowsAsync<InvalidOperationException>(
                () => AssertQuery(
                    async,
                    ss => ss.Set<Faction>().Select(f => new { f }).Include(x => x.f.Capital)))).Message);

    [ConditionalTheory]
    [MemberData(nameof(IsAsyncData))]
    public virtual Task Include_after_Select_throws(bool async)
        => AssertQuery(async, ss => ss.Set<Faction>().Select(f => f).Include(h => h.Capital));

    [ConditionalTheory]
    [MemberData(nameof(IsAsyncData))]
    public virtual Task Include_after_SelectMany_throws(bool async)
        => AssertQuery(async, ss => ss.Set<Faction>().SelectMany(f => f.Capital.BornGears).Include(g => g.Squad));

    [ConditionalTheory]
    [MemberData(nameof(IsAsyncData))]
    public virtual Task Query_reusing_parameter_doesnt_declare_duplicate_parameter(bool async)
    {
        var prm = new ComplexParameter { Inner = new ComplexParameterInner { Nickname = "Marcus" } };

        return AssertQuery(
            async,
            ss => ss.Set<Gear>()
                .Where(g => g.Nickname != prm.Inner.Nickname)
                .Distinct()
                .Where(g => g.Nickname != prm.Inner.Nickname)
                .OrderBy(g => g.FullName),
            assertOrder: true);
    }

    [ConditionalTheory]
    [MemberData(nameof(IsAsyncData))]
    public virtual Task Query_reusing_parameter_with_inner_query_doesnt_declare_duplicate_parameter(bool async)
    {
        var squadId = 1;

        return AssertQuery(
            async,
            ss =>
            {
                var innerQuery = ss.Set<Squad>().Where(s => s.Id == squadId);
                var outerQuery = ss.Set<Gear>().Where(g => innerQuery.Contains(g.Squad));
                return outerQuery.Concat(outerQuery).OrderBy(g => g.FullName);
            },
            assertOrder: true);
    }

    [ConditionalTheory]
    [MemberData(nameof(IsAsyncData))]
    public virtual Task Query_reusing_parameter_with_inner_query_expression_doesnt_declare_duplicate_parameter(bool async)
    {
        var gearId = 1;
        Expression<Func<Gear, bool>> predicate = s => s.SquadId == gearId;

        return AssertQuery(
            async,
            ss => ss.Set<Squad>().Where(s => s.Members.AsQueryable().Where(predicate).Where(predicate).Any()));
    }

    [ConditionalTheory]
    [MemberData(nameof(IsAsyncData))]
    public virtual Task Query_reusing_parameter_doesnt_declare_duplicate_parameter_complex(bool async)
    {
        var prm = new ComplexParameter { Inner = new ComplexParameterInner { Squad = new Squad { Id = 1 } } };

        return AssertQuery(
            async,
            ss => ss.Set<Gear>()
                .Where(g => g.Squad == prm.Inner.Squad)
                .Distinct()
                .Where(g => g.Squad == prm.Inner.Squad)
                .OrderBy(g => g.FullName),
            ss => ss.Set<Gear>()
                .Where(g => g.Squad.Id == prm.Inner.Squad.Id)
                .Distinct()
                .Where(g => g.Squad.Id == prm.Inner.Squad.Id)
                .OrderBy(g => g.FullName),
            assertOrder: true);
    }

    private class ComplexParameter
    {
        public ComplexParameterInner Inner { get; set; }
    }

    private class ComplexParameterInner
    {
        public string Nickname { get; set; }
        public Squad Squad { get; set; }
    }

    [ConditionalTheory]
    [MemberData(nameof(IsAsyncData))]
    public virtual Task Project_entity_and_collection_element(bool async)
        // can't use AssertIncludeQuery here, see #18191
        => AssertQuery(
            async,
            ss => ss.Set<Gear>()
                .Include(g => g.Squad)
                .Include(g => g.Weapons)
                .Select(g => new { gear = g, weapon = g.Weapons.OrderBy(w => w.Id).FirstOrDefault() }),
            elementSorter: e => e.gear.Nickname,
            elementAsserter: (e, a) =>
            {
                AssertEqual(e.gear, a.gear);
                AssertEqual(e.gear.Squad, a.gear.Squad);
                AssertCollection(e.gear.Weapons, a.gear.Weapons);
                AssertEqual(e.weapon, a.weapon);
            });

    [ConditionalTheory]
    [MemberData(nameof(IsAsyncData))]
    public virtual Task Complex_GroupBy_after_set_operator(bool async)
        => AssertQuery(
            async,
            ss => (from g in ss.Set<Gear>()
                   select new { g.AssignedCity.Name, Count = g.Weapons.Count() }).Concat(
                    from g in ss.Set<Gear>()
                    select new { g.CityOfBirth.Name, Count = g.Weapons.Count() })
                .GroupBy(x => new { x.Name, x.Count })
                .Select(
                    g => new
                    {
                        g.Key.Name,
                        g.Key.Count,
                        Sum = g.Sum(xx => xx.Count)
                    }),
            elementSorter: e => (e.Name, e.Count, e.Sum));

    [ConditionalTheory]
    [MemberData(nameof(IsAsyncData))]
    public virtual Task Complex_GroupBy_after_set_operator_using_result_selector(bool async)
        => AssertQuery(
            async,
            ss => (from g in ss.Set<Gear>()
                   select new { g.AssignedCity.Name, Count = g.Weapons.Count() }).Concat(
                    from g in ss.Set<Gear>()
                    select new { g.CityOfBirth.Name, Count = g.Weapons.Count() })
                .GroupBy(
                    x => new { x.Name, x.Count },
                    (k, g) => new
                    {
                        k.Name,
                        k.Count,
                        Sum = g.Sum(xx => xx.Count)
                    }),
            elementSorter: e => (e.Name, e.Count, e.Sum));

    [ConditionalTheory]
    [MemberData(nameof(IsAsyncData))]
    public virtual Task Left_join_with_GroupBy_with_composite_group_key(bool async)
        => AssertQuery(
            async,
            ss => from g in ss.Set<Gear>()
                  join s in ss.Set<Squad>() on g.SquadId equals s.Id
                  join t in ss.Set<CogTag>() on g.Nickname equals t.GearNickName into grouping
                  from t in grouping.DefaultIfEmpty()
                  group g by new { g.CityOfBirthName, g.HasSoulPatch }
                  into groupby
                  select new { groupby.Key.CityOfBirthName, groupby.Key.HasSoulPatch },
            elementSorter: e => (e.CityOfBirthName, e.HasSoulPatch));

    [ConditionalTheory]
    [MemberData(nameof(IsAsyncData))]
    public virtual Task GroupBy_with_boolean_grouping_key(bool async)
        => AssertQuery(
            async,
            ss => ss.Set<Gear>()
                .Select(
                    g => new
                    {
                        g.Nickname,
                        g.CityOfBirthName,
                        g.HasSoulPatch,
                        IsMarcus = g.Nickname == "Marcus"
                    })
                .GroupBy(
                    g => new
                    {
                        g.CityOfBirthName,
                        g.HasSoulPatch,
                        g.IsMarcus
                    })
                .Select(
                    x => new
                    {
                        x.Key.CityOfBirthName,
                        x.Key.HasSoulPatch,
                        x.Key.IsMarcus,
                        Count = x.Count()
                    }),
            elementSorter: e => (e.CityOfBirthName, e.HasSoulPatch, e.IsMarcus, e.Count));

    [ConditionalTheory]
    [MemberData(nameof(IsAsyncData))]
    public virtual Task GroupBy_with_boolean_groupin_key_thru_navigation_access(bool async)
        => AssertQuery(
            async,
            ss => ss.Set<CogTag>()
                .GroupBy(t => new { HasSoulPatch = (bool?)t.Gear.HasSoulPatch, t.Gear.Squad.Name })
                .Select(g => new { g.Key.HasSoulPatch, Name = g.Key.Name.ToLower() }),
            ss => ss.Set<CogTag>()
                .GroupBy(
                    t => new { HasSoulPatch = t.Gear.MaybeScalar(x => x.HasSoulPatch), t.Gear.Squad.Name })
                .Select(g => new { g.Key.HasSoulPatch, Name = g.Key.Name.Maybe(x => x.ToLower()) }),
            elementSorter: e => (e.HasSoulPatch, e.Name));

    [ConditionalTheory]
    [MemberData(nameof(IsAsyncData))]
    public virtual Task Group_by_over_projection_with_multiple_properties_accessed_thru_navigation(bool async)
        => AssertQuery(
            async,
            ss => ss.Set<Gear>()
                .Select(
                    g => new
                    {
                        g.Nickname,
                        AssignedCityName = g.AssignedCity.Name,
                        CityOfBirthName = g.CityOfBirth.Name,
                        SquadName = g.Squad.Name
                    })
                .GroupBy(x => x.CityOfBirthName)
                .Select(g => g.Key));

    [ConditionalTheory]
    [MemberData(nameof(IsAsyncData))]
    public virtual Task Group_by_with_aggregate_max_on_entity_type(bool async)
        => Assert.ThrowsAsync<InvalidOperationException>(
            () => AssertQuery(
                async,
                ss => ss.Set<Gear>()
                    .GroupBy(g => g.CityOfBirthName)
                    .Select(g => new { g.Key, Aggregate = g.Max() })));

    [ConditionalTheory]
    [MemberData(nameof(IsAsyncData))]
    public virtual Task Group_by_on_StartsWith_with_null_parameter_as_argument(bool async)
    {
        var prm = (string)null;

        return AssertQueryScalar(
            async,
            ss => ss.Set<Gear>().GroupBy(g => g.FullName.StartsWith(prm)).Select(g => g.Key),
            ss => ss.Set<Gear>().GroupBy(g => false).Select(g => g.Key));
    }

    [ConditionalTheory]
    [MemberData(nameof(IsAsyncData))]
    public virtual Task Group_by_with_having_StartsWith_with_null_parameter_as_argument(bool async)
    {
        var prm = (string)null;

        return AssertQuery(
            async,
            ss => ss.Set<Gear>().GroupBy(g => g.FullName).Where(g => g.Key.StartsWith(prm)).Select(g => g.Key),
            ss => ss.Set<Gear>().GroupBy(g => g.FullName).Where(g => false).Select(g => g.Key));
    }

    [ConditionalTheory]
    [MemberData(nameof(IsAsyncData))]
    public virtual Task Select_StartsWith_with_null_parameter_as_argument(bool async)
    {
        var prm = (string)null;

        return AssertQueryScalar(
            async,
            ss => ss.Set<Gear>().Select(g => g.FullName.StartsWith(prm)),
            ss => ss.Set<Gear>().Select(g => false));
    }

    [ConditionalTheory]
    [MemberData(nameof(IsAsyncData))]
    public virtual Task Select_null_parameter_is_not_null(bool async)
    {
        var prm = (string)null;

        return AssertQueryScalar(
            async,
            ss => ss.Set<Gear>().Select(g => prm != null),
            ss => ss.Set<Gear>().Select(g => false));
    }

    [ConditionalTheory]
    [MemberData(nameof(IsAsyncData))]
    public virtual Task Where_null_parameter_is_not_null(bool async)
    {
        var prm = (string)null;

        return AssertQuery(
            async,
            ss => ss.Set<Gear>().Where(g => prm != null),
            ss => ss.Set<Gear>().Where(g => false));
    }

    [ConditionalTheory]
    [MemberData(nameof(IsAsyncData))]
    public virtual Task OrderBy_StartsWith_with_null_parameter_as_argument(bool async)
    {
        var prm = (string)null;

        return AssertQuery(
            async,
            ss => ss.Set<Gear>().OrderBy(g => g.FullName.StartsWith(prm)).ThenBy(g => g.Nickname),
            ss => ss.Set<Gear>().OrderBy(g => false).ThenBy(g => g.Nickname),
            assertOrder: true);
    }

    [ConditionalTheory]
    [MemberData(nameof(IsAsyncData))]
    public virtual Task OrderBy_Contains_empty_list(bool async)
    {
        var ids = new List<int>();

        return AssertQuery(
            async,
            ss => ss.Set<Gear>().OrderBy(g => ids.Contains(g.SquadId)).Select(g => g),
            ss => ss.Set<Gear>().OrderBy(g => ids.Contains(g.SquadId)).Select(g => g));
    }

    [ConditionalTheory]
    [MemberData(nameof(IsAsyncData))]
    public virtual async Task Where_with_enum_flags_parameter(bool async)
    {
        MilitaryRank? rank = MilitaryRank.Private;
        await AssertQuery(
            async,
            ss => ss.Set<Gear>().Where(g => (g.Rank & rank) == rank));

        rank = null;
        await AssertQuery(
            async,
            ss => ss.Set<Gear>().Where(g => (g.Rank & rank) == rank));

        rank = MilitaryRank.Corporal;
        await AssertQuery(
            async,
            ss => ss.Set<Gear>().Where(g => (g.Rank | rank) != rank));

        rank = null;
        await AssertQuery(
            async,
            ss => ss.Set<Gear>().Where(g => (g.Rank | rank) != rank));
    }

    [ConditionalTheory]
    [MemberData(nameof(IsAsyncData))]
    public virtual Task FirstOrDefault_navigation_access_entity_equality_in_where_predicate_apply_peneding_selector(bool async)
        => AssertQuery(
            async,
            ss => ss.Set<Faction>()
                .Where(f => f.Capital == ss.Set<Gear>().OrderBy(s => s.Nickname).FirstOrDefault().CityOfBirth));

    [ConditionalTheory]
    [MemberData(nameof(IsAsyncData))]
    public virtual Task Conditional_expression_with_test_being_simplified_to_constant_simple(bool isAsync)
    {
        var prm = true;
        var prm2 = (string)null;

        return AssertQuery(
            isAsync,
            ss => ss.Set<Gear>().Where(
                g => g.HasSoulPatch == prm
                    ? true
                    : g.CityOfBirthName == prm2));
    }

    [ConditionalTheory]
    [MemberData(nameof(IsAsyncData))]
    public virtual Task Conditional_expression_with_test_being_simplified_to_constant_complex(bool isAsync)
    {
        var prm = true;
        var prm2 = "Dom's Lancer";
        var prm3 = (string)null;

        return AssertQuery(
            isAsync,
            ss => ss.Set<Gear>().Where(
                g => g.HasSoulPatch == prm
                    ? ss.Set<Weapon>().Where(w => w.Id == g.SquadId).Single().Name == prm2
                    : g.CityOfBirthName == prm3));
    }

    [ConditionalTheory]
    [MemberData(nameof(IsAsyncData))]
    public virtual async Task Bitwise_operation_with_non_null_parameter_optimizes_null_checks(bool async)
    {
        var ranks = MilitaryRank.Corporal | MilitaryRank.Sergeant | MilitaryRank.General;

        await AssertQuery(
            async,
            ss => ss.Set<Gear>().Where(g => (g.Rank & ranks) != 0));

        await AssertQueryScalar(
            async,
            ss => ss.Set<Gear>().Select(g => (g.Rank | ranks) == ranks));

        await AssertQueryScalar(
            async,
            ss => ss.Set<Gear>().Select(g => (g.Rank | (g.Rank | (ranks | (g.Rank | ranks)))) == ranks));
    }

    [ConditionalTheory]
    [MemberData(nameof(IsAsyncData))]
    public virtual async Task Bitwise_operation_with_null_arguments(bool async)
    {
        await AssertQuery(
            async,
            ss => ss.Set<Weapon>().Where(w => (w.AmmunitionType & AmmunitionType.Cartridge) == null));

        await AssertQuery(
            async,
            ss => ss.Set<Weapon>().Where(w => (w.AmmunitionType | AmmunitionType.Shell) == null));

        AmmunitionType? prm = null;
        await AssertQuery(
            async,
            ss => ss.Set<Weapon>().Where(w => (w.AmmunitionType | AmmunitionType.Shell) == prm));

        await AssertQuery(
            async,
            ss => ss.Set<Weapon>().Where(w => (w.AmmunitionType & prm) == prm));

        prm = AmmunitionType.Shell;
        await AssertQuery(
            async,
            ss => ss.Set<Weapon>().Where(w => (w.AmmunitionType & prm) != 0));

        prm = AmmunitionType.Cartridge;
        await AssertQuery(
            async,
            ss => ss.Set<Weapon>().Where(w => (w.AmmunitionType & prm) == prm));
    }

    [ConditionalTheory]
    [MemberData(nameof(IsAsyncData))]
    public virtual async Task Logical_operation_with_non_null_parameter_optimizes_null_checks(bool async)
    {
        var prm = true;
        await AssertQuery(
            async,
            ss => ss.Set<Gear>().Where(g => (g.HasSoulPatch && prm) != prm));

        prm = false;
        await AssertQuery(
            async,
            ss => ss.Set<Gear>().Where(g => (g.HasSoulPatch || prm) != prm));
    }

    [ConditionalTheory]
    [MemberData(nameof(IsAsyncData))]
    public virtual Task Cast_OfType_works_correctly(bool async)
        => AssertQuery(
            async,
            ss => ss.Set<Gear>().Cast<Gear>().OfType<Officer>().Select(o => o.FullName));

    [ConditionalTheory]
    [MemberData(nameof(IsAsyncData))]
    public virtual Task Join_inner_source_custom_projection_followed_by_filter(bool async)
        => AssertQuery(
            async,
            ss => from ll in ss.Set<LocustLeader>()
                  join h in ss.Set<Faction>().OfType<LocustHorde>()
                          .Select(
                              f => new
                              {
                                  IsEradicated = f.Name == "Locust" ? (bool?)true : null,
                                  f.CommanderName,
                                  f.Name
                              })
                      on ll.Name equals h.CommanderName
                  where h.IsEradicated != true
                  select h);

    [ConditionalTheory]
    [MemberData(nameof(IsAsyncData))]
    public virtual Task Byte_array_contains_literal(bool async)
        => AssertQuery(
            async,
            ss => ss.Set<Squad>().Where(s => s.Banner.Contains((byte)1)),
            ss => ss.Set<Squad>().Where(s => s.Banner != null && s.Banner.Contains((byte)1)));

    [ConditionalTheory]
    [MemberData(nameof(IsAsyncData))]
    public virtual Task Byte_array_contains_parameter(bool async)
    {
        var someByte = (byte)1;
        return AssertQuery(
            async,
            ss => ss.Set<Squad>().Where(s => s.Banner.Contains(someByte)),
            ss => ss.Set<Squad>().Where(s => s.Banner != null && s.Banner.Contains(someByte)));
    }

    [ConditionalTheory]
    [MemberData(nameof(IsAsyncData))]
    public virtual Task Byte_array_filter_by_length_literal_does_not_cast_on_varbinary_n(bool async)
        => AssertQuery(
            async,
            ss => ss.Set<Squad>().Where(w => w.Banner5.Length == 5),
            ss => ss.Set<Squad>().Where(w => w.Banner5 != null && w.Banner5.Length == 5));

    [ConditionalTheory]
    [MemberData(nameof(IsAsyncData))]
    public virtual Task Byte_array_filter_by_length_literal(bool async)
        => AssertQuery(
            async,
            ss => ss.Set<Squad>().Where(w => w.Banner.Length == 1),
            ss => ss.Set<Squad>().Where(w => w.Banner != null && w.Banner.Length == 1));

    [ConditionalTheory]
    [MemberData(nameof(IsAsyncData))]
    public virtual Task Byte_array_filter_by_length_parameter(bool async)
    {
        var someByteArr = new[] { (byte)42 };
        return AssertQuery(
            async,
            ss => ss.Set<Squad>().Where(w => w.Banner.Length == someByteArr.Length),
            ss => ss.Set<Squad>().Where(w => w.Banner != null && w.Banner.Length == someByteArr.Length));
    }

    [ConditionalTheory]
    [MemberData(nameof(IsAsyncData))]
    public virtual Task OrderBy_bool_coming_from_optional_navigation(bool async)
        => AssertQuery(
            async,
            ss => ss.Set<Weapon>().Select(w => w.SynergyWith).OrderBy(w => w.IsAutomatic),
            ss => ss.Set<Weapon>().Select(w => w.SynergyWith).OrderBy(w => w.MaybeScalar(x => x.IsAutomatic)),
            assertOrder: true);

    [ConditionalFact]
    public virtual void Byte_array_filter_by_length_parameter_compiled()
    {
        var query = EF.CompileQuery(
            (GearsOfWarContext context, byte[] byteArrayParam)
                => context.Squads.Where(w => w.Banner.Length == byteArrayParam.Length).Count());

        using var context = CreateContext();
        var byteQueryParam = new[] { (byte)42, (byte)128 };

        Assert.Equal(2, query(context, byteQueryParam));
    }

    [ConditionalTheory]
    [MemberData(nameof(IsAsyncData))]
    public virtual Task DateTimeOffset_Date_returns_datetime(bool async)
    {
        var dateTimeOffset = new DateTimeOffset(2, 3, 1, 8, 0, 0, new TimeSpan(-5, 0, 0));

        return AssertQuery(
            async,
            ss => ss.Set<Mission>().Where(m => m.Timeline.Date >= dateTimeOffset.Date));
    }

    [ConditionalTheory]
    [MemberData(nameof(IsAsyncData))]
    public virtual Task Conditional_with_conditions_evaluating_to_false_gets_optimized(bool async)
        => AssertQuery(
            async,
            ss => ss.Set<Gear>().Select(g => g.Nickname == null && g.Nickname != null ? g.CityOfBirthName : g.FullName));

    [ConditionalTheory]
    [MemberData(nameof(IsAsyncData))]
    public virtual Task Conditional_with_conditions_evaluating_to_true_gets_optimized(bool async)
        => AssertQuery(
            async,
            ss => ss.Set<Gear>().Select(g => g.Nickname == null || g.Nickname != null ? g.CityOfBirthName : g.FullName));

    [ConditionalTheory]
    [MemberData(nameof(IsAsyncData))]
    public virtual Task Projecting_required_string_column_compared_to_null_parameter(bool async)
    {
        var nullParameter = default(string);

        return AssertQueryScalar(
            async,
            ss => ss.Set<Gear>().Select(g => g.Nickname == nullParameter));
    }

    [ConditionalTheory]
    [MemberData(nameof(IsAsyncData))]
    public virtual Task Byte_array_filter_by_SequenceEqual(bool async)
    {
        var byteArrayParam = new byte[] { 0x04, 0x05, 0x06, 0x07, 0x08 };

        return AssertQuery(
            async,
            ss => ss.Set<Squad>().Where(s => s.Banner5.SequenceEqual(byteArrayParam)));
    }

    [ConditionalTheory]
    [MemberData(nameof(IsAsyncData))]
    public virtual Task Group_by_nullable_property_HasValue_and_project_the_grouping_key(bool async)
        => AssertQueryScalar(
            async,
            ss => ss.Set<Weapon>()
                .GroupBy(w => w.SynergyWithId.HasValue)
                .Select(g => g.Key));

    [ConditionalTheory]
    [MemberData(nameof(IsAsyncData))]
    public virtual Task Group_by_nullable_property_and_project_the_grouping_key_HasValue(bool async)
        => AssertQueryScalar(
            async,
            ss => ss.Set<Weapon>()
                .GroupBy(w => w.SynergyWithId)
                .Select(g => g.Key.HasValue));

    [ConditionalTheory]
    [MemberData(nameof(IsAsyncData))]
    public virtual Task Checked_context_with_cast_does_not_fail(bool isAsync)
    {
        checked
        {
            return AssertQuery(
                isAsync,
                ss => ss.Set<LocustLeader>().Where(w => (byte)w.ThreatLevel >= (short?)5));
        }
    }

    [ConditionalTheory]
    [MemberData(nameof(IsAsyncData))]
    public virtual Task Checked_context_with_addition_does_not_fail(bool isAsync)
    {
        checked
        {
            return AssertQuery(
                isAsync,
                ss => ss.Set<LocustLeader>().Where(w => w.ThreatLevel >= (5 + (long?)w.ThreatLevel)));
        }
    }

    [ConditionalTheory]
    [MemberData(nameof(IsAsyncData))]
    public virtual Task Checked_context_throws_on_client_evaluation(bool isAsync)
    {
        checked
        {
            return Assert.ThrowsAsync<InvalidOperationException>(
                () => AssertQueryScalar(
                    isAsync,
                    ss => ss.Set<LocustLeader>().Select(w => w.ThreatLevel >= (byte)GetThreatLevel()))
            );
        }
    }

    private int GetThreatLevel()
        => 256;

    [ConditionalTheory]
    [MemberData(nameof(IsAsyncData))]
    public virtual Task TimeSpan_Hours(bool async)
        => AssertQueryScalar(
            async,
            ss => ss.Set<Mission>()
                .Select(m => m.Duration.Hours));

    [ConditionalTheory]
    [MemberData(nameof(IsAsyncData))]
    public virtual Task TimeSpan_Minutes(bool async)
        => AssertQueryScalar(
            async,
            ss => ss.Set<Mission>()
                .Select(m => m.Duration.Minutes));

    [ConditionalTheory]
    [MemberData(nameof(IsAsyncData))]
    public virtual Task TimeSpan_Seconds(bool async)
        => AssertQueryScalar(
            async,
            ss => ss.Set<Mission>()
                .Select(m => m.Duration.Seconds));

    [ConditionalTheory]
    [MemberData(nameof(IsAsyncData))]
    public virtual Task TimeSpan_Milliseconds(bool async)
        => AssertQueryScalar(
            async,
            ss => ss.Set<Mission>()
                .Select(m => m.Duration.Milliseconds));

    [ConditionalTheory]
    [MemberData(nameof(IsAsyncData))]
    public virtual Task Where_TimeSpan_Hours(bool async)
        => AssertQuery(
            async,
            ss => ss.Set<Mission>()
                .Where(m => m.Duration.Hours == 1));

    [ConditionalTheory]
    [MemberData(nameof(IsAsyncData))]
    public virtual Task Where_TimeSpan_Minutes(bool async)
        => AssertQuery(
            async,
            ss => ss.Set<Mission>()
                .Where(m => m.Duration.Minutes == 1));

    [ConditionalTheory]
    [MemberData(nameof(IsAsyncData))]
    public virtual Task Where_TimeSpan_Seconds(bool async)
        => AssertQuery(
            async,
            ss => ss.Set<Mission>()
                .Where(m => m.Duration.Seconds == 1));

    [ConditionalTheory]
    [MemberData(nameof(IsAsyncData))]
    public virtual Task Where_TimeSpan_Milliseconds(bool async)
        => AssertQuery(
            async,
            ss => ss.Set<Mission>()
                .Where(m => m.Duration.Milliseconds == 1));

    [ConditionalTheory]
    [MemberData(nameof(IsAsyncData))]
    public virtual Task Contains_on_collection_of_byte_subquery(bool async)
        => AssertQuery(
            async,
            ss => ss.Set<LocustLeader>()
                .Where(l => ss.Set<LocustLeader>().Select(ll => ll.ThreatLevelByte).Contains(l.ThreatLevelByte)));

    [ConditionalTheory]
    [MemberData(nameof(IsAsyncData))]
    public virtual Task Contains_on_collection_of_nullable_byte_subquery(bool async)
        => AssertQuery(
            async,
            ss => ss.Set<LocustLeader>().Where(
                l => ss.Set<LocustLeader>().Select(ll => ll.ThreatLevelNullableByte).Contains(l.ThreatLevelNullableByte)));

    [ConditionalTheory]
    [MemberData(nameof(IsAsyncData))]
    public virtual Task Contains_on_collection_of_nullable_byte_subquery_null_constant(bool async)
        => AssertQuery(
            async,
            ss => ss.Set<LocustLeader>().Where(l => ss.Set<LocustLeader>().Select(ll => ll.ThreatLevelNullableByte).Contains(null)));

    [ConditionalTheory]
    [MemberData(nameof(IsAsyncData))]
    public virtual Task Contains_on_collection_of_nullable_byte_subquery_null_parameter(bool async)
    {
        var prm = default(byte?);

        return AssertQuery(
            async,
            ss => ss.Set<LocustLeader>().Where(l => ss.Set<LocustLeader>().Select(ll => ll.ThreatLevelNullableByte).Contains(prm)));
    }

    [ConditionalTheory]
    [MemberData(nameof(IsAsyncData))]
    public virtual Task Contains_on_byte_array_property_using_byte_column(bool async)
        => AssertQuery(
            async,
            ss => from s in ss.Set<Squad>()
                  from l in ss.Set<LocustLeader>()
                  where s.Banner.Contains(l.ThreatLevelByte)
                  select new { s, l },
            elementSorter: e => (e.s.Id, e.l.Name),
            elementAsserter: (e, a) =>
            {
                AssertEqual(e.s, a.s);
                AssertEqual(e.l, a.l);
            });

    [ConditionalTheory]
    [MemberData(nameof(IsAsyncData))]
    public virtual Task Subquery_projecting_non_nullable_scalar_contains_non_nullable_value_doesnt_need_null_expansion(bool async)
        => AssertQuery(
            async,
            ss => ss.Set<LocustLeader>()
                .SelectMany(
                    l => ss.Set<Gear>()
                        .Where(g => ss.Set<LocustLeader>().Select(x => x.ThreatLevelByte).Contains(l.ThreatLevelByte))));

    [ConditionalTheory]
    [MemberData(nameof(IsAsyncData))]
    public virtual Task Subquery_projecting_non_nullable_scalar_contains_non_nullable_value_doesnt_need_null_expansion_negated(
        bool async)
        => AssertQuery(
            async,
            ss => ss.Set<LocustLeader>()
                .SelectMany(
                    l => ss.Set<Gear>()
                        .Where(g => !ss.Set<LocustLeader>().Select(x => x.ThreatLevelByte).Contains(l.ThreatLevelByte))));

    [ConditionalTheory]
    [MemberData(nameof(IsAsyncData))]
    public virtual Task Subquery_projecting_nullable_scalar_contains_nullable_value_needs_null_expansion(bool async)
        => AssertQuery(
            async,
            ss => ss.Set<LocustLeader>()
                .SelectMany(
                    l => ss.Set<Gear>()
                        .Where(
                            g => ss.Set<LocustLeader>().Select(x => x.ThreatLevelNullableByte).Contains(l.ThreatLevelNullableByte))));

    [ConditionalTheory]
    [MemberData(nameof(IsAsyncData))]
    public virtual Task Subquery_projecting_nullable_scalar_contains_nullable_value_needs_null_expansion_negated(bool async)
        => AssertQuery(
            async,
            ss => ss.Set<LocustLeader>()
                .SelectMany(
                    l => ss.Set<Gear>()
                        .Where(
                            g => !ss.Set<LocustLeader>().Select(x => x.ThreatLevelNullableByte).Contains(l.ThreatLevelNullableByte))));

    [ConditionalTheory]
    [MemberData(nameof(IsAsyncData))]
    public virtual Task Enum_closure_typed_as_underlying_type_generates_correct_parameter_type(bool async)
    {
        var prm = (int)AmmunitionType.Cartridge;

        return AssertQuery(
            async,
            ss => ss.Set<Weapon>().Where(w => prm == (int?)w.AmmunitionType),
            ss => ss.Set<Weapon>().Where(w => w.AmmunitionType != null && prm == (int)w.AmmunitionType));
    }

    [ConditionalTheory]
    [MemberData(nameof(IsAsyncData))]
    public virtual Task Enum_flags_closure_typed_as_underlying_type_generates_correct_parameter_type(bool async)
    {
        var prm = (int)MilitaryRank.Private + (int)MilitaryRank.Sergeant + (int)MilitaryRank.General;

        return AssertQuery(
            async,
            ss => ss.Set<Gear>()
                .Where(g => (prm & (int)g.Rank) == (int)g.Rank));
    }

    [ConditionalTheory]
    [MemberData(nameof(IsAsyncData))]
    public virtual Task Enum_flags_closure_typed_as_different_type_generates_correct_parameter_type(bool async)
    {
        var prm = (byte)MilitaryRank.Private + (byte)MilitaryRank.Sergeant;

        return AssertQuery(
            async,
            ss => ss.Set<Gear>()
                .Where(g => (prm & (short)g.Rank) == (short)g.Rank));
    }

    [ConditionalTheory]
    [MemberData(nameof(IsAsyncData))]
    public virtual Task Constant_enum_with_same_underlying_value_as_previously_parameterized_int(bool async)
        => AssertQueryScalar(
            async,
            ss => ss.Set<Gear>()
                .OrderBy(g => g.Nickname)
                .Take(1)
                .Select(g => g.Rank & MilitaryRank.Private));

    [ConditionalTheory]
    [MemberData(nameof(IsAsyncData))]
    public virtual Task Enum_array_contains(bool async)
    {
        var types = new[] { (AmmunitionType?)null, AmmunitionType.Cartridge };

        return AssertQuery(
            async,
            ss => ss.Set<Weapon>()
                .Where(w => w.SynergyWith != null && types.Contains(w.SynergyWith.AmmunitionType)));
    }

    [ConditionalTheory]
    [MemberData(nameof(IsAsyncData))]
    public virtual async Task Client_eval_followed_by_aggregate_operation(bool async)
    {
        await AssertSum(
            async,
            ss => ss.Set<Mission>().Select(m => m.Duration.Ticks));

        await AssertAverage(
            async,
            ss => ss.Set<Mission>().Select(m => m.Duration.Ticks));

        await AssertMin(
            async,
            ss => ss.Set<Mission>().Select(m => m.Duration.Ticks));

        await AssertMax(
            async,
            ss => ss.Set<Mission>().Select(m => m.Duration.Ticks));
    }

    [ConditionalTheory]
    [MemberData(nameof(IsAsyncData))]
    public virtual Task Trying_to_access_unmapped_property_throws_informative_error(bool async)
        => AssertTranslationFailedWithDetails(
            () => AssertQuery(
                async,
                ss => ss.Set<Gear>().Where(g => g.IsMarcus)),
            CoreStrings.QueryUnableToTranslateMember(nameof(Gear.IsMarcus), nameof(Gear)));

    [ConditionalTheory]
    [MemberData(nameof(IsAsyncData))]
    public virtual Task Trying_to_access_unmapped_property_in_projection(bool async)
        => AssertQueryScalar(
            async,
            ss => ss.Set<Gear>().Select(g => g.IsMarcus));

    [ConditionalTheory]
    [MemberData(nameof(IsAsyncData))]
    public virtual Task Trying_to_access_unmapped_property_inside_aggregate(bool async)
        => AssertTranslationFailedWithDetails(
            () => AssertQuery(
                async,
                ss => ss.Set<City>().Where(c => c.BornGears.Count(g => g.IsMarcus) > 0)),
            CoreStrings.QueryUnableToTranslateMember(nameof(Gear.IsMarcus), nameof(Gear)));

    [ConditionalTheory]
    [MemberData(nameof(IsAsyncData))]
    public virtual Task Trying_to_access_unmapped_property_inside_subquery(bool async)
        => AssertTranslationFailedWithDetails(
            () => AssertQuery(
                async,
                ss => ss.Set<City>().Where(
                    c => ss.Set<Gear>().Where(g => g.IsMarcus).Select(g => g.Nickname).FirstOrDefault() == "Marcus")),
            CoreStrings.QueryUnableToTranslateMember(nameof(Gear.IsMarcus), nameof(Gear)));

    [ConditionalTheory]
    [MemberData(nameof(IsAsyncData))]
    public virtual Task Trying_to_access_unmapped_property_inside_join_key_selector(bool async)
        => AssertTranslationFailedWithDetails(
            () => AssertQuery(
                async,
                ss => from w in ss.Set<Weapon>()
                      join g in ss.Set<Gear>() on w.IsAutomatic equals g.IsMarcus into grouping
                      from g in grouping.DefaultIfEmpty()
                      select new { w, g }),
            CoreStrings.QueryUnableToTranslateMember(nameof(Gear.IsMarcus), nameof(Gear)));

    [ConditionalTheory]
    [MemberData(nameof(IsAsyncData))]
    public virtual Task Client_projection_with_nested_unmapped_property_bubbles_up_translation_failure_info(bool async)
        => AssertTranslationFailedWithDetails(
            () => AssertQuery(
                async,
                ss => ss.Set<Gear>().Select(g => new { nested = ss.Set<Gear>().Where(gg => gg.IsMarcus).ToList() })),
            CoreStrings.QueryUnableToTranslateMember(nameof(Gear.IsMarcus), nameof(Gear)));

    [ConditionalTheory]
    [MemberData(nameof(IsAsyncData))]
    public virtual Task Client_member_and_unsupported_string_Equals_in_the_same_query(bool async)
        => AssertQuery(
            async,
            ss => ss.Set<Gear>().Where(g => g.FullName.Equals(g.Nickname, StringComparison.InvariantCulture) || g.IsMarcus));

    [ConditionalTheory]
    [MemberData(nameof(IsAsyncData))]
    public virtual Task CompareTo_used_with_non_unicode_string_column_and_constant(bool async)
        => AssertQuery(
            async,
            ss => ss.Set<City>().Where(c => c.Location.CompareTo("Unknown") == 0));

    [ConditionalTheory]
    [MemberData(nameof(IsAsyncData))]
    public virtual Task Coalesce_used_with_non_unicode_string_column_and_constant(bool async)
        => AssertQuery(
            async,
            ss => ss.Set<City>().Select(c => c.Location ?? "Unknown"));

    [ConditionalTheory]
    [MemberData(nameof(IsAsyncData))]
    public virtual Task Groupby_anonymous_type_with_navigations_followed_up_by_anonymous_projection_and_orderby(bool async)
        => AssertQuery(
            async,
            ss => ss.Set<Weapon>()
                .GroupBy(w => new { w.Owner.CityOfBirth.Name, w.Owner.CityOfBirth.Location })
                .Select(
                    x => new
                    {
                        x.Key.Name,
                        x.Key.Location,
                        Count = x.Count()
                    })
                .OrderBy(x => x.Location),
            assertOrder: true);

    [ConditionalTheory]
    [MemberData(nameof(IsAsyncData))]
    public virtual Task SelectMany_predicate_with_non_equality_comparison_converted_to_inner_join(bool async)
        => AssertQuery(
            async,
            ss => from g in ss.Set<Gear>()
                  from w in ss.Set<Weapon>().Where(x => x.OwnerFullName != g.FullName)
                  orderby g.Nickname, w.Id
                  select new { g, w },
            assertOrder: true,
            elementAsserter: (e, a) =>
            {
                AssertEqual(e.g, a.g);
                AssertEqual(e.w, a.w);
            });

    [ConditionalTheory]
    [MemberData(nameof(IsAsyncData))]
    public virtual Task SelectMany_predicate_with_non_equality_comparison_DefaultIfEmpty_converted_to_left_join(bool async)
        => AssertQuery(
            async,
            ss => from g in ss.Set<Gear>()
                  from w in ss.Set<Weapon>().Where(x => x.OwnerFullName != g.FullName).DefaultIfEmpty()
                  orderby g.Nickname, w.Id
                  select new { g, w },
            assertOrder: true,
            elementAsserter: (e, a) =>
            {
                AssertEqual(e.g, a.g);
                AssertEqual(e.w, a.w);
            });

    [ConditionalTheory]
    [MemberData(nameof(IsAsyncData))]
    public virtual Task SelectMany_predicate_after_navigation_with_non_equality_comparison_DefaultIfEmpty_converted_to_left_join(
        bool async)
        => AssertQuery(
            async,
            ss => from g in ss.Set<Gear>()
                  from w in ss.Set<Weapon>().Select(x => x.SynergyWith).Where(x => x.OwnerFullName != g.FullName).DefaultIfEmpty()
                  orderby g.Nickname, w.Id
                  select new { g, w },
            ss => from g in ss.Set<Gear>()
                  from w in ss.Set<Weapon>().Select(x => x.SynergyWith).Where(x => x.OwnerFullName != g.FullName).MaybeDefaultIfEmpty()
                  orderby g.Nickname, w.MaybeScalar(xx => xx.Id)
                  select new { g, w },
            assertOrder: true,
            elementAsserter: (e, a) =>
            {
                AssertEqual(e.g, a.g);
                AssertEqual(e.w, a.w);
            });

    [ConditionalTheory]
    [MemberData(nameof(IsAsyncData))]
    public virtual Task SelectMany_without_result_selector_and_non_equality_comparison_converted_to_join(bool async)
        => AssertQuery(
            async,
            ss => ss.Set<Gear>().SelectMany(g => ss.Set<Weapon>().Where(x => x.OwnerFullName != g.FullName).DefaultIfEmpty()));

    [ConditionalTheory]
    [MemberData(nameof(IsAsyncData))]
    public virtual Task Filtered_collection_projection_with_order_comparison_predicate_converted_to_join(bool async)
        => AssertQuery(
            async,
            ss => ss.Set<Gear>().OrderBy(g => g.Nickname).Select(g => g.Weapons.Where(x => x.Id > g.SquadId).ToList()),
            assertOrder: true,
            elementAsserter: (e, a) => AssertCollection(e, a, elementSorter: ee => ee.Id));

    [ConditionalTheory]
    [MemberData(nameof(IsAsyncData))]
    public virtual Task Filtered_collection_projection_with_order_comparison_predicate_converted_to_join2(bool async)
        => AssertQuery(
            async,
            ss => ss.Set<Gear>().OrderBy(g => g.Nickname).Select(g => g.Weapons.Where(x => x.Id >= g.SquadId).ToList()),
            assertOrder: true,
            elementAsserter: (e, a) => AssertCollection(e, a, elementSorter: ee => ee.Id));

    [ConditionalTheory]
    [MemberData(nameof(IsAsyncData))]
    public virtual Task Filtered_collection_projection_with_order_comparison_predicate_converted_to_join3(bool async)
        => AssertQuery(
            async,
            ss => ss.Set<Gear>().OrderBy(g => g.Nickname).Select(g => g.Weapons.Where(x => x.Id <= g.SquadId).ToList()),
            assertOrder: true,
            elementAsserter: (e, a) => AssertCollection(e, a, elementSorter: ee => ee.Id));

    [ConditionalTheory]
    [MemberData(nameof(IsAsyncData))]
    public virtual Task SelectMany_predicate_with_non_equality_comparison_with_Take_doesnt_convert_to_join(bool async)
        => AssertQuery(
            async,
            ss => from g in ss.Set<Gear>()
                  from w in ss.Set<Weapon>().Where(x => x.OwnerFullName != g.FullName).OrderBy(x => x.Id).Take(3)
                  orderby g.Nickname, w.Id
                  select new { g, w },
            assertOrder: true,
            elementAsserter: (e, a) =>
            {
                AssertEqual(e.g, a.g);
                AssertEqual(e.w, a.w);
            });

    [ConditionalTheory]
    [MemberData(nameof(IsAsyncData))]
    public virtual Task FirstOrDefault_over_int_compared_to_zero(bool async)
        => AssertQuery(
            async,
            ss => ss.Set<Squad>().Where(s => s.Name == "Kilo")
                .Where(s => s.Members.Where(m => m.HasSoulPatch).Select(m => m.SquadId).FirstOrDefault() != 0)
                .Select(s => s.Name),
            elementSorter: e => e);

    [ConditionalTheory]
    [MemberData(nameof(IsAsyncData))]
    public virtual Task Correlated_collection_with_inner_collection_references_element_two_levels_up(bool async)
        => AssertQuery(
            async,
            ss => from o in ss.Set<Gear>().OfType<Officer>()
                  select new
                  {
                      o.FullName,
                      Collection = (from r in o.Reports
                                    select new { ReportName = r.FullName, OfficerName = o.FullName }).ToList()
                  },
            elementSorter: e => e.FullName,
            elementAsserter: (e, a) =>
            {
                Assert.Equal(e.FullName, a.FullName);
                AssertCollection(e.Collection, a.Collection, elementSorter: ee => (ee.OfficerName, ee.ReportName));
            });

    [ConditionalTheory]
    [MemberData(nameof(IsAsyncData))]
    public virtual async Task Accessing_derived_property_using_hard_and_soft_cast(bool async)
    {
        await AssertQuery(
            async,
            ss => ss.Set<LocustLeader>().Where(ll => ll is LocustCommander && ((LocustCommander)ll).HighCommandId != 0));

        await AssertQuery(
            async,
            ss => ss.Set<LocustLeader>().Where(ll => ll is LocustCommander && (ll as LocustCommander).HighCommandId != 0));
    }

    [ConditionalTheory]
    [MemberData(nameof(IsAsyncData))]
    public virtual Task Cast_to_derived_followed_by_include_and_FirstOrDefault(bool async)
        => AssertFirstOrDefault(
            async,
            ss => ss.Set<LocustLeader>().Where(ll => ll.Name.Contains("Queen")).Cast<LocustCommander>().Include(lc => lc.DefeatedBy),
            asserter: (e, a) => AssertInclude(e, a, new ExpectedInclude<LocustCommander>(x => x.DefeatedBy)));

    [ConditionalTheory]
    [MemberData(nameof(IsAsyncData))]
    public virtual Task Cast_to_derived_followed_by_multiple_includes(bool async)
        => AssertQuery(
            async,
            ss => ss.Set<LocustLeader>().Where(ll => ll.Name.Contains("Queen")).Cast<LocustCommander>().Include(lc => lc.DefeatedBy)
                .ThenInclude(g => g.Weapons),
            elementAsserter: (e, a) => AssertInclude(
                e, a,
                new ExpectedInclude<LocustCommander>(x => x.DefeatedBy),
                new ExpectedInclude<Gear>(x => x.Weapons, "DefeatedBy")));

    [ConditionalTheory]
    [MemberData(nameof(IsAsyncData))]
    public virtual Task Correlated_collection_take(bool async)
        => AssertQuery(
            async,
            ss => ss.Set<Gear>().Select(
                g => new
                {
                    g.Nickname,
                    Weapons = g.Weapons.Take(10).ToList(),
                    g.CityOfBirth
                }),
            elementSorter: e => e.Nickname,
            elementAsserter: (e, a) =>
            {
                AssertEqual(e.Nickname, a.Nickname);
                AssertCollection(e.Weapons, a.Weapons, elementSorter: ee => ee.Id);
                AssertEqual(e.CityOfBirth, a.CityOfBirth);
            });

    [ConditionalTheory]
    [MemberData(nameof(IsAsyncData))]
    public virtual Task GroupBy_Select_sum(bool async)
        => AssertQueryScalar(
            async,
            ss => ss.Set<Mission>().GroupBy(m => m.CodeName).Select(g => g.Sum(m => m.Rating)));

    [ConditionalTheory]
    [MemberData(nameof(IsAsyncData))]
    public virtual Task Sum_with_no_data_nullable_double(bool async)
        => AssertSum(
            async,
            ss => ss.Set<Mission>().Where(m => m.CodeName == "Operation Foobar").Select(m => m.Rating));

    [ConditionalTheory]
    [MemberData(nameof(IsAsyncData))]
    public virtual Task FirstOrDefault_on_empty_collection_of_DateTime_in_subquery(bool async)
        => AssertQuery(
            async,
            ss => from g in ss.Set<Gear>()
                  let invalidTagIssueDate = (from t in ss.Set<CogTag>()
                                             where t.GearNickName == g.FullName
                                             orderby t.Id
                                             select t.IssueDate).FirstOrDefault()
                  where g.Tag.IssueDate > invalidTagIssueDate
                  select new { g.Nickname, invalidTagIssueDate });

    [ConditionalTheory]
    [MemberData(nameof(IsAsyncData))]
    public virtual Task First_on_byte_array(bool async)
        => AssertQuery(
            async,
            ss => ss.Set<Squad>().Where(e => e.Banner.First() == 0x02));

    [ConditionalTheory]
    [MemberData(nameof(IsAsyncData))]
    public virtual Task Array_access_on_byte_array(bool async)
        => AssertQuery(
            async,
            ss => ss.Set<Squad>().Where(e => e.Banner5[2] == 0x06));

    [ConditionalTheory]
    [MemberData(nameof(IsAsyncData))]
    public virtual Task Project_shadow_properties(bool async)
        => AssertQuery(
            async,
            ss => from g in ss.Set<Gear>()
                  select new { g.Nickname, AssignedCityName = EF.Property<string>(g, "AssignedCityName") },
            elementSorter: e => e.Nickname);

    [ConditionalTheory]
    [MemberData(nameof(IsAsyncData))]
    public virtual Task Composite_key_entity_equal(bool async)
        => AssertQuery(
            async,
            ss => from g1 in ss.Set<Gear>()
                  from g2 in ss.Set<Gear>()
                  where g1 == g2
                  select new { g1, g2 },
            elementSorter: e => (e.g1.Nickname, e.g2.Nickname),
            elementAsserter: (e, a) =>
            {
                AssertEqual(e.g1, a.g1);
                AssertEqual(e.g2, a.g2);
            });

    [ConditionalTheory]
    [MemberData(nameof(IsAsyncData))]
    public virtual Task Composite_key_entity_not_equal(bool async)
        => AssertQuery(
            async,
            ss => from g1 in ss.Set<Gear>()
                  from g2 in ss.Set<Gear>()
                  where g1 != g2
                  select new { g1, g2 },
            elementSorter: e => (e.g1.Nickname, e.g2.Nickname),
            elementAsserter: (e, a) =>
            {
                AssertEqual(e.g1, a.g1);
                AssertEqual(e.g2, a.g2);
            });

    [ConditionalTheory]
    [MemberData(nameof(IsAsyncData))]
    public virtual Task Composite_key_entity_equal_null(bool async)
        => AssertQuery(
            async,
            ss => ss.Set<LocustLeader>().OfType<LocustCommander>().Where(lc => lc.DefeatedBy == null));

    [ConditionalTheory]
    [MemberData(nameof(IsAsyncData))]
    public virtual Task Composite_key_entity_not_equal_null(bool async)
        => AssertQuery(
            async,
            ss => ss.Set<LocustLeader>().OfType<LocustCommander>().Where(lc => lc.DefeatedBy != null));

    [ConditionalTheory]
    [MemberData(nameof(IsAsyncData))]
    public virtual Task Projecting_property_converted_to_nullable_with_comparison(bool async)
        => AssertQuery(
            async,
            ss => ss.Set<CogTag>().Select(
                x => new
                {
                    x.Note,
                    Nullable = x.GearNickName != null
                        ? new
                        {
                            x.Gear.Nickname,
                            x.Gear.SquadId,
                            x.Gear.HasSoulPatch
                        }
                        : null
                }).Where(x => x.Nullable.SquadId == 1));

    [ConditionalTheory]
    [MemberData(nameof(IsAsyncData))]
    public virtual Task Projecting_property_converted_to_nullable_with_addition(bool async)
        => AssertQuery(
            async,
            ss => ss.Set<CogTag>().Select(
                x => new
                {
                    x.Note,
                    Nullable = x.GearNickName != null
                        ? new
                        {
                            x.Gear.Nickname,
                            x.Gear.SquadId,
                            x.Gear.HasSoulPatch
                        }
                        : null
                }).Where(x => x.Nullable.SquadId + 1 == 2),
            ss => ss.Set<CogTag>().Select(
                x => new
                {
                    x.Note,
                    Nullable = x.GearNickName != null
                        ? new
                        {
                            x.Gear.Nickname,
                            x.Gear.SquadId,
                            x.Gear.HasSoulPatch
                        }
                        : null
                }).Where(x => x.Nullable != null && x.Nullable.SquadId + 1 == 2));

    [ConditionalTheory]
    [MemberData(nameof(IsAsyncData))]
    public virtual Task Projecting_property_converted_to_nullable_with_addition_and_final_projection(bool async)
        => AssertQuery(
            async,
            ss => ss.Set<CogTag>().Select(
                    x => new
                    {
                        x.Note,
                        Nullable = x.GearNickName != null
                            ? new
                            {
                                x.Gear.Nickname,
                                x.Gear.SquadId,
                                x.Gear.HasSoulPatch
                            }
                            : null
                    })
                .Where(x => x.Nullable.Nickname != null)
                .Select(x => new { x.Note, Value = x.Nullable.SquadId + 1 }));

    [ConditionalTheory]
    [MemberData(nameof(IsAsyncData))]
    public virtual Task Projecting_property_converted_to_nullable_with_conditional(bool async)
        => AssertQueryScalar(
            async,
            ss => ss.Set<CogTag>().Select(
                x => new
                {
                    x.Note,
                    Nullable = x.GearNickName != null
                        ? new
                        {
                            x.Gear.Nickname,
                            x.Gear.SquadId,
                            x.Gear.HasSoulPatch
                        }
                        : null
                }).Select(x => x.Note != "K.I.A." ? x.Nullable.SquadId : -1));

    [ConditionalTheory]
    [MemberData(nameof(IsAsyncData))]
    public virtual Task Projecting_property_converted_to_nullable_with_function_call(bool async)
        => AssertQuery(
            async,
            ss => ss.Set<CogTag>().Select(
                x => new
                {
                    x.Note,
                    Nullable = x.GearNickName != null
                        ? new
                        {
                            x.Gear.Nickname,
                            x.Gear.SquadId,
                            x.Gear.HasSoulPatch
                        }
                        : null
                }).Select(x => x.Nullable.Nickname.Substring(0, 3)),
            ss => ss.Set<CogTag>().Select(x => x.GearNickName == null ? null : x.GearNickName.Substring(0, 3)));

    [ConditionalTheory]
    [MemberData(nameof(IsAsyncData))]
    public virtual Task Projecting_property_converted_to_nullable_with_function_call2(bool async)
        => AssertQuery(
            async,
            ss => ss.Set<CogTag>().Select(
                    x => new
                    {
                        x.Note,
                        Nullable = x.GearNickName != null
                            ? new
                            {
                                x.Gear.Nickname,
                                x.Gear.SquadId,
                                x.Gear.HasSoulPatch
                            }
                            : null
                    })
                .Where(x => x.Nullable.Nickname != null)
                .Select(x => new { x.Note, Function = x.Note.Substring(0, x.Nullable.SquadId) }),
            ss => ss.Set<CogTag>().Select(
                    x => new
                    {
                        x.Note,
                        Nullable = x.GearNickName != null
                            ? new
                            {
                                x.Gear.Nickname,
                                x.Gear.SquadId,
                                x.Gear.HasSoulPatch
                            }
                            : null
                    })
                .Where(x => x.Nullable.Nickname != null)
                .Select(x => new { x.Note, Function = x.Nullable == null ? null : x.Note.Substring(0, x.Nullable.SquadId) }));

    [ConditionalTheory]
    [MemberData(nameof(IsAsyncData))]
    public virtual Task Projecting_property_converted_to_nullable_into_element_init(bool async)
        => AssertQuery(
            async,
            ss => ss.Set<CogTag>().Select(
                    x => new
                    {
                        x.Note,
                        Nullable = x.GearNickName != null
                            ? new
                            {
                                x.Gear.Nickname,
                                x.Gear.SquadId,
                                x.Gear.HasSoulPatch
                            }
                            : null
                    })
                .Where(x => x.Nullable.Nickname != null)
                .OrderBy(x => x.Note)
                .Select(
                    x => new List<int>
                    {
                        x.Nullable.Nickname.Length,
                        x.Nullable.SquadId,
                        x.Nullable.SquadId + 1,
                        42
                    }),
            assertOrder: true);

    [ConditionalTheory]
    [MemberData(nameof(IsAsyncData))]
    public virtual Task Projecting_property_converted_to_nullable_into_member_assignment(bool async)
        => AssertQuery(
            async,
            ss => ss.Set<CogTag>().Select(
                    x => new
                    {
                        x.Note,
                        Nullable = x.GearNickName != null
                            ? new
                            {
                                x.Gear.Nickname,
                                x.Gear.SquadId,
                                x.Gear.HasSoulPatch
                            }
                            : null
                    })
                .Where(x => x.Nullable.Nickname != null)
                .OrderBy(x => x.Note)
                .Select(x => new Squad { Id = x.Nullable.SquadId }),
            assertOrder: true);

    [ConditionalTheory]
    [MemberData(nameof(IsAsyncData))]
    public virtual Task Projecting_property_converted_to_nullable_into_new_array(bool async)
        => AssertQuery(
            async,
            ss => ss.Set<CogTag>().Select(
                    x => new
                    {
                        x.Note,
                        Nullable = x.GearNickName != null
                            ? new
                            {
                                x.Gear.Nickname,
                                x.Gear.SquadId,
                                x.Gear.HasSoulPatch
                            }
                            : null
                    })
                .Where(x => x.Nullable.Nickname != null)
                .OrderBy(x => x.Note)
                .Select(x => new[] { x.Nullable.Nickname.Length, x.Nullable.SquadId, x.Nullable.SquadId + 1, 42 }),
            assertOrder: true);

    [ConditionalTheory]
    [MemberData(nameof(IsAsyncData))]
    public virtual Task Projecting_property_converted_to_nullable_into_unary(bool async)
        => AssertQuery(
            async,
            ss => ss.Set<CogTag>().Select(
                    x => new
                    {
                        x.Note,
                        Nullable = x.GearNickName != null
                            ? new
                            {
                                x.Gear.Nickname,
                                x.Gear.SquadId,
                                x.Gear.HasSoulPatch
                            }
                            : null
                    })
                .Where(x => x.Nullable.Nickname != null)
                .OrderBy(x => x.Note)
                .Where(x => !x.Nullable.HasSoulPatch)
                .Select(x => x.Note),
            assertOrder: true);

    [ConditionalTheory]
    [MemberData(nameof(IsAsyncData))]
    public virtual Task Projecting_property_converted_to_nullable_into_member_access(bool async)
        => AssertQuery(
            async,
            ss => ss.Set<Gear>().Select(
                    x => new
                    {
                        x.Nickname,
                        x.CityOfBirthName,
                        Nullable = x.CityOfBirthName != null ? new { x.Tag.IssueDate } : null
                    })
                .Where(x => x.CityOfBirthName != null)
                .OrderBy(x => x.Nickname)
                .Where(x => x.Nullable.IssueDate.Month != 5)
                .Select(x => x.Nickname),
            assertOrder: true);

    [ConditionalTheory]
    [MemberData(nameof(IsAsyncData))]
    public virtual Task Projecting_property_converted_to_nullable_and_use_it_in_order_by(bool async)
        => AssertQuery(
            async,
            ss => ss.Set<CogTag>().Select(
                    x => new
                    {
                        x.Note,
                        Nullable = x.GearNickName != null
                            ? new
                            {
                                x.Gear.Nickname,
                                x.Gear.SquadId,
                                x.Gear.HasSoulPatch
                            }
                            : null
                    })
                .Where(x => x.Nullable.Nickname != null)
                .OrderBy(x => x.Nullable.SquadId).ThenBy(x => x.Note),
            assertOrder: true);

    [ConditionalTheory]
    [MemberData(nameof(IsAsyncData))]
    public virtual Task Correlated_collection_with_distinct_projecting_identifier_column(bool async)
        => AssertQuery(
            async,
            ss => ss.Set<Gear>()
                .Select(
                    g => new
                    {
                        Key = g.Nickname,
                        Subquery = g.Weapons
                            .Select(w => new { w.Id, w.Name })
                            .Distinct().ToList()
                    }),
            elementSorter: e => e.Key,
            elementAsserter: (e, a) =>
            {
                Assert.Equal(e.Key, a.Key);
                AssertCollection(
                    e.Subquery,
                    a.Subquery,
                    elementSorter: ee => ee.Id,
                    elementAsserter: (ee, aa) =>
                    {
                        Assert.Equal(ee.Id, aa.Id);
                        Assert.Equal(ee.Name, aa.Name);
                    });
            });

    [ConditionalTheory]
    [MemberData(nameof(IsAsyncData))]
    public virtual Task Correlated_collection_with_distinct_projecting_identifier_column_and_correlation_key(bool async)
        => AssertQuery(
            async,
            ss => ss.Set<Gear>()
                .Select(
                    g => new
                    {
                        Key = g.Nickname,
                        Subquery = g.Weapons
                            .Select(
                                w => new
                                {
                                    w.Id,
                                    w.Name,
                                    w.OwnerFullName
                                })
                            .Distinct().ToList()
                    }),
            elementSorter: e => e.Key,
            elementAsserter: (e, a) =>
            {
                Assert.Equal(e.Key, a.Key);
                AssertCollection(
                    e.Subquery,
                    a.Subquery,
                    elementSorter: ee => ee.Id,
                    elementAsserter: (ee, aa) =>
                    {
                        Assert.Equal(ee.Id, aa.Id);
                        Assert.Equal(ee.Name, aa.Name);
                        Assert.Equal(ee.OwnerFullName, aa.OwnerFullName);
                    });
            });

    [ConditionalTheory]
    [MemberData(nameof(IsAsyncData))]
    public virtual Task Correlated_collection_with_distinct_projecting_identifier_column_composite_key(bool async)
        => AssertQuery(
            async,
            ss => ss.Set<Squad>()
                .Select(
                    s => new
                    {
                        Key = s.Id,
                        Subquery = s.Members
                            .Select(
                                m => new
                                {
                                    m.Nickname,
                                    m.SquadId,
                                    m.HasSoulPatch
                                })
                            .Distinct().ToList()
                    }),
            elementSorter: e => e.Key,
            elementAsserter: (e, a) =>
            {
                Assert.Equal(e.Key, a.Key);
                AssertCollection(
                    e.Subquery,
                    a.Subquery,
                    elementSorter: ee => ee.Nickname,
                    elementAsserter: (ee, aa) =>
                    {
                        Assert.Equal(ee.Nickname, aa.Nickname);
                        Assert.Equal(ee.SquadId, aa.SquadId);
                        Assert.Equal(ee.HasSoulPatch, aa.HasSoulPatch);
                    });
            });

    [ConditionalTheory]
    [MemberData(nameof(IsAsyncData))]
    public virtual Task Correlated_collection_with_distinct_not_projecting_identifier_column(bool async)
        => AssertQuery(
            async,
            ss => ss.Set<Gear>()
                .Select(
                    g => new
                    {
                        Key = g.Nickname,
                        Subquery = g.Weapons
                            .Select(w => new { w.Name, w.IsAutomatic })
                            .Distinct().ToList()
                    }),
            elementSorter: e => e.Key,
            elementAsserter: (e, a) =>
            {
                Assert.Equal(e.Key, a.Key);
                AssertCollection(
                    e.Subquery,
                    a.Subquery,
                    elementSorter: ee => ee.Name,
                    elementAsserter: (ee, aa) =>
                    {
                        Assert.Equal(ee.Name, aa.Name);
                        Assert.Equal(ee.IsAutomatic, aa.IsAutomatic);
                    });
            });

    [ConditionalTheory]
    [MemberData(nameof(IsAsyncData))]
    public virtual Task Correlated_collection_with_distinct_not_projecting_identifier_column_also_projecting_complex_expressions(
        bool async)
        => AssertQuery(
            async,
            ss => ss.Set<Gear>()
                .Select(
                    g => new
                    {
                        Key = g.Nickname,
                        Subquery = g.Weapons
                            .Select(
                                w => new
                                {
                                    w.Name,
                                    w.IsAutomatic,
                                    w.OwnerFullName.Length
                                })
                            .Distinct().ToList()
                    }),
            elementSorter: e => e.Key,
            elementAsserter: (e, a) =>
            {
                Assert.Equal(e.Key, a.Key);
                AssertCollection(
                    e.Subquery,
                    a.Subquery,
                    elementSorter: ee => ee.Name,
                    elementAsserter: (ee, aa) =>
                    {
                        Assert.Equal(ee.Name, aa.Name);
                        Assert.Equal(ee.IsAutomatic, aa.IsAutomatic);
                        Assert.Equal(ee.Length, aa.Length);
                    });
            });

    [ConditionalTheory]
    [MemberData(nameof(IsAsyncData))]
    public virtual Task Correlated_collection_with_groupby_not_projecting_identifier_column_but_only_grouping_key_in_final_projection(
        bool async)
        => AssertQuery(
            async,
            ss => ss.Set<Gear>()
                .Select(
                    g => new
                    {
                        Key = g.Nickname,
                        Subquery = g.Weapons
                            .Select(w => new { w.Name, w.IsAutomatic })
                            .GroupBy(x => x.IsAutomatic)
                            .Select(x => new { x.Key }).ToList()
                    }),
            elementSorter: e => e.Key,
            elementAsserter: (e, a) =>
            {
                Assert.Equal(e.Key, a.Key);
                AssertCollection(
                    e.Subquery,
                    a.Subquery,
                    elementSorter: ee => ee.Key,
                    elementAsserter: (ee, aa) =>
                    {
                        Assert.Equal(ee.Key, aa.Key);
                    });
            });

    [ConditionalTheory]
    [MemberData(nameof(IsAsyncData))]
    public virtual Task Correlated_collection_with_groupby_not_projecting_identifier_column_with_group_aggregate_in_final_projection(
        bool async)
        => AssertQuery(
            async,
            ss => ss.Set<Gear>()
                .Select(
                    g => new
                    {
                        Key = g.Nickname,
                        Subquery = g.Weapons
                            .Select(w => new { w.Name, w.IsAutomatic })
                            .GroupBy(x => x.IsAutomatic)
                            .Select(x => new { x.Key, Count = x.Count() }).ToList()
                    }),
            elementSorter: e => e.Key,
            elementAsserter: (e, a) =>
            {
                Assert.Equal(e.Key, a.Key);
                AssertCollection(
                    e.Subquery,
                    a.Subquery,
                    elementSorter: ee => ee.Key,
                    elementAsserter: (ee, aa) =>
                    {
                        Assert.Equal(ee.Key, aa.Key);
                        Assert.Equal(ee.Count, aa.Count);
                    });
            });

    [ConditionalTheory]
    [MemberData(nameof(IsAsyncData))]
    public virtual Task
        Correlated_collection_with_groupby_not_projecting_identifier_column_with_group_aggregate_in_final_projection_multiple_grouping_keys(
            bool async)
        => AssertQuery(
            async,
            ss => ss.Set<Gear>()
                .Select(
                    g => new
                    {
                        Key = g.Nickname,
                        Subquery = g.Weapons
                            .Select(w => new { w.Name, w.IsAutomatic })
                            .GroupBy(x => new { x.IsAutomatic, x.Name })
                            .Select(x => new { x.Key, Count = x.Count() }).ToList()
                    }),
            elementSorter: e => e.Key,
            elementAsserter: (e, a) =>
            {
                Assert.Equal(e.Key, a.Key);
                AssertCollection(
                    e.Subquery,
                    a.Subquery,
                    elementSorter: ee => ee.Key.Name,
                    elementAsserter: (ee, aa) =>
                    {
                        Assert.Equal(ee.Key.Name, aa.Key.Name);
                        Assert.Equal(ee.Key.IsAutomatic, aa.Key.IsAutomatic);
                        Assert.Equal(ee.Count, aa.Count);
                    });
            });

    [ConditionalTheory]
    [MemberData(nameof(IsAsyncData))]
    public virtual Task
        Correlated_collection_with_groupby_with_complex_grouping_key_not_projecting_identifier_column_with_group_aggregate_in_final_projection(
            bool async)
        => AssertQuery(
            async,
            ss => ss.Set<Gear>()
                .Select(
                    g => new
                    {
                        Key = g.Nickname,
                        Subquery = g.Weapons
                            .Select(w => new { w.Name, w.IsAutomatic })
                            .GroupBy(x => x.Name.Length)
                            .Select(x => new { x.Key, Count = x.Count() }).ToList()
                    }),
            elementSorter: e => e.Key,
            elementAsserter: (e, a) =>
            {
                Assert.Equal(e.Key, a.Key);
                AssertCollection(
                    e.Subquery,
                    a.Subquery,
                    elementSorter: ee => ee.Key,
                    elementAsserter: (ee, aa) =>
                    {
                        Assert.Equal(ee.Key, aa.Key);
                        Assert.Equal(ee.Count, aa.Count);
                    });
            });

    [ConditionalTheory]
    [MemberData(nameof(IsAsyncData))]
    public virtual Task Correlated_collection_via_SelectMany_with_Distinct_missing_indentifying_columns_in_projection(bool async)
        => AssertQuery(
            async,
            ss => ss.Set<Gear>()
                .OrderBy(g => g.Nickname)
                .Select(
                    g => g.Weapons.SelectMany(x => x.Owner.AssignedCity.BornGears)
                        .Select(x => (bool?)x.HasSoulPatch).Distinct().ToList()),
            ss => ss.Set<Gear>()
                .OrderBy(g => g.Nickname)
                .Select(
                    g => g.Weapons.SelectMany(x => x.Owner.AssignedCity.Maybe(x => x.BornGears) ?? new List<Gear>())
                        .Select(x => (bool?)x.HasSoulPatch).Distinct().ToList()),
            elementAsserter: (e, a) => AssertCollection(e, a, elementSorter: ee => ee),
            assertOrder: true);

    [ConditionalTheory]
    [MemberData(nameof(IsAsyncData))]
    public virtual Task Projecting_correlated_collection_followed_by_Distinct(bool async)
        => AssertQuery(
            async,
            ss => ss.Set<Gear>()
                .Select(g => g.Weapons)
                .Distinct(),
            elementSorter: e => e.OrderBy(w => w.Id).FirstOrDefault().Id,
            elementAsserter: (e, a) => AssertCollection(e, a));

    [ConditionalTheory]
    [MemberData(nameof(IsAsyncData))]
    public virtual Task Projecting_some_properties_as_well_as_correlated_collection_followed_by_Distinct(bool async)
        => AssertQuery(
            async,
            ss => ss.Set<Gear>()
                .Select(
                    g => new
                    {
                        g.FullName,
                        g.HasSoulPatch,
                        g.Weapons
                    })
                .Distinct(),
            elementSorter: e => e.FullName,
            elementAsserter: (e, a) =>
            {
                Assert.Equal(e.FullName, a.FullName);
                Assert.Equal(e.HasSoulPatch, a.HasSoulPatch);
                AssertCollection(e.Weapons, a.Weapons);
            });

    [ConditionalTheory]
    [MemberData(nameof(IsAsyncData))]
    public virtual Task Projecting_entity_as_well_as_correlated_collection_followed_by_Distinct(bool async)
        => AssertQuery(
            async,
            ss => ss.Set<Gear>()
                .Select(g => new { g, g.Weapons })
                .Distinct(),
            elementSorter: e => e.g.FullName,
            elementAsserter: (e, a) =>
            {
                AssertEqual(e.g, a.g);
                AssertCollection(e.Weapons, a.Weapons);
            });

    [ConditionalTheory]
    [MemberData(nameof(IsAsyncData))]
    public virtual Task Projecting_entity_as_well_as_complex_correlated_collection_followed_by_Distinct(bool async)
        => AssertQuery(
            async,
            ss => ss.Set<Gear>()
                .Select(g => new { g, Weapons = g.Weapons.Where(w => w.Id == g.SquadId).ToList() })
                .Distinct(),
            elementSorter: e => e.g.FullName,
            elementAsserter: (e, a) =>
            {
                AssertEqual(e.g, a.g);
                AssertCollection(e.Weapons, a.Weapons);
            });

    [ConditionalTheory]
    [MemberData(nameof(IsAsyncData))]
    public virtual Task Projecting_entity_as_well_as_correlated_collection_of_scalars_followed_by_Distinct(bool async)
        => AssertQuery(
            async,
            ss => ss.Set<Gear>()
                .Select(g => new { g, Ids = g.Weapons.Select(w => w.Id).ToList() })
                .Distinct(),
            elementSorter: e => e.g.FullName,
            elementAsserter: (e, a) =>
            {
                AssertEqual(e.g, a.g);
                AssertCollection(e.Ids, a.Ids);
            });

    [ConditionalTheory]
    [MemberData(nameof(IsAsyncData))]
    public virtual Task Correlated_collection_with_distinct_3_levels(bool async)
        => AssertQuery(
            async,
            ss => ss.Set<Squad>()
                .Select(
                    s => new
                    {
                        s,
                        Members = s.Members.Select(
                            m => new { m, Weapons = m.Weapons.Where(w => w.OwnerFullName == m.FullName).ToList() }).Distinct()
                    }).Distinct(),
            elementSorter: e => e.s.Id);

    [ConditionalTheory]
    [MemberData(nameof(IsAsyncData))]
    public virtual Task Correlated_collection_after_distinct_3_levels(bool async)
        => AssertQuery(
            async,
            ss => ss.Set<Squad>()
                .Select(s => new { s.Id, s.Name })
                .Distinct()
                .Select(
                    x => new
                    {
                        x.Id,
                        x.Name,
                        Subquery1 = (from g in ss.Set<Gear>()
                                     where g.SquadId == x.Id
                                     select new
                                     {
                                         g.Nickname,
                                         g.FullName,
                                         g.HasSoulPatch
                                     })
                            .Distinct()
                            .Select(
                                xx => new
                                {
                                    xx.Nickname,
                                    xx.FullName,
                                    xx.HasSoulPatch,
                                    Subquery2 = (from w in ss.Set<Weapon>()
                                                 where w.OwnerFullName == xx.FullName
                                                 select new
                                                 {
                                                     x.Id,
                                                     x.Name,
                                                     xx.Nickname,
                                                     xx.FullName,
                                                     xx.HasSoulPatch
                                                 }).ToList()
                                })
                            .ToList()
                    }),
            elementSorter: e => e.Id,
            elementAsserter: (e, a) =>
            {
                Assert.Equal(e.Id, a.Id);
                Assert.Equal(e.Name, a.Name);
                AssertCollection(
                    e.Subquery1,
                    a.Subquery1,
                    elementSorter: ee => ee.Nickname,
                    elementAsserter: (ee, aa) =>
                    {
                        Assert.Equal(ee.Nickname, aa.Nickname);
                        Assert.Equal(ee.FullName, aa.FullName);
                        Assert.Equal(ee.HasSoulPatch, aa.HasSoulPatch);
                        AssertCollection(
                            ee.Subquery2,
                            aa.Subquery2,
                            elementSorter: eee => eee.Id,
                            elementAsserter: (eee, aaa) =>
                            {
                                Assert.Equal(eee.Id, aaa.Id);
                                Assert.Equal(eee.Name, aaa.Name);
                                Assert.Equal(eee.Nickname, aaa.Nickname);
                                Assert.Equal(eee.FullName, aaa.FullName);
                                Assert.Equal(eee.HasSoulPatch, aaa.HasSoulPatch);
                            });
                    });
            });

    [ConditionalTheory]
    [MemberData(nameof(IsAsyncData))]
    public virtual Task Correlated_collection_after_distinct_3_levels_without_original_identifiers(bool async)
        => AssertQuery(
            async,
            ss => ss.Set<Squad>()
                .Select(s => new { s.Name.Length })
                .Distinct()
                .Select(
                    x => new
                    {
                        x.Length,
                        Subquery1 = (from g in ss.Set<Gear>()
                                     where g.Nickname.Length == x.Length
                                     select new { g.HasSoulPatch, g.CityOfBirthName })
                            .Distinct()
                            .Select(
                                xx => new
                                {
                                    xx.HasSoulPatch,
                                    Subquery2 = (from w in ss.Set<Weapon>()
                                                 where w.OwnerFullName == xx.CityOfBirthName
                                                 select new
                                                 {
                                                     w.Id,
                                                     x.Length,
                                                     xx.HasSoulPatch
                                                 }).ToList()
                                })
                            .ToList()
                    }),
            elementSorter: e => e.Length,
            elementAsserter: (e, a) =>
            {
                Assert.Equal(e.Length, a.Length);
                AssertCollection(
                    e.Subquery1,
                    a.Subquery1,
                    elementSorter: ee => ee.HasSoulPatch,
                    elementAsserter: (ee, aa) =>
                    {
                        Assert.Equal(ee.HasSoulPatch, aa.HasSoulPatch);
                        AssertCollection(
                            ee.Subquery2,
                            aa.Subquery2,
                            elementSorter: eee => eee.Id,
                            elementAsserter: (eee, aaa) =>
                            {
                                Assert.Equal(eee.Id, aaa.Id);
                                Assert.Equal(eee.Length, aaa.Length);
                                Assert.Equal(eee.HasSoulPatch, aaa.HasSoulPatch);
                            });
                    });
            });

    [ConditionalTheory]
    [MemberData(nameof(IsAsyncData))]
    public virtual Task Where_DateOnly_Year(bool async)
        => AssertQuery(
            async,
            ss => ss.Set<Mission>().Where(m => m.Date.Year == 1990).AsTracking(),
            entryCount: 1);

    [ConditionalTheory]
    [MemberData(nameof(IsAsyncData))]
    public virtual Task Where_DateOnly_Month(bool async)
        => AssertQuery(
            async,
            ss => ss.Set<Mission>().Where(m => m.Date.Month == 11).AsTracking(),
            entryCount: 1);

    [ConditionalTheory]
    [MemberData(nameof(IsAsyncData))]
    public virtual Task Where_DateOnly_Day(bool async)
        => AssertQuery(
            async,
            ss => ss.Set<Mission>().Where(m => m.Date.Day == 10).AsTracking(),
            entryCount: 1);

    [ConditionalTheory]
    [MemberData(nameof(IsAsyncData))]
    public virtual Task Where_DateOnly_DayOfYear(bool async)
        => AssertQuery(
            async,
            ss => ss.Set<Mission>().Where(m => m.Date.DayOfYear == 314).AsTracking(),
            entryCount: 1);

    [ConditionalTheory]
    [MemberData(nameof(IsAsyncData))]
    public virtual Task Where_DateOnly_DayOfWeek(bool async)
        => AssertQuery(
            async,
            ss => ss.Set<Mission>().Where(m => m.Date.DayOfWeek == DayOfWeek.Saturday).AsTracking(),
            entryCount: 1);

    [ConditionalTheory]
    [MemberData(nameof(IsAsyncData))]
    public virtual Task Where_DateOnly_AddYears(bool async)
        => AssertQuery(
            async,
            ss => ss.Set<Mission>().Where(m => m.Date.AddYears(3) == new DateOnly(1993, 11, 10)).AsTracking(),
            entryCount: 1);

    [ConditionalTheory]
    [MemberData(nameof(IsAsyncData))]
    public virtual Task Where_DateOnly_AddMonths(bool async)
        => AssertQuery(
            async,
            ss => ss.Set<Mission>().Where(m => m.Date.AddMonths(3) == new DateOnly(1991, 2, 10)).AsTracking(),
            entryCount: 1);

    [ConditionalTheory]
    [MemberData(nameof(IsAsyncData))]
    public virtual Task Where_DateOnly_AddDays(bool async)
        => AssertQuery(
            async,
            ss => ss.Set<Mission>().Where(m => m.Date.AddDays(3) == new DateOnly(1990, 11, 13)).AsTracking(),
            entryCount: 1);

    [ConditionalTheory]
    [MemberData(nameof(IsAsyncData))]
    public virtual Task Where_TimeOnly_Hour(bool async)
        => AssertQuery(
            async,
            ss => ss.Set<Mission>().Where(m => m.Time.Hour == 10).AsTracking(),
            entryCount: 1);

    [ConditionalTheory]
    [MemberData(nameof(IsAsyncData))]
    public virtual Task Where_TimeOnly_Minute(bool async)
        => AssertQuery(
            async,
            ss => ss.Set<Mission>().Where(m => m.Time.Minute == 15).AsTracking(),
            entryCount: 1);

    [ConditionalTheory]
    [MemberData(nameof(IsAsyncData))]
    public virtual Task Where_TimeOnly_Second(bool async)
        => AssertQuery(
            async,
            ss => ss.Set<Mission>().Where(m => m.Time.Second == 50).AsTracking(),
            entryCount: 1);

    [ConditionalTheory]
    [MemberData(nameof(IsAsyncData))]
    public virtual Task Where_TimeOnly_Millisecond(bool async)
        => AssertQuery(
            async,
            ss => ss.Set<Mission>().Where(m => m.Time.Millisecond == 500).AsTracking(),
            entryCount: 1);

    [ConditionalTheory]
    [MemberData(nameof(IsAsyncData))]
    public virtual Task Where_TimeOnly_AddHours(bool async)
        => AssertQuery(
            async,
            ss => ss.Set<Mission>().Where(m => m.Time.AddHours(3) == new TimeOnly(13, 15, 50, 500)).AsTracking(),
            entryCount: 1);

    [ConditionalTheory]
    [MemberData(nameof(IsAsyncData))]
    public virtual Task Where_TimeOnly_AddMinutes(bool async)
        => AssertQuery(
            async,
            ss => ss.Set<Mission>().Where(m => m.Time.AddMinutes(3) == new TimeOnly(10, 18, 50, 500)).AsTracking(),
            entryCount: 1);

    [ConditionalTheory]
    [MemberData(nameof(IsAsyncData))]
    public virtual Task Where_TimeOnly_Add_TimeSpan(bool async)
        => AssertQuery(
            async,
            ss => ss.Set<Mission>().Where(m => m.Time.Add(new TimeSpan(3, 0, 0)) == new TimeOnly(13, 15, 50, 500)).AsTracking(),
            entryCount: 1);

    [ConditionalTheory]
    [MemberData(nameof(IsAsyncData))]
    public virtual Task Where_TimeOnly_IsBetween(bool async)
        => AssertQuery(
            async,
            ss => ss.Set<Mission>().Where(m => m.Time.IsBetween(new TimeOnly(10, 0, 0), new TimeOnly(11, 0, 0))).AsTracking(),
            entryCount: 1);

    [ConditionalTheory]
    [MemberData(nameof(IsAsyncData))]
    public virtual Task Where_TimeOnly_subtract_TimeOnly(bool async)
        => AssertQuery(
            async,
            ss => ss.Set<Mission>().Where(m => m.Time - new TimeOnly(10, 0, 0) == new TimeSpan(0, 0, 15, 50, 500)).AsTracking(),
            entryCount: 1);

    [ConditionalTheory]
    [MemberData(nameof(IsAsyncData))]
    public virtual Task Basic_query_gears(bool async)
        => AssertQuery(
            async,
            ss => ss.Set<Gear>());

    [ConditionalTheory]
    [MemberData(nameof(IsAsyncData))]
    public virtual Task Include_on_entity_that_is_not_present_in_final_projection_but_uses_TypeIs_instead(bool async)
        => AssertQuery(
            async,
            ss => ss.Set<Gear>()
                .Include(x => x.Weapons)
                .Include(x => x.Tag)
                .Select(g => new { g.Nickname, IsOfficer = g is Officer }),
            elementSorter: e => e.Nickname,
            elementAsserter: (e, a) =>
            {
                AssertEqual(e.Nickname, a.Nickname);
                AssertEqual(e.IsOfficer, a.IsOfficer);
            });

    [ConditionalTheory]
    [MemberData(nameof(IsAsyncData))]
    public virtual Task Comparison_with_value_converted_subclass(bool async)
        => AssertQuery(
            async,
            ss => ss.Set<Faction>().Where(f => f.ServerAddress == IPAddress.Loopback));

    private static readonly IEnumerable<AmmunitionType?> _weaponTypes = new AmmunitionType?[] { AmmunitionType.Cartridge };

    [ConditionalTheory]
    [MemberData(nameof(IsAsyncData))]
    public virtual Task Contains_on_readonly_enumerable(bool async)
        => AssertQuery(
            async,
            ss => ss.Set<Weapon>().Where(w => _weaponTypes.Contains(w.AmmunitionType)));

    [ConditionalTheory]
    [MemberData(nameof(IsAsyncData))]
    public virtual Task Project_navigation_defined_on_base_from_entity_with_inheritance_using_soft_cast(bool async)
        => AssertQuery(
            async,
            ss => ss.Set<Gear>().Select(
                g => new
                {
                    Gear = g,
                    (g as Officer).Tag,
                    IsNull = (g as Officer).Tag == null,
                    Property = (g as Officer).Nickname,
                    PropertyAfterNavigation = (g as Officer).Tag.Id,
                    NestedOuter = new
                    {
                        (g as Officer).CityOfBirth,
                        IsNull = (g as Officer).CityOfBirth == null,
                        Property = (g as Officer).Nickname,
                        PropertyAfterNavigation = (g as Officer).CityOfBirth.Name,
                        NestedInner = new
                        {
                            (g as Officer).Squad,
                            IsNull = (g as Officer).Squad == null,
                            Property = (g as Officer).Nickname,
                            PropertyAfterNavigation = (g as Officer).Squad.Id
                        }
                    }
                }),
            ss => ss.Set<Gear>().Select(
                g => new
                {
                    Gear = g,
                    g.Tag,
                    IsNull = g.Tag == null,
                    Property = g.Nickname,
                    PropertyAfterNavigation = g.Tag.Id,
                    NestedOuter = new
                    {
                        g.CityOfBirth,
                        IsNull = g.CityOfBirth == null,
                        Property = g.Nickname,
                        PropertyAfterNavigation = g.CityOfBirth.Name,
                        NestedInner = new
                        {
                            g.Squad,
                            IsNull = g.Squad == null,
                            Property = g.Nickname,
                            PropertyAfterNavigation = g.Squad.Id
                        }
                    }
                }),
            elementSorter: e => e.Gear.Nickname,
            elementAsserter: (e, a) =>
            {
                AssertEqual(e.Gear, a.Gear);
                AssertEqual(e.Tag, a.Tag);
                AssertEqual(e.IsNull, a.IsNull);
                AssertEqual(e.Property, a.Property);
                AssertEqual(e.PropertyAfterNavigation, a.PropertyAfterNavigation);

                AssertEqual(e.NestedOuter.CityOfBirth, a.NestedOuter.CityOfBirth);
                AssertEqual(e.NestedOuter.IsNull, a.NestedOuter.IsNull);
                AssertEqual(e.NestedOuter.Property, a.NestedOuter.Property);
                AssertEqual(e.NestedOuter.PropertyAfterNavigation, a.NestedOuter.PropertyAfterNavigation);

                AssertEqual(e.NestedOuter.NestedInner.Squad, a.NestedOuter.NestedInner.Squad);
                AssertEqual(e.NestedOuter.NestedInner.IsNull, a.NestedOuter.NestedInner.IsNull);
                AssertEqual(e.NestedOuter.NestedInner.Property, a.NestedOuter.NestedInner.Property);
                AssertEqual(e.NestedOuter.NestedInner.PropertyAfterNavigation, a.NestedOuter.NestedInner.PropertyAfterNavigation);
            });

    [ConditionalTheory]
    [MemberData(nameof(IsAsyncData))]
    public virtual Task Project_navigation_defined_on_derived_from_entity_with_inheritance_using_soft_cast(bool async)
        => AssertQuery(
            async,
            ss => ss.Set<LocustLeader>().Select(
                l => new
                {
                    Leader = l,
                    (l as LocustCommander).DefeatedBy,
                    IsNull = (l as LocustCommander).DefeatedBy == null,
                    Property = (l as LocustCommander).DefeatedByNickname,
                    PropertyAfterNavigation = (bool?)(l as LocustCommander).DefeatedBy.HasSoulPatch,
                    NestedOuter = new
                    {
                        (l as LocustCommander).CommandingFaction,
                        IsNull = (l as LocustCommander).CommandingFaction == null,
                        Property = (int?)(l as LocustCommander).HighCommandId,
                        PropertyAfterNavigation = (l as LocustCommander).CommandingFaction.Eradicated,
                        NestedInner = new
                        {
                            (l as LocustCommander).HighCommand,
                            IsNull = (l as LocustCommander).HighCommand == null,
                            Property = (l as LocustCommander).DefeatedBySquadId,
                            PropertyAfterNavigation = (l as LocustCommander).HighCommand.Name
                        }
                    }
                }),
            ss => ss.Set<LocustLeader>().Select(
                l => new
                {
                    Leader = l,
                    (l as LocustCommander).DefeatedBy,
                    IsNull = (l as LocustCommander).DefeatedBy == null,
                    Property = (l as LocustCommander).DefeatedByNickname,
                    PropertyAfterNavigation = (bool?)(l as LocustCommander).DefeatedBy.HasSoulPatch,
                    NestedOuter = new
                    {
                        (l as LocustCommander).CommandingFaction,
                        IsNull = (l as LocustCommander).CommandingFaction == null,
                        Property = (int?)(l as LocustCommander).HighCommandId,
                        PropertyAfterNavigation = (l as LocustCommander).CommandingFaction.MaybeScalar(x => x.Eradicated),
                        NestedInner = new
                        {
                            (l as LocustCommander).HighCommand,
                            IsNull = (l as LocustCommander).HighCommand == null,
                            Property = (l as LocustCommander).MaybeScalar(x => x.DefeatedBySquadId),
                            PropertyAfterNavigation = (l as LocustCommander).HighCommand.Name
                        }
                    }
                }),
            elementSorter: e => e.Leader.Name,
            elementAsserter: (e, a) =>
            {
                AssertEqual(e.Leader, a.Leader);
                AssertEqual(e.DefeatedBy, a.DefeatedBy);
                AssertEqual(e.IsNull, a.IsNull);
                AssertEqual(e.Property, a.Property);
                AssertEqual(e.PropertyAfterNavigation, a.PropertyAfterNavigation);
                AssertEqual(e.NestedOuter.CommandingFaction, a.NestedOuter.CommandingFaction);
                AssertEqual(e.NestedOuter.IsNull, a.NestedOuter.IsNull);
                AssertEqual(e.NestedOuter.Property, a.NestedOuter.Property);
                AssertEqual(e.NestedOuter.PropertyAfterNavigation, a.NestedOuter.PropertyAfterNavigation);
                AssertEqual(e.NestedOuter.NestedInner.HighCommand, a.NestedOuter.NestedInner.HighCommand);
                AssertEqual(e.NestedOuter.NestedInner.IsNull, a.NestedOuter.NestedInner.IsNull);
                AssertEqual(e.NestedOuter.NestedInner.Property, a.NestedOuter.NestedInner.Property);
                AssertEqual(e.NestedOuter.NestedInner.PropertyAfterNavigation, a.NestedOuter.NestedInner.PropertyAfterNavigation);
            });

    [ConditionalTheory]
    [MemberData(nameof(IsAsyncData))]
    public virtual Task Join_entity_with_itself_grouped_by_key_followed_by_include_skip_take(bool async)
        => AssertQuery(
            async,
            ss => (from g1 in ss.Set<Gear>()
                   join g2 in ss.Set<Gear>().Where(x => x.Nickname != "Dom").GroupBy(x => x.HasSoulPatch)
                       .Select(g => g.Min(x => x.Nickname.Length)) on g1.Nickname.Length equals g2
                   select g1).Include(x => x.Weapons).OrderBy(x => x.Nickname).Skip(0).Take(10));

    [ConditionalTheory]
    [MemberData(nameof(IsAsyncData))]
    public virtual Task Where_equals_method_on_nullable_with_object_overload(bool async)
        => AssertQuery(
            async,
            ss => ss.Set<Mission>().Where(m => m.Rating.Equals(null)));

    [ConditionalTheory]
    [MemberData(nameof(IsAsyncData))]
    public virtual Task Where_bool_column_and_Contains(bool async)
    {
        var values = new[] { false, true };
        return AssertQuery(
            async,
            ss => ss.Set<Gear>().Where(g => g.HasSoulPatch && values.Contains(g.HasSoulPatch)));
    }

    [ConditionalTheory]
    [MemberData(nameof(IsAsyncData))]
    public virtual Task Where_bool_column_or_Contains(bool async)
    {
        var values = new[] { false, true };
        return AssertQuery(
            async,
            ss => ss.Set<Gear>().Where(g => g.HasSoulPatch && values.Contains(g.HasSoulPatch)));
    }

    [ConditionalTheory]
    [MemberData(nameof(IsAsyncData))]
    public virtual Task Enum_matching_take_value_gets_different_type_mapping(bool async)
    {
        var value = MilitaryRank.Private;
        return AssertQueryScalar(
            async,
            ss => ss.Set<Gear>()
                .OrderBy(g => g.Nickname)
                .Take(1)
                .Select(g => g.Rank & value));
    }

    [ConditionalTheory]
    [MemberData(nameof(IsAsyncData))]
    public virtual Task Where_subquery_equality_to_null_with_composite_key(bool async)
        => AssertQuery(
            async,
            ss => ss.Set<Squad>().Where(s => s.Members.OrderBy(e => e.Nickname).FirstOrDefault() == null));

    [ConditionalTheory]
    [MemberData(nameof(IsAsyncData))]
    public virtual Task Where_subquery_equality_to_null_without_composite_key(bool async)
        => AssertQuery(
            async,
            ss => ss.Set<Gear>().Where(s => s.Weapons.OrderBy(e => e.Name).FirstOrDefault() == null));

    protected GearsOfWarContext CreateContext()
        => Fixture.CreateContext();

    protected virtual void ClearLog()
    {
    }
}<|MERGE_RESOLUTION|>--- conflicted
+++ resolved
@@ -3969,7 +3969,6 @@
                     a.OuterCollection,
                     elementSorter: ee => ee.Id,
                     elementAsserter: (ee, aa) =>
-<<<<<<< HEAD
                     {
                         Assert.Equal(ee.Id, aa.Id);
                         AssertCollection(ee.InnerCollection, aa.InnerCollection, elementSorter: eee => eee.Nickname);
@@ -4019,17 +4018,11 @@
                                 Assert.Equal(eee.Id, aaa.Id);
                                 AssertCollection(eee.InnerSecond, aaa.InnerSecond, elementSorter: eeee => eeee.Nickname);
                             });
-=======
-                    {
-                        Assert.Equal(ee.Id, aa.Id);
-                        AssertCollection(ee.InnerCollection, aa.InnerCollection, elementSorter: eee => eee.Nickname);
->>>>>>> 5d0d937a
                     });
             });
 
     [ConditionalTheory]
     [MemberData(nameof(IsAsyncData))]
-<<<<<<< HEAD
     public virtual Task Correlated_collections_with_funky_orderby_complex_scenario1(bool async)
         => AssertQuery(
             async,
@@ -4048,244 +4041,27 @@
                                        }).ToList()
                 },
             assertOrder: true,
-=======
-    public virtual Task Correlated_collections_complex_scenario2(bool async)
-        => AssertQuery(
-            async,
-            ss =>
-                from o in ss.Set<Gear>().OfType<Officer>()
-                select new
-                {
-                    o.FullName,
-                    OuterCollection = (from r in o.Reports
-                                       select new
-                                       {
-                                           r.FullName,
-                                           InnerCollection = (from w in r.Weapons
-                                                              select new
-                                                              {
-                                                                  w.Id,
-                                                                  InnerSecond = w.Owner.Squad.Members.OrderBy(mm => mm.Nickname).Select(
-                                                                      mm => new { mm.Nickname, mm.HasSoulPatch }).ToList()
-                                                              }).ToList()
-                                       }).ToList()
-                },
-            elementSorter: e => e.FullName,
->>>>>>> 5d0d937a
             elementAsserter: (e, a) =>
             {
                 Assert.Equal(e.FullName, a.FullName);
                 AssertCollection(
                     e.OuterCollection,
                     a.OuterCollection,
-<<<<<<< HEAD
                     elementSorter: ee => ee.Id,
                     elementAsserter: (ee, aa) =>
                     {
                         Assert.Equal(ee.Id, aa.Id);
                         AssertCollection(ee.InnerCollection, aa.InnerCollection, elementSorter: eee => eee.Nickname);
-=======
-                    elementSorter: ee => ee.FullName,
-                    elementAsserter: (ee, aa) =>
-                    {
-                        Assert.Equal(ee.FullName, aa.FullName);
-                        AssertCollection(
-                            ee.InnerCollection,
-                            aa.InnerCollection,
-                            elementSorter: eee => eee.Id,
-                            elementAsserter: (eee, aaa) =>
-                            {
-                                Assert.Equal(eee.Id, aaa.Id);
-                                AssertCollection(eee.InnerSecond, aaa.InnerSecond, elementSorter: eeee => eeee.Nickname);
-                            });
->>>>>>> 5d0d937a
                     });
             });
 
     [ConditionalTheory]
     [MemberData(nameof(IsAsyncData))]
-<<<<<<< HEAD
     public virtual Task Correlated_collections_with_funky_orderby_complex_scenario2(bool async)
         => AssertQuery(
             async,
             ss =>
                 from o in ss.Set<Gear>().OfType<Officer>()
-                orderby o.HasSoulPatch, o.LeaderNickname, o.HasSoulPatch descending, o.LeaderNickname descending, o.FullName
-                select new
-                {
-                    o.FullName,
-                    OuterCollection = (from r in o.Reports
-                                       orderby r.FullName, r.HasSoulPatch descending, r.FullName descending
-                                       select new
-                                       {
-                                           r.FullName,
-                                           InnerCollection = (from w in r.Weapons
-                                                              orderby w.IsAutomatic, w.Name descending, w.Name, w.IsAutomatic descending
-                                                                  , w.IsAutomatic descending
-                                                              select new
-                                                              {
-                                                                  w.Id,
-                                                                  InnerSecond = w.Owner.Squad.Members.OrderBy(mm => mm.Nickname).Select(
-                                                                      mm => new { mm.Nickname, mm.HasSoulPatch }).ToList()
-                                                              }).ToList()
-=======
-    public virtual Task Correlated_collections_with_funky_orderby_complex_scenario1(bool async)
-        => AssertQuery(
-            async,
-            ss =>
-                from r in ss.Set<Gear>()
-                orderby r.FullName, r.Nickname descending, r.FullName
-                select new
-                {
-                    r.FullName,
-                    OuterCollection = (from w in r.Weapons
-                                       select new
-                                       {
-                                           w.Id,
-                                           InnerCollection = w.Owner.Squad.Members.OrderBy(mm => mm.Nickname).Select(
-                                               mm => new { mm.Nickname, mm.HasSoulPatch }).ToList()
->>>>>>> 5d0d937a
-                                       }).ToList()
-                },
-            assertOrder: true,
-            elementAsserter: (e, a) =>
-            {
-                Assert.Equal(e.FullName, a.FullName);
-                AssertCollection(
-                    e.OuterCollection,
-                    a.OuterCollection,
-<<<<<<< HEAD
-                    ordered: true,
-                    elementAsserter: (ee, aa) =>
-                    {
-                        Assert.Equal(ee.FullName, aa.FullName);
-                        AssertCollection(
-                            ee.InnerCollection,
-                            aa.InnerCollection,
-                            ordered: true,
-                            elementAsserter: (eee, aaa) =>
-                            {
-                                Assert.Equal(eee.Id, aaa.Id);
-                                AssertCollection(eee.InnerSecond, aaa.InnerSecond, ordered: true);
-                            });
-=======
-                    elementSorter: ee => ee.Id,
-                    elementAsserter: (ee, aa) =>
-                    {
-                        Assert.Equal(ee.Id, aa.Id);
-                        AssertCollection(ee.InnerCollection, aa.InnerCollection, elementSorter: eee => eee.Nickname);
->>>>>>> 5d0d937a
-                    });
-            });
-
-    [ConditionalTheory]
-    [MemberData(nameof(IsAsyncData))]
-<<<<<<< HEAD
-    public virtual Task Correlated_collection_with_top_level_FirstOrDefault(bool async)
-        => AssertFirstOrDefault(
-            async,
-            ss => ss.Set<Gear>().OrderBy(g => g.Nickname).Select(g => g.Weapons),
-            asserter: (e, a) => AssertCollection(e, a));
-
-    [ConditionalTheory]
-    [MemberData(nameof(IsAsyncData))]
-    public virtual Task Correlated_collection_with_top_level_Count(bool async)
-        => AssertCount(
-            async,
-            ss => ss.Set<Gear>().Select(g => g.Weapons));
-
-    [ConditionalTheory]
-    [MemberData(nameof(IsAsyncData))]
-    public virtual Task Correlated_collection_with_top_level_Last_with_orderby_on_outer(bool async)
-        => AssertLast(
-            async,
-            ss => ss.Set<Gear>().OrderByDescending(g => g.FullName).Select(g => g.Weapons),
-            asserter: (e, a) => AssertCollection(e, a));
-
-    [ConditionalTheory]
-    [MemberData(nameof(IsAsyncData))]
-    public virtual Task Correlated_collection_with_top_level_Last_with_order_by_on_inner(bool async)
-        => AssertLast(
-            async,
-            ss => ss.Set<Gear>().OrderBy(g => g.FullName).Select(g => g.Weapons.OrderBy(w => w.Name).ToList()),
-            asserter: (e, a) => AssertCollection(e, a, ordered: true));
-
-    [ConditionalTheory]
-    [MemberData(nameof(IsAsyncData))]
-    public virtual Task Null_semantics_on_nullable_bool_from_inner_join_subquery_is_fully_applied(bool async)
-        => AssertQuery(
-            async,
-            ss =>
-                from ll in ss.Set<LocustLeader>()
-                join h in ss.Set<Faction>().OfType<LocustHorde>().Where(f => f.Name == "Swarm") on ll.Name equals h.CommanderName
-                where h.Eradicated != true
-                select h);
-
-    [ConditionalTheory]
-    [MemberData(nameof(IsAsyncData))]
-    public virtual Task Null_semantics_on_nullable_bool_from_left_join_subquery_is_fully_applied(bool async)
-        => AssertQuery(
-            async,
-            ss =>
-                from ll in ss.Set<LocustLeader>()
-                join h in ss.Set<Faction>().OfType<LocustHorde>().Where(f => f.Name == "Swarm") on ll.Name equals h.CommanderName into
-                    grouping
-                from h in grouping.DefaultIfEmpty()
-                where h.Eradicated != true
-                select h);
-
-    [ConditionalTheory]
-    [MemberData(nameof(IsAsyncData))]
-    public virtual Task Include_on_derived_type_with_order_by_and_paging(bool async)
-        => AssertQuery(
-            async,
-            ss => ss.Set<LocustLeader>().Include(ll => ((LocustCommander)ll).DefeatedBy).ThenInclude(g => g.Weapons)
-                .OrderBy(ll => ((LocustCommander)ll).DefeatedBy.Tag.Note).Take(10),
-            ss => ss.Set<LocustLeader>().Take(10),
-            elementAsserter: (e, a) => AssertInclude(
-                e, a,
-                new ExpectedInclude<LocustCommander>(e1 => e1.DefeatedBy),
-                new ExpectedInclude<Gear>(e2 => e2.Weapons, "DefeatedBy")));
-
-    [ConditionalTheory]
-    [MemberData(nameof(IsAsyncData))]
-    public virtual Task Select_required_navigation_on_derived_type(bool async)
-        => AssertQuery(
-            async,
-            ss => ss.Set<LocustLeader>().Select(ll => ((LocustCommander)ll).HighCommand.Name),
-            ss => ss.Set<LocustLeader>().Select(ll => ll is LocustCommander ? ((LocustCommander)ll).HighCommand.Name : null));
-
-    [ConditionalTheory]
-    [MemberData(nameof(IsAsyncData))]
-    public virtual Task Select_required_navigation_on_the_same_type_with_cast(bool async)
-        => AssertQuery(
-            async,
-            ss => ss.Set<Gear>().Select(g => g.CityOfBirth.Name),
-            ss => ss.Set<Gear>().Select(g => g.CityOfBirth.Name));
-
-    [ConditionalTheory]
-    [MemberData(nameof(IsAsyncData))]
-    public virtual Task Where_required_navigation_on_derived_type(bool async)
-        => AssertQuery(
-            async,
-            ss => ss.Set<LocustLeader>().Where(ll => ((LocustCommander)ll).HighCommand.IsOperational),
-            ss => ss.Set<LocustLeader>().Where(ll => ll is LocustCommander ? ((LocustCommander)ll).HighCommand.IsOperational : false));
-
-    [ConditionalTheory]
-    [MemberData(nameof(IsAsyncData))]
-    public virtual Task Outer_parameter_in_join_key(bool async)
-=======
-    public virtual Task Correlated_collections_with_funky_orderby_complex_scenario2(bool async)
->>>>>>> 5d0d937a
-        => AssertQuery(
-            async,
-            ss =>
-                from o in ss.Set<Gear>().OfType<Officer>()
-<<<<<<< HEAD
-                orderby o.Nickname
-                select new
-                {
-=======
                 orderby o.HasSoulPatch, o.LeaderNickname, o.HasSoulPatch descending, o.LeaderNickname descending, o.FullName
                 select new
                 {
@@ -4431,7 +4207,6 @@
                 orderby o.Nickname
                 select new
                 {
->>>>>>> 5d0d937a
                     Collection = (from t in ss.Set<CogTag>()
                                   join g in ss.Set<Gear>() on o.FullName equals g.FullName
                                   select t.Note).ToList()
@@ -4635,25 +4410,6 @@
     [ConditionalTheory]
     [MemberData(nameof(IsAsyncData))]
     public virtual Task Join_with_complex_key_selector(bool async)
-<<<<<<< HEAD
-        => AssertTranslationFailed(
-            () => AssertQuery(
-                async,
-                ss => ss.Set<Squad>()
-                    .Join(ss.Set<CogTag>().Where(t => t.Note == "Marcus' Tag"), o => true, i => true, (o, i) => new { o, i })
-                    .GroupJoin(
-                        ss.Set<Gear>(),
-                        oo => oo.o.Members.FirstOrDefault(v => v.Tag == oo.i),
-                        ii => ii,
-                        (k, g) => new
-                        {
-                            k.o,
-                            k.i,
-                            value = g.OrderBy(gg => gg.FullName).FirstOrDefault()
-                        })
-                    .Select(r => new { r.o.Id, TagId = r.i.Id }),
-                elementSorter: e => (e.Id, e.TagId)));
-=======
         => AssertQuery(
             async,
             ss => ss.Set<Squad>()
@@ -4670,7 +4426,6 @@
                     })
                 .Select(r => new { r.o.Id, TagId = r.i.Id }),
             elementSorter: e => (e.Id, e.TagId));
->>>>>>> 5d0d937a
 
     [ConditionalTheory]
     [MemberData(nameof(IsAsyncData))]
