--- conflicted
+++ resolved
@@ -23,23 +23,17 @@
             .HasForeignKey(e => e.DependentId)
             .HasPrincipalKey(e => e.PrincipalId);
 
+        modelBuilder.Entity<Person>()
+            .HasOne(p => p.Parent)
+            .WithMany()
+            .OnDelete(DeleteBehavior.Restrict);
+
         modelBuilder.Entity<Category>()
             .Property(e => e.Id)
             .ValueGeneratedNever();
 
-<<<<<<< HEAD
         modelBuilder.Entity<Category>().HasMany(e => e.ProductCategories).WithOne()
             .HasForeignKey(e => e.CategoryId);
-=======
-            modelBuilder.Entity<Person>()
-                .HasOne(p => p.Parent)
-                .WithMany()
-                .OnDelete(DeleteBehavior.Restrict);
-
-            modelBuilder.Entity<Category>()
-                .Property(e => e.Id)
-                .ValueGeneratedNever();
->>>>>>> eac367ae
 
         modelBuilder.Entity<AFewBytes>()
             .Property(e => e.Id)
