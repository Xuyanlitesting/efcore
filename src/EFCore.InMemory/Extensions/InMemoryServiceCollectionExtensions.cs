--- conflicted
+++ resolved
@@ -48,10 +48,7 @@
             .TryAdd<ITypeMappingSource, InMemoryTypeMappingSource>()
             .TryAdd<IShapedQueryCompilingExpressionVisitorFactory, InMemoryShapedQueryCompilingExpressionVisitorFactory>()
             .TryAdd<IQueryableMethodTranslatingExpressionVisitorFactory, InMemoryQueryableMethodTranslatingExpressionVisitorFactory>()
-<<<<<<< HEAD
-=======
             .TryAdd<IQueryTranslationPreprocessorFactory, InMemoryQueryTranslationPreprocessorFactory>()
->>>>>>> 5d0d937a
             .TryAdd<ISingletonOptions, IInMemorySingletonOptions>(p => p.GetRequiredService<IInMemorySingletonOptions>())
             .TryAddProviderSpecificServices(
                 b => b
