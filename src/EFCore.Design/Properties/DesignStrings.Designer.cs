// <auto-generated />

using System;
using System.Reflection;
using System.Resources;
using JetBrains.Annotations;

#nullable enable

namespace Microsoft.EntityFrameworkCore.Internal
{
    /// <summary>
    ///     This is an internal API that supports the Entity Framework Core infrastructure and not subject to
    ///     the same compatibility standards as public APIs. It may be changed or removed without notice in
    ///     any release. You should only use it directly in your code with extreme caution and knowing that
    ///     doing so can result in application failures when updating to a new Entity Framework Core release.
    /// </summary>
    public static class DesignStrings
    {
        private static readonly ResourceManager _resourceManager
            = new ResourceManager("Microsoft.EntityFrameworkCore.Properties.DesignStrings", typeof(DesignStrings).Assembly);

        /// <summary>
        ///     Failed creating connection: {exceptionMessage}
        /// </summary>
        public static string BadConnection(object? exceptionMessage)
            => string.Format(
                GetString("BadConnection", nameof(exceptionMessage)),
                exceptionMessage);

        /// <summary>
        ///     Cannot scaffold sequence '{sequenceName}' because it uses type '{typeName}' which is unsupported.
        /// </summary>
        public static string BadSequenceType(object? sequenceName, object? typeName)
            => string.Format(
                GetString("BadSequenceType", nameof(sequenceName), nameof(typeName)),
                sequenceName, typeName);

        /// <summary>
        ///     Unable to find expected assembly attribute [DesignTimeProviderServices] in provider assembly '{runtimeProviderAssemblyName}'. This attribute is required to identify the class which acts as the design-time service provider factory for the provider.
        /// </summary>
        public static string CannotFindDesignTimeProviderAssemblyAttribute(object? runtimeProviderAssemblyName)
            => string.Format(
                GetString("CannotFindDesignTimeProviderAssemblyAttribute", nameof(runtimeProviderAssemblyName)),
                runtimeProviderAssemblyName);

        /// <summary>
        ///     Unable to find provider assembly '{assemblyName}'. Ensure the name is correct and it's referenced by the project.
        /// </summary>
        public static string CannotFindRuntimeProviderAssembly(object? assemblyName)
            => string.Format(
                GetString("CannotFindRuntimeProviderAssembly", nameof(assemblyName)),
                assemblyName);

        /// <summary>
        ///     Could not find type mapping for column '{columnName}' with data type '{dateType}'. Skipping column.
        /// </summary>
        public static string CannotFindTypeMappingForColumn(object? columnName, object? dateType)
            => string.Format(
                GetString("CannotFindTypeMappingForColumn", nameof(columnName), nameof(dateType)),
                columnName, dateType);

        /// <summary>
        ///     The name you have chosen for the migration, '{name}', is the same as the context class name. Please choose a different name for your migration. Might we suggest 'InitialCreate' for your first migration?
        /// </summary>
        public static string ConflictingContextAndMigrationName(object? name)
            => string.Format(
                GetString("ConflictingContextAndMigrationName", nameof(name)),
                name);

        /// <summary>
        ///     The context class name '{contextClassName}' is not a valid C# identifier.
        /// </summary>
        public static string ContextClassNotValidCSharpIdentifier(object? contextClassName)
            => string.Format(
                GetString("ContextClassNotValidCSharpIdentifier", nameof(contextClassName)),
                contextClassName);

        /// <summary>
        ///     Successfully dropped database '{name}'.
        /// </summary>
        public static string DatabaseDropped(object? name)
            => string.Format(
                GetString("DatabaseDropped", nameof(name)),
                name);

        /// <summary>
        ///     An operation was scaffolded that may result in the loss of data. Please review the migration for accuracy.
        /// </summary>
        public static string DestructiveOperation
            => GetString("DestructiveOperation");

        /// <summary>
        ///     Done.
        /// </summary>
        public static string Done
            => GetString("Done");

        /// <summary>
        ///     Dropping database '{database}' on server '{dataSource}'.
        /// </summary>
        public static string DroppingDatabase(object? database, object? dataSource)
            => string.Format(
                GetString("DroppingDatabase", nameof(database), nameof(dataSource)),
                database, dataSource);

        /// <summary>
        ///     The name '{migrationName}' is used by an existing migration.
        /// </summary>
        public static string DuplicateMigrationName(object? migrationName)
            => string.Format(
                GetString("DuplicateMigrationName", nameof(migrationName)),
                migrationName);

        /// <summary>
        ///     An error occurred while accessing the database. Continuing without the information provided by the database. Error: {message}
        /// </summary>
        public static string ErrorConnecting(object? message)
            => string.Format(
                GetString("ErrorConnecting", nameof(message)),
                message);

        /// <summary>
        ///     The following file(s) already exist in directory '{outputDirectoryName}': {existingFiles}. Use the Force flag to overwrite these files.
        /// </summary>
        public static string ExistingFiles(object? outputDirectoryName, object? existingFiles)
            => string.Format(
                GetString("ExistingFiles", nameof(outputDirectoryName), nameof(existingFiles)),
                outputDirectoryName, existingFiles);

        /// <summary>
        ///     Finding IDesignTimeDbContextFactory implementations...
        /// </summary>
        public static string FindingContextFactories
            => GetString("FindingContextFactories");

        /// <summary>
        ///     Finding DbContext classes...
        /// </summary>
        public static string FindingContexts
            => GetString("FindingContexts");

        /// <summary>
        ///     Finding IDesignTimeServices implementations in assembly '{startupAssembly}'...
        /// </summary>
        public static string FindingDesignTimeServices(object? startupAssembly)
            => string.Format(
                GetString("FindingDesignTimeServices", nameof(startupAssembly)),
                startupAssembly);

        /// <summary>
        ///     Finding Microsoft.Extensions.Hosting service provider...
        /// </summary>
        public static string FindingHostingServices
            => GetString("FindingHostingServices");

        /// <summary>
        ///     Finding design-time services for provider '{provider}'...
        /// </summary>
        public static string FindingProviderServices(object? provider)
            => string.Format(
                GetString("FindingProviderServices", nameof(provider)),
                provider);

        /// <summary>
        ///     Finding DbContext classes in the project...
        /// </summary>
        public static string FindingReferencedContexts
            => GetString("FindingReferencedContexts");

        /// <summary>
        ///     Finding design-time services referenced by assembly '{startupAssembly}'...
        /// </summary>
        public static string FindingReferencedServices(object? startupAssembly)
            => string.Format(
                GetString("FindingReferencedServices", nameof(startupAssembly)),
                startupAssembly);

        /// <summary>
        ///     Finding application service provider in assembly '{startupAssembly}'...
        /// </summary>
        public static string FindingServiceProvider(object? startupAssembly)
            => string.Format(
                GetString("FindingServiceProvider", nameof(startupAssembly)),
                startupAssembly);

        /// <summary>
        ///     Unable to check if the migration '{name}' has been applied to the database. If it has, you will need to manually revert its changes. Error encountered while checking: {error}
        /// </summary>
        public static string ForceRemoveMigration(object? name, object? error)
            => string.Format(
                GetString("ForceRemoveMigration", nameof(name), nameof(error)),
                name, error);

        /// <summary>
        ///     The principal end of the foreign key '{foreignKeyName}' is supported by the unique index '{indexName}' and contains the following nullable columns '{columnNames}'. Entity Framework requires the properties representing those columns to be non-nullable.
        /// </summary>
        public static string ForeignKeyPrincipalEndContainsNullableColumns(object? foreignKeyName, object? indexName, object? columnNames)
            => string.Format(
                GetString("ForeignKeyPrincipalEndContainsNullableColumns", nameof(foreignKeyName), nameof(indexName), nameof(columnNames)),
                foreignKeyName, indexName, columnNames);

        /// <summary>
        ///     Could not scaffold the foreign key '{foreignKeyName}'. A key for '{columnsList}' was not found in the principal entity type '{principalEntityType}'.
        /// </summary>
        public static string ForeignKeyScaffoldErrorPrincipalKeyNotFound(object? foreignKeyName, object? columnsList, object? principalEntityType)
            => string.Format(
                GetString("ForeignKeyScaffoldErrorPrincipalKeyNotFound", nameof(foreignKeyName), nameof(columnsList), nameof(principalEntityType)),
                foreignKeyName, columnsList, principalEntityType);

        /// <summary>
        ///     Could not scaffold the foreign key '{foreignKeyName}'. The referenced table could not be found. This most likely occurred because the referenced table was excluded from scaffolding.
        /// </summary>
        public static string ForeignKeyScaffoldErrorPrincipalTableNotFound(object? foreignKeyName)
            => string.Format(
                GetString("ForeignKeyScaffoldErrorPrincipalTableNotFound", nameof(foreignKeyName)),
                foreignKeyName);

        /// <summary>
        ///     Could not scaffold the foreign key '{foreignKeyName}'. The referenced table '{principalTableName}' could not be scaffolded.
        /// </summary>
        public static string ForeignKeyScaffoldErrorPrincipalTableScaffoldingError(object? foreignKeyName, object? principalTableName)
            => string.Format(
                GetString("ForeignKeyScaffoldErrorPrincipalTableScaffoldingError", nameof(foreignKeyName), nameof(principalTableName)),
                foreignKeyName, principalTableName);

        /// <summary>
        ///     Could not scaffold the foreign key '{foreignKeyName}'.  The following columns in the foreign key could not be scaffolded: {columnNames}.
        /// </summary>
        public static string ForeignKeyScaffoldErrorPropertyNotFound(object? foreignKeyName, object? columnNames)
            => string.Format(
                GetString("ForeignKeyScaffoldErrorPropertyNotFound", nameof(foreignKeyName), nameof(columnNames)),
                foreignKeyName, columnNames);

        /// <summary>
        ///     Could not scaffold the foreign key '{foreignKeyName}'. Foreign key '{existingForeignKey}' is defined on same columns targeting same key on principal table.
        /// </summary>
        public static string ForeignKeyWithSameFacetsExists(object? foreignKeyName, object? existingForeignKey)
            => string.Format(
                GetString("ForeignKeyWithSameFacetsExists", nameof(foreignKeyName), nameof(existingForeignKey)),
                foreignKeyName, existingForeignKey);

        /// <summary>
        ///     The namespace '{migrationsNamespace}' contains migrations for a different DbContext. This can result in conflicting migration names. It's recommend to put migrations for different DbContext classes into different namespaces.
        /// </summary>
        public static string ForeignMigrations(object? migrationsNamespace)
            => string.Format(
                GetString("ForeignMigrations", nameof(migrationsNamespace)),
                migrationsNamespace);

        /// <summary>
        ///     Found IDesignTimeDbContextFactory implementation '{factory}'.
        /// </summary>
        public static string FoundContextFactory(object? factory)
            => string.Format(
                GetString("FoundContextFactory", nameof(factory)),
                factory);

        /// <summary>
        ///     Found DbContext '{contextType}'.
        /// </summary>
        public static string FoundDbContext(object? contextType)
            => string.Format(
                GetString("FoundDbContext", nameof(contextType)),
                contextType);

        /// <summary>
        ///     An error occurred while accessing the Microsoft.Extensions.Hosting services. Continuing without the application service provider. Error: {error}
        /// </summary>
        public static string InvokeCreateHostBuilderFailed(object? error)
            => string.Format(
                GetString("InvokeCreateHostBuilderFailed", nameof(error)),
                error);

        /// <summary>
        ///     The literal expression '{expression}' for '{type}' cannot be parsed. Only simple constructor calls and factory methods are supported.
        /// </summary>
        public static string LiteralExpressionNotSupported(object? expression, object? type)
            => string.Format(
                GetString("LiteralExpressionNotSupported", nameof(expression), nameof(type)),
                expression, type);

        /// <summary>
        ///     An unexpected return type was encountered while accessing the Microsoft.Extensions.Hosting services. Method 'CreateHostBuilder(string[])' should return an object of type 'IHostBuilder'. Continuing without the application service provider.
        /// </summary>
        public static string MalformedCreateHostBuilder
            => GetString("MalformedCreateHostBuilder");

        /// <summary>
        ///     The model snapshot and the backing model of the last migration are different. Continuing under the assumption that the last migration was deleted manually.
        /// </summary>
        public static string ManuallyDeleted
            => GetString("ManuallyDeleted");

        /// <summary>
        ///     Your target project '{assembly}' doesn't match your migrations assembly '{migrationsAssembly}'. Either change your target project or change your migrations assembly.
        ///     Change your migrations assembly by using DbContextOptionsBuilder. E.g. options.UseSqlServer(connection, b =&gt; b.MigrationsAssembly("{assembly}")). By default, the migrations assembly is the assembly containing the DbContext.
        ///     Change your target project to the migrations project by using the Package Manager Console's Default project drop-down list, or by executing "dotnet ef" from the directory containing the migrations project.
        /// </summary>
        public static string MigrationsAssemblyMismatch(object? assembly, object? migrationsAssembly)
            => string.Format(
                GetString("MigrationsAssemblyMismatch", nameof(assembly), nameof(migrationsAssembly)),
                assembly, migrationsAssembly);

        /// <summary>
        ///     The annotation '{annotationName}' was specified twice with potentially different values. Specifying the same annotation multiple times for different providers is no longer supported. Review the generated Migration to ensure it is correct and, if necessary, edit the Migration to fix any issues.
        /// </summary>
        public static string MultipleAnnotationConflict(object? annotationName)
            => string.Format(
                GetString("MultipleAnnotationConflict", nameof(annotationName)),
                annotationName);

        /// <summary>
        ///     More than one DbContext was found. Specify which one to use. Use the '-Context' parameter for PowerShell commands and the '--context' parameter for dotnet commands.
        /// </summary>
        public static string MultipleContexts
            => GetString("MultipleContexts");

        /// <summary>
        ///     More than one DbContext named '{name}' was found. Specify which one to use by providing its fully qualified name.
        /// </summary>
        public static string MultipleContextsWithName(object? name)
            => string.Format(
                GetString("MultipleContextsWithName", nameof(name)),
                name);

        /// <summary>
        ///     More than one DbContext named '{name}' was found. Specify which one to use by providing its fully qualified name using its exact case.
        /// </summary>
        public static string MultipleContextsWithQualifiedName(object? name)
            => string.Format(
                GetString("MultipleContextsWithQualifiedName", nameof(name)),
                name);

        /// <summary>
        ///     No DbContext was found in assembly '{assembly}'. Ensure that you're using the correct assembly and that the type is neither abstract nor generic.
        /// </summary>
        public static string NoContext(object? assembly)
            => string.Format(
                GetString("NoContext", nameof(assembly)),
                assembly);

        /// <summary>
        ///     No DbContext named '{name}' was found.
        /// </summary>
        public static string NoContextWithName(object? name)
            => string.Format(
                GetString("NoContextWithName", nameof(name)),
                name);

        /// <summary>
        ///     No static method 'CreateHostBuilder(string[])' was found on class 'Program'.
        /// </summary>
        public static string NoCreateHostBuilder
            => GetString("NoCreateHostBuilder");

        /// <summary>
        ///     No design-time services were found.
        /// </summary>
        public static string NoDesignTimeServices
            => GetString("NoDesignTimeServices");

        /// <summary>
        ///     The project language '{language}' isn't supported by the built-in {service} service. You can try looking for an additional NuGet package which supports this language; moving your DbContext type to a C# class library referenced by this project; or manually implementing and registering the design-time service for the programming language.
        /// </summary>
        public static string NoLanguageService(object? language, object? service)
            => string.Format(
                GetString("NoLanguageService", nameof(language), nameof(service)),
                language, service);

        /// <summary>
        ///     No file named '{file}' was found. You must manually remove the migration class '{migrationClass}'.
        /// </summary>
        public static string NoMigrationFile(object? file, object? migrationClass)
            => string.Format(
                GetString("NoMigrationFile", nameof(file), nameof(migrationClass)),
                file, migrationClass);

        /// <summary>
        ///     No file named '{file}' was found.
        /// </summary>
        public static string NoMigrationMetadataFile(object? file)
            => string.Format(
                GetString("NoMigrationMetadataFile", nameof(file)),
                file);

        /// <summary>
        ///     The column '{columnName}' would normally be mapped to a non-nullable bool property, but it has a default constraint. Such a column is mapped to a nullable bool property to allow a difference between setting the property to false and invoking the default constraint. See https://go.microsoft.com/fwlink/?linkid=851278 for details.
        /// </summary>
        public static string NonNullableBoooleanColumnHasDefaultConstraint(object? columnName)
            => string.Format(
                GetString("NonNullableBoooleanColumnHasDefaultConstraint", nameof(columnName)),
                columnName);

        /// <summary>
        ///     The provider '{provider}' is not a Relational provider and therefore cannot be used with Migrations.
        /// </summary>
        public static string NonRelationalProvider(object? provider)
            => string.Format(
                GetString("NonRelationalProvider", nameof(provider)),
                provider);

        /// <summary>
        ///     Unable to create an object of type '{contextType}'. For the different patterns supported at design time, see https://go.microsoft.com/fwlink/?linkid=851728
        /// </summary>
        public static string NoParameterlessConstructor(object? contextType)
            => string.Format(
                GetString("NoParameterlessConstructor", nameof(contextType)),
                contextType);

        /// <summary>
        ///     No referenced design-time services were found.
        /// </summary>
        public static string NoReferencedServices
            => GetString("NoReferencedServices");

        /// <summary>
        ///     Connection information is only available for relational database providers.
        /// </summary>
        public static string NoRelationalConnection
            => GetString("NoRelationalConnection");

        /// <summary>
        ///     No application service provider was found.
        /// </summary>
        public static string NoServiceProvider
            => GetString("NoServiceProvider");

        /// <summary>
        ///     No ModelSnapshot was found.
        /// </summary>
        public static string NoSnapshot
            => GetString("NoSnapshot");

        /// <summary>
        ///     No file named '{file}' was found. You must manually remove the model snapshot class '{snapshotClass}'.
        /// </summary>
        public static string NoSnapshotFile(object? file, object? snapshotClass)
            => string.Format(
                GetString("NoSnapshotFile", nameof(file), nameof(snapshotClass)),
                file, snapshotClass);

        /// <summary>
        ///     Database '{name}' did not exist, no action was taken.
        /// </summary>
        public static string NotExistDatabase(object? name)
            => string.Format(
                GetString("NotExistDatabase", nameof(name)),
                name);

        /// <summary>
        ///     Could not scaffold the primary key for '{tableName}'. The following columns in the primary key could not be scaffolded: {columnNames}.
        /// </summary>
        public static string PrimaryKeyErrorPropertyNotFound(object? tableName, object? columnNames)
            => string.Format(
                GetString("PrimaryKeyErrorPropertyNotFound", nameof(tableName), nameof(columnNames)),
                tableName, columnNames);

        /// <summary>
        ///     Metadata model returned should not be null. Provider: {providerTypeName}.
        /// </summary>
        public static string ProviderReturnedNullModel(object? providerTypeName)
            => string.Format(
                GetString("ProviderReturnedNullModel", nameof(providerTypeName)),
                providerTypeName);

        /// <summary>
        ///     No files were generated in directory '{outputDirectoryName}'. The following file(s) already exist(s) and must be made writeable to continue: {readOnlyFiles}.
        /// </summary>
        public static string ReadOnlyFiles(object? outputDirectoryName, object? readOnlyFiles)
            => string.Format(
                GetString("ReadOnlyFiles", nameof(outputDirectoryName), nameof(readOnlyFiles)),
                outputDirectoryName, readOnlyFiles);

        /// <summary>
        ///     Removing migration '{name}'.
        /// </summary>
        public static string RemovingMigration(object? name)
            => string.Format(
                GetString("RemovingMigration", nameof(name)),
                name);

        /// <summary>
        ///     Removing model snapshot.
        /// </summary>
        public static string RemovingSnapshot
            => GetString("RemovingSnapshot");

        /// <summary>
        ///     Reusing namespace of type '{type}'.
        /// </summary>
        public static string ReusingNamespace(object? type)
            => string.Format(
                GetString("ReusingNamespace", nameof(type)),
                type);

        /// <summary>
        ///     Reusing model snapshot name '{name}'.
        /// </summary>
        public static string ReusingSnapshotName(object? name)
            => string.Format(
                GetString("ReusingSnapshotName", nameof(name)),
                name);

        /// <summary>
        ///     Reverting the model snapshot.
        /// </summary>
        public static string RevertingSnapshot
            => GetString("RevertingSnapshot");

        /// <summary>
        ///     The migration '{name}' has already been applied to the database. Revert it and try again. If the migration has been applied to other databases, consider reverting its changes using a new migration instead.
        /// </summary>
        public static string RevertMigration(object? name)
            => string.Format(
                GetString("RevertMigration", nameof(name)),
                name);

        /// <summary>
        ///     To protect potentially sensitive information in your connection string, you should move it out of source code. You can avoid scaffolding the connection string by using the Name= syntax to read it from configuration - see https://go.microsoft.com/fwlink/?linkid=2131148. For more guidance on storing connection strings, see http://go.microsoft.com/fwlink/?LinkId=723263.
        /// </summary>
        public static string SensitiveInformationWarning
            => GetString("SensitiveInformationWarning");

        /// <summary>
        ///     Sequence name cannot be null or empty. Entity Framework cannot model a sequence that does not have a name.
        /// </summary>
        public static string SequencesRequireName
            => GetString("SequencesRequireName");

        /// <summary>
        ///     Unable to generate entity type for table '{tableName}' since its primary key could not be scaffolded.
        /// </summary>
        public static string UnableToGenerateEntityType(object? tableName)
            => string.Format(
                GetString("UnableToGenerateEntityType", nameof(tableName)),
                tableName);

        /// <summary>
        ///     Unable to scaffold the index '{indexName}'. The following columns could not be scaffolded: {columnNames}.
        /// </summary>
        public static string UnableToScaffoldIndexMissingProperty(object? indexName, object? columnNames)
            => string.Format(
                GetString("UnableToScaffoldIndexMissingProperty", nameof(indexName), nameof(columnNames)),
                indexName, columnNames);

        /// <summary>
        ///     Unhandled enum value '{enumValue}'.
        /// </summary>
        public static string UnhandledEnumValue(object? enumValue)
            => string.Format(
                GetString("UnhandledEnumValue", nameof(enumValue)),
                enumValue);

        /// <summary>
        ///     Cannot scaffold C# literals of type '{literalType}'. The provider should implement CoreTypeMapping.GenerateCodeLiteral to support using it at design time.
        /// </summary>
        public static string UnknownLiteral(object? literalType)
            => string.Format(
                GetString("UnknownLiteral", nameof(literalType)),
                literalType);

        /// <summary>
        ///     The current CSharpMigrationOperationGenerator cannot scaffold operations of type '{operationType}'. Configure your design-time services to use one that can.
        /// </summary>
        public static string UnknownOperation(object? operationType)
            => string.Format(
                GetString("UnknownOperation", nameof(operationType)),
                operationType);

        /// <summary>
        ///     Could not load assembly '{assembly}'. Ensure it is referenced by the startup project '{startupProject}'.
        /// </summary>
        public static string UnreferencedAssembly(object? assembly, object? startupProject)
            => string.Format(
                GetString("UnreferencedAssembly", nameof(assembly), nameof(startupProject)),
                assembly, startupProject);

        /// <summary>
        ///     Using context '{name}'.
        /// </summary>
        public static string UseContext(object? name)
            => string.Format(
                GetString("UseContext", nameof(name)),
                name);

        /// <summary>
        ///     Using DbContext factory '{factory}'.
        /// </summary>
        public static string UsingDbContextFactory(object? factory)
            => string.Format(
                GetString("UsingDbContextFactory", nameof(factory)),
                factory);

        /// <summary>
<<<<<<< HEAD
        ///     Using design-time services from class '{designTimeServices}'.
=======
        ///     The EF Core tools version '{toolsVersion}' is older than that of the runtime '{runtimeVersion}'. Update the tools for the latest features and bug fixes. Use 'dotnet tool update --global dotnet-ef' to update to the latest version.
>>>>>>> 10246ac9
        /// </summary>
        public static string UsingDesignTimeServices(object? designTimeServices)
            => string.Format(
                GetString("UsingDesignTimeServices", nameof(designTimeServices)),
                designTimeServices);

        /// <summary>
        ///     Using environment '{environment}'.
        /// </summary>
        public static string UsingEnvironment(object? environment)
            => string.Format(
                GetString("UsingEnvironment", nameof(environment)),
                environment);

        /// <summary>
        ///     Using application service provider from Microsoft.Extensions.Hosting.
        /// </summary>
        public static string UsingHostingServices
            => GetString("UsingHostingServices");

        /// <summary>
        ///     Using design-time services from provider '{provider}'.
        /// </summary>
        public static string UsingProviderServices(object? provider)
            => string.Format(
                GetString("UsingProviderServices", nameof(provider)),
                provider);

        /// <summary>
        ///     Using design-time services from assembly '{referencedAssembly}'.
        /// </summary>
        public static string UsingReferencedServices(object? referencedAssembly)
            => string.Format(
                GetString("UsingReferencedServices", nameof(referencedAssembly)),
                referencedAssembly);

        /// <summary>
        ///     The Entity Framework tools version '{toolsVersion}' is older than that of the runtime '{runtimeVersion}'. Update the tools for the latest features and bug fixes.
        /// </summary>
        public static string VersionMismatch(object? toolsVersion, object? runtimeVersion)
            => string.Format(
                GetString("VersionMismatch", nameof(toolsVersion), nameof(runtimeVersion)),
                toolsVersion, runtimeVersion);

        /// <summary>
        ///     Writing migration to '{file}'.
        /// </summary>
        public static string WritingMigration(object? file)
            => string.Format(
                GetString("WritingMigration", nameof(file)),
                file);

        /// <summary>
        ///     Writing model snapshot to '{file}'.
        /// </summary>
        public static string WritingSnapshot(object? file)
            => string.Format(
                GetString("WritingSnapshot", nameof(file)),
                file);

        private static string GetString(string name, params string[] formatterNames)
        {
            var value = _resourceManager.GetString(name)!;
            for (var i = 0; i < formatterNames.Length; i++)
            {
                value = value.Replace("{" + formatterNames[i] + "}", "{" + i + "}");
            }

            return value;
        }
    }
}
<|MERGE_RESOLUTION|>--- conflicted
+++ resolved
@@ -593,11 +593,7 @@
                 factory);
 
         /// <summary>
-<<<<<<< HEAD
         ///     Using design-time services from class '{designTimeServices}'.
-=======
-        ///     The EF Core tools version '{toolsVersion}' is older than that of the runtime '{runtimeVersion}'. Update the tools for the latest features and bug fixes. Use 'dotnet tool update --global dotnet-ef' to update to the latest version.
->>>>>>> 10246ac9
         /// </summary>
         public static string UsingDesignTimeServices(object? designTimeServices)
             => string.Format(
@@ -635,7 +631,7 @@
                 referencedAssembly);
 
         /// <summary>
-        ///     The Entity Framework tools version '{toolsVersion}' is older than that of the runtime '{runtimeVersion}'. Update the tools for the latest features and bug fixes.
+        ///     The Entity Framework tools version '{toolsVersion}' is older than that of the runtime '{runtimeVersion}'. Update the tools for the latest features and bug fixes. See https://aka.ms/AAc1fbw for more information.
         /// </summary>
         public static string VersionMismatch(object? toolsVersion, object? runtimeVersion)
             => string.Format(
