--- conflicted
+++ resolved
@@ -2,7 +2,6 @@
 // The .NET Foundation licenses this file to you under the MIT license.
 
 using System.ComponentModel;
-using System.Reflection;
 using Castle.DynamicProxy;
 using Microsoft.EntityFrameworkCore.Internal;
 using IInterceptor = Castle.DynamicProxy.IInterceptor;
@@ -21,6 +20,11 @@
     private static readonly Type NotifyPropertyChangedInterface = typeof(INotifyPropertyChanged);
     private static readonly Type NotifyPropertyChangingInterface = typeof(INotifyPropertyChanging);
 
+    private static readonly ProxyGenerationOptions GenerationOptions
+        = AppContext.TryGetSwitch("Microsoft.EntityFrameworkCore.Issue26602", out var enabled) && enabled
+            ? ProxyGenerationOptions.Default
+            : new(new ClonelessProxyGenerationHook());
+
     private readonly ProxyGenerator _generator = new();
 
     /// <summary>
@@ -34,32 +38,8 @@
         Type type,
         params object[] constructorArguments)
     {
-<<<<<<< HEAD
         var entityType = context.Model.FindRuntimeEntityType(type);
         if (entityType == null)
-=======
-        private static readonly Type _proxyLazyLoaderInterface = typeof(IProxyLazyLoader);
-        private static readonly Type _notifyPropertyChangedInterface = typeof(INotifyPropertyChanged);
-        private static readonly Type _notifyPropertyChangingInterface = typeof(INotifyPropertyChanging);
-
-        private static readonly ProxyGenerationOptions _generationOptions
-            = AppContext.TryGetSwitch("Microsoft.EntityFrameworkCore.Issue26602", out var enabled) && enabled
-                ? ProxyGenerationOptions.Default
-                : new(new ClonelessProxyGenerationHook());
-
-        private readonly ProxyGenerator _generator = new();
-
-        /// <summary>
-        ///     This is an internal API that supports the Entity Framework Core infrastructure and not subject to
-        ///     the same compatibility standards as public APIs. It may be changed or removed without notice in
-        ///     any release. You should only use it directly in your code with extreme caution and knowing that
-        ///     doing so can result in application failures when updating to a new Entity Framework Core release.
-        /// </summary>
-        public virtual object Create(
-            DbContext context,
-            Type type,
-            params object[] constructorArguments)
->>>>>>> bbbd2c88
         {
             if (context.Model.IsShared(type))
             {
@@ -69,7 +49,6 @@
             throw new InvalidOperationException(CoreStrings.EntityTypeNotFound(type.ShortDisplayName()));
         }
 
-<<<<<<< HEAD
         return CreateProxy(context, entityType, constructorArguments);
     }
 
@@ -85,7 +64,7 @@
         => _generator.ProxyBuilder.CreateClassProxyType(
             entityType.ClrType,
             GetInterfacesToProxy(options, entityType.ClrType),
-            ProxyGenerationOptions.Default);
+                GenerationOptions);
 
     /// <summary>
     ///     This is an internal API that supports the Entity Framework Core infrastructure and not subject to
@@ -101,33 +80,6 @@
     {
         var options = context.GetService<IDbContextOptions>().FindExtension<ProxiesOptionsExtension>();
         if (options == null)
-=======
-        /// <summary>
-        ///     This is an internal API that supports the Entity Framework Core infrastructure and not subject to
-        ///     the same compatibility standards as public APIs. It may be changed or removed without notice in
-        ///     any release. You should only use it directly in your code with extreme caution and knowing that
-        ///     doing so can result in application failures when updating to a new Entity Framework Core release.
-        /// </summary>
-        public virtual Type CreateProxyType(
-            ProxiesOptionsExtension options,
-            IReadOnlyEntityType entityType)
-            => _generator.ProxyBuilder.CreateClassProxyType(
-                entityType.ClrType,
-                GetInterfacesToProxy(options, entityType.ClrType),
-                _generationOptions);
-
-        /// <summary>
-        ///     This is an internal API that supports the Entity Framework Core infrastructure and not subject to
-        ///     the same compatibility standards as public APIs. It may be changed or removed without notice in
-        ///     any release. You should only use it directly in your code with extreme caution and knowing that
-        ///     doing so can result in application failures when updating to a new Entity Framework Core release.
-        /// </summary>
-        public virtual object CreateLazyLoadingProxy(
-            DbContext context,
-            IEntityType entityType,
-            ILazyLoader loader,
-            object[] constructorArguments)
->>>>>>> bbbd2c88
         {
             throw new InvalidOperationException(ProxiesStrings.ProxyServicesMissing);
         }
@@ -147,7 +99,7 @@
         => _generator.CreateClassProxy(
             entityType.ClrType,
             GetInterfacesToProxy(options, entityType.ClrType),
-            ProxyGenerationOptions.Default,
+                GenerationOptions,
             constructorArguments,
             GetNotifyChangeInterceptors(options, entityType, new LazyLoadingInterceptor(entityType, loader)));
 
@@ -177,42 +129,11 @@
                 constructorArguments);
         }
 
-<<<<<<< HEAD
         return CreateProxy(
             options,
             entityType,
             constructorArguments);
     }
-=======
-        private object CreateLazyLoadingProxy(
-            ProxiesOptionsExtension options,
-            IEntityType entityType,
-            ILazyLoader loader,
-            object[] constructorArguments)
-            => _generator.CreateClassProxy(
-                entityType.ClrType,
-                GetInterfacesToProxy(options, entityType.ClrType),
-                _generationOptions,
-                constructorArguments,
-                GetNotifyChangeInterceptors(options, entityType, new LazyLoadingInterceptor(entityType, loader)));
-
-        /// <summary>
-        ///     This is an internal API that supports the Entity Framework Core infrastructure and not subject to
-        ///     the same compatibility standards as public APIs. It may be changed or removed without notice in
-        ///     any release. You should only use it directly in your code with extreme caution and knowing that
-        ///     doing so can result in application failures when updating to a new Entity Framework Core release.
-        /// </summary>
-        public virtual object CreateProxy(
-            DbContext context,
-            IEntityType entityType,
-            object[] constructorArguments)
-        {
-            var options = context.GetService<IDbContextOptions>().FindExtension<ProxiesOptionsExtension>();
-            if (options == null)
-            {
-                throw new InvalidOperationException(ProxiesStrings.ProxyServicesMissing);
-            }
->>>>>>> bbbd2c88
 
     private object CreateProxy(
         ProxiesOptionsExtension options,
@@ -221,7 +142,7 @@
         => _generator.CreateClassProxy(
             entityType.ClrType,
             GetInterfacesToProxy(options, entityType.ClrType),
-            ProxyGenerationOptions.Default,
+                GenerationOptions,
             constructorArguments,
             GetNotifyChangeInterceptors(options, entityType));
 
@@ -236,24 +157,7 @@
             interfacesToProxy.Add(ProxyLazyLoaderInterface);
         }
 
-<<<<<<< HEAD
         if (options.UseChangeTrackingProxies)
-=======
-        private object CreateProxy(
-            ProxiesOptionsExtension options,
-            IEntityType entityType,
-            object[] constructorArguments)
-            => _generator.CreateClassProxy(
-                entityType.ClrType,
-                GetInterfacesToProxy(options, entityType.ClrType),
-                _generationOptions,
-                constructorArguments,
-                GetNotifyChangeInterceptors(options, entityType));
-
-        private Type[] GetInterfacesToProxy(
-            ProxiesOptionsExtension options,
-            Type type)
->>>>>>> bbbd2c88
         {
             if (!NotifyPropertyChangedInterface.IsAssignableFrom(type))
             {
@@ -294,15 +198,13 @@
             }
         }
 
-<<<<<<< HEAD
         return interceptors.ToArray();
-=======
-        private sealed class ClonelessProxyGenerationHook : AllMethodsHook
-        {
-            public override bool ShouldInterceptMethod(Type type, MethodInfo methodInfo)
-                => methodInfo.Name != "<Clone>$"
-                    && base.ShouldInterceptMethod(type, methodInfo);
-        }
->>>>>>> bbbd2c88
+    }
+
+    private sealed class ClonelessProxyGenerationHook : AllMethodsHook
+    {
+        public override bool ShouldInterceptMethod(Type type, MethodInfo methodInfo)
+            => methodInfo.Name != "<Clone>$"
+                && base.ShouldInterceptMethod(type, methodInfo);
     }
 }