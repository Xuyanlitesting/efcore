﻿// Licensed to the .NET Foundation under one or more agreements.
// The .NET Foundation licenses this file to you under the MIT license.

using System.Text;
<<<<<<< HEAD
=======
using Microsoft.EntityFrameworkCore.Infrastructure;
using Microsoft.EntityFrameworkCore.Metadata;
using Microsoft.EntityFrameworkCore.Utilities;
>>>>>>> 098d9757

// ReSharper disable once CheckNamespace
namespace Microsoft.EntityFrameworkCore;

/// <summary>
///     Foreign key extension methods for relational database metadata.
/// </summary>
/// <remarks>
///     See <see href="https://aka.ms/efcore-docs-modeling">Modeling entity types and relationships</see> for more information and examples.
/// </remarks>
public static class RelationalForeignKeyExtensions
{
    /// <summary>
<<<<<<< HEAD
    ///     Returns the foreign key constraint name.
    /// </summary>
    /// <param name="foreignKey">The foreign key.</param>
    /// <returns>The foreign key constraint name.</returns>
    public static string? GetConstraintName(this IReadOnlyForeignKey foreignKey)
    {
        var tableName = foreignKey.DeclaringEntityType.GetTableName();
        if (tableName == null)
        {
            return null;
        }

        var annotation = foreignKey.FindAnnotation(RelationalAnnotationNames.Name);
        return annotation != null
            ? (string?)annotation.Value
            : foreignKey.GetDefaultName();
    }

    /// <summary>
    ///     Returns the foreign key constraint name.
    /// </summary>
    /// <param name="foreignKey">The foreign key.</param>
    /// <param name="storeObject">The identifier of the containing store object.</param>
    /// <param name="principalStoreObject">The identifier of the principal store object.</param>
    /// <returns>The foreign key constraint name.</returns>
    public static string? GetConstraintName(
        this IReadOnlyForeignKey foreignKey,
        in StoreObjectIdentifier storeObject,
        in StoreObjectIdentifier principalStoreObject)
    {
        if (storeObject.StoreObjectType != StoreObjectType.Table
            || principalStoreObject.StoreObjectType != StoreObjectType.Table)
        {
            return null;
        }

        var annotation = foreignKey.FindAnnotation(RelationalAnnotationNames.Name);
        return annotation != null
            ? (string?)annotation.Value
            : foreignKey.GetDefaultName(storeObject, principalStoreObject);
    }

    /// <summary>
    ///     Returns the default constraint name that would be used for this foreign key.
    /// </summary>
    /// <param name="foreignKey">The foreign key.</param>
    /// <returns>The default constraint name that would be used for this foreign key.</returns>
    public static string? GetDefaultName(this IReadOnlyForeignKey foreignKey)
    {
        var tableName = foreignKey.DeclaringEntityType.GetTableName();
        var principalTableName = foreignKey.PrincipalEntityType.GetTableName();
        if (tableName == null
            || principalTableName == null)
        {
            return null;
        }

        if (foreignKey.PrincipalEntityType.GetMappingStrategy() == RelationalAnnotationNames.TpcMappingStrategy
            && foreignKey.PrincipalEntityType.GetDerivedTypes().Any(et => StoreObjectIdentifier.Create(et, StoreObjectType.Table) != null))
        {
            return null;
        }

        var name = new StringBuilder()
            .Append("FK_")
            .Append(tableName)
            .Append('_')
            .Append(principalTableName)
            .Append('_')
            .AppendJoin(foreignKey.Properties.Select(p => p.GetColumnBaseName()), "_")
            .ToString();
=======
    ///     Foreign key extension methods for relational database metadata.
    /// </summary>
    /// <remarks>
    ///     See <see href="https://aka.ms/efcore-docs-modeling">Modeling entity types and relationships</see> for more information.
    /// </remarks>
    public static class RelationalForeignKeyExtensions
    {
        /// <summary>
        ///     Returns the foreign key constraint name.
        /// </summary>
        /// <param name="foreignKey">The foreign key.</param>
        /// <returns>The foreign key constraint name.</returns>
        public static string? GetConstraintName(this IReadOnlyForeignKey foreignKey)
        {
            var tableName = foreignKey.DeclaringEntityType.GetTableName();
            if (tableName == null)
            {
                return null;
            }

            var annotation = foreignKey.FindAnnotation(RelationalAnnotationNames.Name);
            return annotation != null
                ? (string?)annotation.Value
                : foreignKey.GetDefaultName();
        }

        /// <summary>
        ///     Returns the foreign key constraint name.
        /// </summary>
        /// <param name="foreignKey">The foreign key.</param>
        /// <param name="storeObject">The identifier of the containing store object.</param>
        /// <param name="principalStoreObject">The identifier of the principal store object.</param>
        /// <returns>The foreign key constraint name.</returns>
        public static string? GetConstraintName(
            this IReadOnlyForeignKey foreignKey,
            in StoreObjectIdentifier storeObject,
            in StoreObjectIdentifier principalStoreObject)
        {
            if (storeObject.StoreObjectType != StoreObjectType.Table
                || principalStoreObject.StoreObjectType != StoreObjectType.Table)
            {
                return null;
            }

            var annotation = foreignKey.FindAnnotation(RelationalAnnotationNames.Name);
            return annotation != null
                ? (string?)annotation.Value
                : foreignKey.GetDefaultName(storeObject, principalStoreObject);
        }

        /// <summary>
        ///     Returns the default constraint name that would be used for this foreign key.
        /// </summary>
        /// <param name="foreignKey">The foreign key.</param>
        /// <returns>The default constraint name that would be used for this foreign key.</returns>
        public static string GetDefaultName(this IReadOnlyForeignKey foreignKey)
        {
            var tableName = foreignKey.DeclaringEntityType.GetTableName();
            var schema = foreignKey.DeclaringEntityType.GetSchema();
            var principalTableName = foreignKey.PrincipalEntityType.GetTableName();

            var name = new StringBuilder()
                .Append("FK_")
                .Append(tableName)
                .Append('_')
                .Append(principalTableName)
                .Append('_')
                .AppendJoin(foreignKey.Properties.Select(p => p.GetColumnBaseName()), "_")
                .ToString();

            return Uniquifier.Truncate(name, foreignKey.DeclaringEntityType.Model.GetMaxIdentifierLength());
        }

        /// <summary>
        ///     Returns the default constraint name that would be used for this foreign key.
        /// </summary>
        /// <param name="foreignKey">The foreign key.</param>
        /// <param name="storeObject">The identifier of the containing store object.</param>
        /// <param name="principalStoreObject">The identifier of the principal store object.</param>
        /// <returns>The default constraint name that would be used for this foreign key.</returns>
        public static string? GetDefaultName(
            this IReadOnlyForeignKey foreignKey,
            in StoreObjectIdentifier storeObject,
            in StoreObjectIdentifier principalStoreObject)
        {
            if (storeObject.StoreObjectType != StoreObjectType.Table
                || principalStoreObject.StoreObjectType != StoreObjectType.Table)
            {
                return null;
            }

            var propertyNames = foreignKey.Properties.GetColumnNames(storeObject);
            var principalPropertyNames = foreignKey.PrincipalKey.Properties.GetColumnNames(principalStoreObject);
            if (propertyNames == null
                || principalPropertyNames == null)
            {
                return null;
            }
>>>>>>> 098d9757

        return Uniquifier.Truncate(name, foreignKey.DeclaringEntityType.Model.GetMaxIdentifierLength());
    }

    /// <summary>
    ///     Returns the default constraint name that would be used for this foreign key.
    /// </summary>
    /// <param name="foreignKey">The foreign key.</param>
    /// <param name="storeObject">The identifier of the containing store object.</param>
    /// <param name="principalStoreObject">The identifier of the principal store object.</param>
    /// <returns>The default constraint name that would be used for this foreign key.</returns>
    public static string? GetDefaultName(
        this IReadOnlyForeignKey foreignKey,
        in StoreObjectIdentifier storeObject,
        in StoreObjectIdentifier principalStoreObject)
    {
        if (storeObject.StoreObjectType != StoreObjectType.Table
            || principalStoreObject.StoreObjectType != StoreObjectType.Table)
        {
            return null;
        }

        var propertyNames = foreignKey.Properties.GetColumnNames(storeObject);
        var principalPropertyNames = foreignKey.PrincipalKey.Properties.GetColumnNames(principalStoreObject);
        if (propertyNames == null
            || principalPropertyNames == null)
        {
            return null;
        }

        var rootForeignKey = foreignKey;

        // Limit traversal to avoid getting stuck in a cycle (validation will throw for these later)
        // Using a hashset is detrimental to the perf when there are no cycles
        for (var i = 0; i < Metadata.Internal.RelationalEntityTypeExtensions.MaxEntityTypesSharingTable; i++)
        {
            IReadOnlyForeignKey? linkedForeignKey = null;
            foreach (var otherForeignKey in rootForeignKey.DeclaringEntityType
                         .FindRowInternalForeignKeys(storeObject)
                         .SelectMany(fk => fk.PrincipalEntityType.GetForeignKeys()))
            {
<<<<<<< HEAD
                if (principalStoreObject.Name == otherForeignKey.PrincipalEntityType.GetTableName()
                    && principalStoreObject.Schema == otherForeignKey.PrincipalEntityType.GetSchema())
=======
                IReadOnlyForeignKey? linkedForeignKey = null;
                foreach (var otherForeignKey in rootForeignKey.DeclaringEntityType
                    .FindRowInternalForeignKeys(storeObject)
                    .SelectMany(fk => fk.PrincipalEntityType.GetForeignKeys()))
>>>>>>> 098d9757
                {
                    var otherColumnNames = otherForeignKey.Properties.GetColumnNames(storeObject);
                    var otherPrincipalColumnNames = otherForeignKey.PrincipalKey.Properties.GetColumnNames(principalStoreObject);
                    if (otherColumnNames != null
                        && otherPrincipalColumnNames != null
                        && propertyNames.SequenceEqual(otherColumnNames)
                        && principalPropertyNames.SequenceEqual(otherPrincipalColumnNames))
                    {
                        linkedForeignKey = otherForeignKey;
                        break;
                    }
                }
            }

            if (linkedForeignKey == null)
            {
                break;
            }

<<<<<<< HEAD
            rootForeignKey = linkedForeignKey;
        }

        if (rootForeignKey != foreignKey)
=======
            var baseName = new StringBuilder()
                .Append("FK_")
                .Append(storeObject.Name)
                .Append('_')
                .Append(principalStoreObject.Name)
                .Append('_')
                .AppendJoin(propertyNames, "_")
                .ToString();

            return Uniquifier.Truncate(baseName, foreignKey.DeclaringEntityType.Model.GetMaxIdentifierLength());
        }

        /// <summary>
        ///     Sets the foreign key constraint name.
        /// </summary>
        /// <param name="foreignKey">The foreign key.</param>
        /// <param name="value">The value to set.</param>
        public static void SetConstraintName(this IMutableForeignKey foreignKey, string? value)
            => foreignKey.SetOrRemoveAnnotation(
                RelationalAnnotationNames.Name,
                Check.NullButNotEmpty(value, nameof(value)));

        /// <summary>
        ///     Sets the foreign key constraint name.
        /// </summary>
        /// <param name="foreignKey">The foreign key.</param>
        /// <param name="value">The value to set.</param>
        /// <param name="fromDataAnnotation">Indicates whether the configuration was specified using a data annotation.</param>
        /// <returns>The configured name.</returns>
        public static string? SetConstraintName(
            this IConventionForeignKey foreignKey,
            string? value,
            bool fromDataAnnotation = false)
>>>>>>> 098d9757
        {
            return rootForeignKey.GetConstraintName(storeObject, principalStoreObject);
        }

<<<<<<< HEAD
        if (foreignKey.PrincipalEntityType.GetMappingStrategy() == RelationalAnnotationNames.TpcMappingStrategy
            && foreignKey.PrincipalEntityType.GetDerivedTypes().Any(et => StoreObjectIdentifier.Create(et, StoreObjectType.Table) != null))
=======
        /// <summary>
        ///     Gets the <see cref="ConfigurationSource" /> for the constraint name.
        /// </summary>
        /// <param name="foreignKey">The foreign key.</param>
        /// <returns>The <see cref="ConfigurationSource" /> for the constraint name.</returns>
        public static ConfigurationSource? GetConstraintNameConfigurationSource(this IConventionForeignKey foreignKey)
            => foreignKey.FindAnnotation(RelationalAnnotationNames.Name)
                ?.GetConfigurationSource();

        /// <summary>
        ///     Gets the foreign key constraints to which the foreign key is mapped.
        /// </summary>
        /// <param name="foreignKey">The foreign key.</param>
        /// <returns>The foreign key constraints to which the foreign key is mapped.</returns>
        public static IEnumerable<IForeignKeyConstraint> GetMappedConstraints(this IForeignKey foreignKey)
            => (IEnumerable<IForeignKeyConstraint>?)foreignKey.FindRuntimeAnnotationValue(
                    RelationalAnnotationNames.ForeignKeyMappings)
                ?? Enumerable.Empty<IForeignKeyConstraint>();

        /// <summary>
        ///     <para>
        ///         Finds the first <see cref="IForeignKey" /> that is mapped to the same constraint in a shared table-like object.
        ///     </para>
        ///     <para>
        ///         This method is typically used by database providers (and other extensions). It is generally
        ///         not used in application code.
        ///     </para>
        /// </summary>
        /// <param name="foreignKey">The foreign key.</param>
        /// <param name="storeObject">The identifier of the containing store object.</param>
        /// <returns>The foreign key if found, or <see langword="null" /> if none was found.</returns>
        public static IReadOnlyForeignKey? FindSharedObjectRootForeignKey(
            this IReadOnlyForeignKey foreignKey,
            in StoreObjectIdentifier storeObject)
>>>>>>> 098d9757
        {
            return null;
        }

<<<<<<< HEAD
        var baseName = new StringBuilder()
            .Append("FK_")
            .Append(storeObject.Name)
            .Append('_')
            .Append(principalStoreObject.Name)
            .Append('_')
            .AppendJoin(propertyNames, "_")
            .ToString();

        return Uniquifier.Truncate(baseName, foreignKey.DeclaringEntityType.Model.GetMaxIdentifierLength());
    }

    /// <summary>
    ///     Sets the foreign key constraint name.
    /// </summary>
    /// <param name="foreignKey">The foreign key.</param>
    /// <param name="value">The value to set.</param>
    public static void SetConstraintName(this IMutableForeignKey foreignKey, string? value)
        => foreignKey.SetOrRemoveAnnotation(
            RelationalAnnotationNames.Name,
            Check.NullButNotEmpty(value, nameof(value)));

    /// <summary>
    ///     Sets the foreign key constraint name.
    /// </summary>
    /// <param name="foreignKey">The foreign key.</param>
    /// <param name="value">The value to set.</param>
    /// <param name="fromDataAnnotation">Indicates whether the configuration was specified using a data annotation.</param>
    /// <returns>The configured name.</returns>
    public static string? SetConstraintName(
        this IConventionForeignKey foreignKey,
        string? value,
        bool fromDataAnnotation = false)
    {
        foreignKey.SetOrRemoveAnnotation(
            RelationalAnnotationNames.Name,
            Check.NullButNotEmpty(value, nameof(value)),
            fromDataAnnotation);

        return value;
    }

    /// <summary>
    ///     Gets the <see cref="ConfigurationSource" /> for the constraint name.
    /// </summary>
    /// <param name="foreignKey">The foreign key.</param>
    /// <returns>The <see cref="ConfigurationSource" /> for the constraint name.</returns>
    public static ConfigurationSource? GetConstraintNameConfigurationSource(this IConventionForeignKey foreignKey)
        => foreignKey.FindAnnotation(RelationalAnnotationNames.Name)
            ?.GetConfigurationSource();

    /// <summary>
    ///     Gets the foreign key constraints to which the foreign key is mapped.
    /// </summary>
    /// <param name="foreignKey">The foreign key.</param>
    /// <returns>The foreign key constraints to which the foreign key is mapped.</returns>
    public static IEnumerable<IForeignKeyConstraint> GetMappedConstraints(this IForeignKey foreignKey)
        => (IEnumerable<IForeignKeyConstraint>?)foreignKey.FindRuntimeAnnotationValue(
                RelationalAnnotationNames.ForeignKeyMappings)
            ?? Enumerable.Empty<IForeignKeyConstraint>();

    /// <summary>
    ///     <para>
    ///         Finds the first <see cref="IForeignKey" /> that is mapped to the same constraint in a shared table-like object.
    ///     </para>
    ///     <para>
    ///         This method is typically used by database providers (and other extensions). It is generally
    ///         not used in application code.
    ///     </para>
    /// </summary>
    /// <param name="foreignKey">The foreign key.</param>
    /// <param name="storeObject">The identifier of the containing store object.</param>
    /// <returns>The foreign key if found, or <see langword="null" /> if none was found.</returns>
    public static IReadOnlyForeignKey? FindSharedObjectRootForeignKey(
        this IReadOnlyForeignKey foreignKey,
        in StoreObjectIdentifier storeObject)
    {
        var foreignKeyName = foreignKey.GetConstraintName(
            storeObject,
            StoreObjectIdentifier.Table(foreignKey.PrincipalEntityType.GetTableName()!, foreignKey.PrincipalEntityType.GetSchema()));
        var rootForeignKey = foreignKey;
=======
            var foreignKeyName = foreignKey.GetConstraintName(
                storeObject,
                StoreObjectIdentifier.Table(foreignKey.PrincipalEntityType.GetTableName()!, foreignKey.PrincipalEntityType.GetSchema()));
            var rootForeignKey = foreignKey;

            // Limit traversal to avoid getting stuck in a cycle (validation will throw for these later)
            // Using a hashset is detrimental to the perf when there are no cycles
            for (var i = 0; i < Metadata.Internal.RelationalEntityTypeExtensions.MaxEntityTypesSharingTable; i++)
            {
                IReadOnlyForeignKey? linkedForeignKey = null;
                foreach (var otherForeignKey in rootForeignKey.DeclaringEntityType
                    .FindRowInternalForeignKeys(storeObject)
                    .SelectMany(fk => fk.PrincipalEntityType.GetForeignKeys()))
                {
                    if (otherForeignKey.GetConstraintName(
                            storeObject,
                            StoreObjectIdentifier.Table(
                                otherForeignKey.PrincipalEntityType.GetTableName()!,
                                otherForeignKey.PrincipalEntityType.GetSchema()))
                        == foreignKeyName)
                    {
                        linkedForeignKey = otherForeignKey;
                        break;
                    }
                }
>>>>>>> 098d9757

        // Limit traversal to avoid getting stuck in a cycle (validation will throw for these later)
        // Using a hashset is detrimental to the perf when there are no cycles
        for (var i = 0; i < Metadata.Internal.RelationalEntityTypeExtensions.MaxEntityTypesSharingTable; i++)
        {
            IReadOnlyForeignKey? linkedForeignKey = null;
            foreach (var otherForeignKey in rootForeignKey.DeclaringEntityType
                         .FindRowInternalForeignKeys(storeObject)
                         .SelectMany(fk => fk.PrincipalEntityType.GetForeignKeys()))
            {
                if (otherForeignKey.GetConstraintName(
                        storeObject,
                        StoreObjectIdentifier.Table(
                            otherForeignKey.PrincipalEntityType.GetTableName()!,
                            otherForeignKey.PrincipalEntityType.GetSchema()))
                    == foreignKeyName)
                {
                    linkedForeignKey = otherForeignKey;
                    break;
                }
            }

            if (linkedForeignKey == null)
            {
                break;
            }

            rootForeignKey = linkedForeignKey;
        }

<<<<<<< HEAD
        return rootForeignKey == foreignKey ? null : rootForeignKey;
=======
        /// <summary>
        ///     <para>
        ///         Finds the first <see cref="IMutableForeignKey" /> that is mapped to the same constraint in a shared table-like object.
        ///     </para>
        ///     <para>
        ///         This method is typically used by database providers (and other extensions). It is generally
        ///         not used in application code.
        ///     </para>
        /// </summary>
        /// <param name="foreignKey">The foreign key.</param>
        /// <param name="storeObject">The identifier of the containing store object.</param>
        /// <returns>The foreign key if found, or <see langword="null" /> if none was found.</returns>
        public static IMutableForeignKey? FindSharedObjectRootForeignKey(
            this IMutableForeignKey foreignKey,
            in StoreObjectIdentifier storeObject)
            => (IMutableForeignKey?)((IReadOnlyForeignKey)foreignKey).FindSharedObjectRootForeignKey(storeObject);

        /// <summary>
        ///     <para>
        ///         Finds the first <see cref="IConventionForeignKey" /> that is mapped to the same constraint in a shared table-like object.
        ///     </para>
        ///     <para>
        ///         This method is typically used by database providers (and other extensions). It is generally
        ///         not used in application code.
        ///     </para>
        /// </summary>
        /// <param name="foreignKey">The foreign key.</param>
        /// <param name="storeObject">The identifier of the containing store object.</param>
        /// <returns>The foreign key if found, or <see langword="null" /> if none was found.</returns>
        public static IConventionForeignKey? FindSharedObjectRootForeignKey(
            this IConventionForeignKey foreignKey,
            in StoreObjectIdentifier storeObject)
            => (IConventionForeignKey?)((IReadOnlyForeignKey)foreignKey).FindSharedObjectRootForeignKey(storeObject);

        /// <summary>
        ///     <para>
        ///         Finds the first <see cref="IConventionForeignKey" /> that is mapped to the same constraint in a shared table-like object.
        ///     </para>
        ///     <para>
        ///         This method is typically used by database providers (and other extensions). It is generally
        ///         not used in application code.
        ///     </para>
        /// </summary>
        /// <param name="foreignKey">The foreign key.</param>
        /// <param name="storeObject">The identifier of the containing store object.</param>
        /// <returns>The foreign key if found, or <see langword="null" /> if none was found.</returns>
        public static IForeignKey? FindSharedObjectRootForeignKey(
            this IForeignKey foreignKey,
            in StoreObjectIdentifier storeObject)
            => (IForeignKey?)((IReadOnlyForeignKey)foreignKey).FindSharedObjectRootForeignKey(storeObject);
>>>>>>> 098d9757
    }

    /// <summary>
    ///     <para>
    ///         Finds the first <see cref="IMutableForeignKey" /> that is mapped to the same constraint in a shared table-like object.
    ///     </para>
    ///     <para>
    ///         This method is typically used by database providers (and other extensions). It is generally
    ///         not used in application code.
    ///     </para>
    /// </summary>
    /// <param name="foreignKey">The foreign key.</param>
    /// <param name="storeObject">The identifier of the containing store object.</param>
    /// <returns>The foreign key if found, or <see langword="null" /> if none was found.</returns>
    public static IMutableForeignKey? FindSharedObjectRootForeignKey(
        this IMutableForeignKey foreignKey,
        in StoreObjectIdentifier storeObject)
        => (IMutableForeignKey?)((IReadOnlyForeignKey)foreignKey).FindSharedObjectRootForeignKey(storeObject);

    /// <summary>
    ///     <para>
    ///         Finds the first <see cref="IConventionForeignKey" /> that is mapped to the same constraint in a shared table-like object.
    ///     </para>
    ///     <para>
    ///         This method is typically used by database providers (and other extensions). It is generally
    ///         not used in application code.
    ///     </para>
    /// </summary>
    /// <param name="foreignKey">The foreign key.</param>
    /// <param name="storeObject">The identifier of the containing store object.</param>
    /// <returns>The foreign key if found, or <see langword="null" /> if none was found.</returns>
    public static IConventionForeignKey? FindSharedObjectRootForeignKey(
        this IConventionForeignKey foreignKey,
        in StoreObjectIdentifier storeObject)
        => (IConventionForeignKey?)((IReadOnlyForeignKey)foreignKey).FindSharedObjectRootForeignKey(storeObject);

    /// <summary>
    ///     <para>
    ///         Finds the first <see cref="IConventionForeignKey" /> that is mapped to the same constraint in a shared table-like object.
    ///     </para>
    ///     <para>
    ///         This method is typically used by database providers (and other extensions). It is generally
    ///         not used in application code.
    ///     </para>
    /// </summary>
    /// <param name="foreignKey">The foreign key.</param>
    /// <param name="storeObject">The identifier of the containing store object.</param>
    /// <returns>The foreign key if found, or <see langword="null" /> if none was found.</returns>
    public static IForeignKey? FindSharedObjectRootForeignKey(
        this IForeignKey foreignKey,
        in StoreObjectIdentifier storeObject)
        => (IForeignKey?)((IReadOnlyForeignKey)foreignKey).FindSharedObjectRootForeignKey(storeObject);
}<|MERGE_RESOLUTION|>--- conflicted
+++ resolved
@@ -1,13 +1,7 @@
-﻿// Licensed to the .NET Foundation under one or more agreements.
+// Licensed to the .NET Foundation under one or more agreements.
 // The .NET Foundation licenses this file to you under the MIT license.
 
 using System.Text;
-<<<<<<< HEAD
-=======
-using Microsoft.EntityFrameworkCore.Infrastructure;
-using Microsoft.EntityFrameworkCore.Metadata;
-using Microsoft.EntityFrameworkCore.Utilities;
->>>>>>> 098d9757
 
 // ReSharper disable once CheckNamespace
 namespace Microsoft.EntityFrameworkCore;
@@ -21,7 +15,6 @@
 public static class RelationalForeignKeyExtensions
 {
     /// <summary>
-<<<<<<< HEAD
     ///     Returns the foreign key constraint name.
     /// </summary>
     /// <param name="foreignKey">The foreign key.</param>
@@ -93,106 +86,6 @@
             .Append('_')
             .AppendJoin(foreignKey.Properties.Select(p => p.GetColumnBaseName()), "_")
             .ToString();
-=======
-    ///     Foreign key extension methods for relational database metadata.
-    /// </summary>
-    /// <remarks>
-    ///     See <see href="https://aka.ms/efcore-docs-modeling">Modeling entity types and relationships</see> for more information.
-    /// </remarks>
-    public static class RelationalForeignKeyExtensions
-    {
-        /// <summary>
-        ///     Returns the foreign key constraint name.
-        /// </summary>
-        /// <param name="foreignKey">The foreign key.</param>
-        /// <returns>The foreign key constraint name.</returns>
-        public static string? GetConstraintName(this IReadOnlyForeignKey foreignKey)
-        {
-            var tableName = foreignKey.DeclaringEntityType.GetTableName();
-            if (tableName == null)
-            {
-                return null;
-            }
-
-            var annotation = foreignKey.FindAnnotation(RelationalAnnotationNames.Name);
-            return annotation != null
-                ? (string?)annotation.Value
-                : foreignKey.GetDefaultName();
-        }
-
-        /// <summary>
-        ///     Returns the foreign key constraint name.
-        /// </summary>
-        /// <param name="foreignKey">The foreign key.</param>
-        /// <param name="storeObject">The identifier of the containing store object.</param>
-        /// <param name="principalStoreObject">The identifier of the principal store object.</param>
-        /// <returns>The foreign key constraint name.</returns>
-        public static string? GetConstraintName(
-            this IReadOnlyForeignKey foreignKey,
-            in StoreObjectIdentifier storeObject,
-            in StoreObjectIdentifier principalStoreObject)
-        {
-            if (storeObject.StoreObjectType != StoreObjectType.Table
-                || principalStoreObject.StoreObjectType != StoreObjectType.Table)
-            {
-                return null;
-            }
-
-            var annotation = foreignKey.FindAnnotation(RelationalAnnotationNames.Name);
-            return annotation != null
-                ? (string?)annotation.Value
-                : foreignKey.GetDefaultName(storeObject, principalStoreObject);
-        }
-
-        /// <summary>
-        ///     Returns the default constraint name that would be used for this foreign key.
-        /// </summary>
-        /// <param name="foreignKey">The foreign key.</param>
-        /// <returns>The default constraint name that would be used for this foreign key.</returns>
-        public static string GetDefaultName(this IReadOnlyForeignKey foreignKey)
-        {
-            var tableName = foreignKey.DeclaringEntityType.GetTableName();
-            var schema = foreignKey.DeclaringEntityType.GetSchema();
-            var principalTableName = foreignKey.PrincipalEntityType.GetTableName();
-
-            var name = new StringBuilder()
-                .Append("FK_")
-                .Append(tableName)
-                .Append('_')
-                .Append(principalTableName)
-                .Append('_')
-                .AppendJoin(foreignKey.Properties.Select(p => p.GetColumnBaseName()), "_")
-                .ToString();
-
-            return Uniquifier.Truncate(name, foreignKey.DeclaringEntityType.Model.GetMaxIdentifierLength());
-        }
-
-        /// <summary>
-        ///     Returns the default constraint name that would be used for this foreign key.
-        /// </summary>
-        /// <param name="foreignKey">The foreign key.</param>
-        /// <param name="storeObject">The identifier of the containing store object.</param>
-        /// <param name="principalStoreObject">The identifier of the principal store object.</param>
-        /// <returns>The default constraint name that would be used for this foreign key.</returns>
-        public static string? GetDefaultName(
-            this IReadOnlyForeignKey foreignKey,
-            in StoreObjectIdentifier storeObject,
-            in StoreObjectIdentifier principalStoreObject)
-        {
-            if (storeObject.StoreObjectType != StoreObjectType.Table
-                || principalStoreObject.StoreObjectType != StoreObjectType.Table)
-            {
-                return null;
-            }
-
-            var propertyNames = foreignKey.Properties.GetColumnNames(storeObject);
-            var principalPropertyNames = foreignKey.PrincipalKey.Properties.GetColumnNames(principalStoreObject);
-            if (propertyNames == null
-                || principalPropertyNames == null)
-            {
-                return null;
-            }
->>>>>>> 098d9757
 
         return Uniquifier.Truncate(name, foreignKey.DeclaringEntityType.Model.GetMaxIdentifierLength());
     }
@@ -234,15 +127,8 @@
                          .FindRowInternalForeignKeys(storeObject)
                          .SelectMany(fk => fk.PrincipalEntityType.GetForeignKeys()))
             {
-<<<<<<< HEAD
                 if (principalStoreObject.Name == otherForeignKey.PrincipalEntityType.GetTableName()
                     && principalStoreObject.Schema == otherForeignKey.PrincipalEntityType.GetSchema())
-=======
-                IReadOnlyForeignKey? linkedForeignKey = null;
-                foreach (var otherForeignKey in rootForeignKey.DeclaringEntityType
-                    .FindRowInternalForeignKeys(storeObject)
-                    .SelectMany(fk => fk.PrincipalEntityType.GetForeignKeys()))
->>>>>>> 098d9757
                 {
                     var otherColumnNames = otherForeignKey.Properties.GetColumnNames(storeObject);
                     var otherPrincipalColumnNames = otherForeignKey.PrincipalKey.Properties.GetColumnNames(principalStoreObject);
@@ -262,94 +148,20 @@
                 break;
             }
 
-<<<<<<< HEAD
             rootForeignKey = linkedForeignKey;
         }
 
         if (rootForeignKey != foreignKey)
-=======
-            var baseName = new StringBuilder()
-                .Append("FK_")
-                .Append(storeObject.Name)
-                .Append('_')
-                .Append(principalStoreObject.Name)
-                .Append('_')
-                .AppendJoin(propertyNames, "_")
-                .ToString();
-
-            return Uniquifier.Truncate(baseName, foreignKey.DeclaringEntityType.Model.GetMaxIdentifierLength());
-        }
-
-        /// <summary>
-        ///     Sets the foreign key constraint name.
-        /// </summary>
-        /// <param name="foreignKey">The foreign key.</param>
-        /// <param name="value">The value to set.</param>
-        public static void SetConstraintName(this IMutableForeignKey foreignKey, string? value)
-            => foreignKey.SetOrRemoveAnnotation(
-                RelationalAnnotationNames.Name,
-                Check.NullButNotEmpty(value, nameof(value)));
-
-        /// <summary>
-        ///     Sets the foreign key constraint name.
-        /// </summary>
-        /// <param name="foreignKey">The foreign key.</param>
-        /// <param name="value">The value to set.</param>
-        /// <param name="fromDataAnnotation">Indicates whether the configuration was specified using a data annotation.</param>
-        /// <returns>The configured name.</returns>
-        public static string? SetConstraintName(
-            this IConventionForeignKey foreignKey,
-            string? value,
-            bool fromDataAnnotation = false)
->>>>>>> 098d9757
         {
             return rootForeignKey.GetConstraintName(storeObject, principalStoreObject);
         }
 
-<<<<<<< HEAD
         if (foreignKey.PrincipalEntityType.GetMappingStrategy() == RelationalAnnotationNames.TpcMappingStrategy
             && foreignKey.PrincipalEntityType.GetDerivedTypes().Any(et => StoreObjectIdentifier.Create(et, StoreObjectType.Table) != null))
-=======
-        /// <summary>
-        ///     Gets the <see cref="ConfigurationSource" /> for the constraint name.
-        /// </summary>
-        /// <param name="foreignKey">The foreign key.</param>
-        /// <returns>The <see cref="ConfigurationSource" /> for the constraint name.</returns>
-        public static ConfigurationSource? GetConstraintNameConfigurationSource(this IConventionForeignKey foreignKey)
-            => foreignKey.FindAnnotation(RelationalAnnotationNames.Name)
-                ?.GetConfigurationSource();
-
-        /// <summary>
-        ///     Gets the foreign key constraints to which the foreign key is mapped.
-        /// </summary>
-        /// <param name="foreignKey">The foreign key.</param>
-        /// <returns>The foreign key constraints to which the foreign key is mapped.</returns>
-        public static IEnumerable<IForeignKeyConstraint> GetMappedConstraints(this IForeignKey foreignKey)
-            => (IEnumerable<IForeignKeyConstraint>?)foreignKey.FindRuntimeAnnotationValue(
-                    RelationalAnnotationNames.ForeignKeyMappings)
-                ?? Enumerable.Empty<IForeignKeyConstraint>();
-
-        /// <summary>
-        ///     <para>
-        ///         Finds the first <see cref="IForeignKey" /> that is mapped to the same constraint in a shared table-like object.
-        ///     </para>
-        ///     <para>
-        ///         This method is typically used by database providers (and other extensions). It is generally
-        ///         not used in application code.
-        ///     </para>
-        /// </summary>
-        /// <param name="foreignKey">The foreign key.</param>
-        /// <param name="storeObject">The identifier of the containing store object.</param>
-        /// <returns>The foreign key if found, or <see langword="null" /> if none was found.</returns>
-        public static IReadOnlyForeignKey? FindSharedObjectRootForeignKey(
-            this IReadOnlyForeignKey foreignKey,
-            in StoreObjectIdentifier storeObject)
->>>>>>> 098d9757
-        {
-            return null;
-        }
-
-<<<<<<< HEAD
+        {
+            return null;
+        }
+
         var baseName = new StringBuilder()
             .Append("FK_")
             .Append(storeObject.Name)
@@ -431,33 +243,6 @@
             storeObject,
             StoreObjectIdentifier.Table(foreignKey.PrincipalEntityType.GetTableName()!, foreignKey.PrincipalEntityType.GetSchema()));
         var rootForeignKey = foreignKey;
-=======
-            var foreignKeyName = foreignKey.GetConstraintName(
-                storeObject,
-                StoreObjectIdentifier.Table(foreignKey.PrincipalEntityType.GetTableName()!, foreignKey.PrincipalEntityType.GetSchema()));
-            var rootForeignKey = foreignKey;
-
-            // Limit traversal to avoid getting stuck in a cycle (validation will throw for these later)
-            // Using a hashset is detrimental to the perf when there are no cycles
-            for (var i = 0; i < Metadata.Internal.RelationalEntityTypeExtensions.MaxEntityTypesSharingTable; i++)
-            {
-                IReadOnlyForeignKey? linkedForeignKey = null;
-                foreach (var otherForeignKey in rootForeignKey.DeclaringEntityType
-                    .FindRowInternalForeignKeys(storeObject)
-                    .SelectMany(fk => fk.PrincipalEntityType.GetForeignKeys()))
-                {
-                    if (otherForeignKey.GetConstraintName(
-                            storeObject,
-                            StoreObjectIdentifier.Table(
-                                otherForeignKey.PrincipalEntityType.GetTableName()!,
-                                otherForeignKey.PrincipalEntityType.GetSchema()))
-                        == foreignKeyName)
-                    {
-                        linkedForeignKey = otherForeignKey;
-                        break;
-                    }
-                }
->>>>>>> 098d9757
 
         // Limit traversal to avoid getting stuck in a cycle (validation will throw for these later)
         // Using a hashset is detrimental to the perf when there are no cycles
@@ -488,60 +273,7 @@
             rootForeignKey = linkedForeignKey;
         }
 
-<<<<<<< HEAD
         return rootForeignKey == foreignKey ? null : rootForeignKey;
-=======
-        /// <summary>
-        ///     <para>
-        ///         Finds the first <see cref="IMutableForeignKey" /> that is mapped to the same constraint in a shared table-like object.
-        ///     </para>
-        ///     <para>
-        ///         This method is typically used by database providers (and other extensions). It is generally
-        ///         not used in application code.
-        ///     </para>
-        /// </summary>
-        /// <param name="foreignKey">The foreign key.</param>
-        /// <param name="storeObject">The identifier of the containing store object.</param>
-        /// <returns>The foreign key if found, or <see langword="null" /> if none was found.</returns>
-        public static IMutableForeignKey? FindSharedObjectRootForeignKey(
-            this IMutableForeignKey foreignKey,
-            in StoreObjectIdentifier storeObject)
-            => (IMutableForeignKey?)((IReadOnlyForeignKey)foreignKey).FindSharedObjectRootForeignKey(storeObject);
-
-        /// <summary>
-        ///     <para>
-        ///         Finds the first <see cref="IConventionForeignKey" /> that is mapped to the same constraint in a shared table-like object.
-        ///     </para>
-        ///     <para>
-        ///         This method is typically used by database providers (and other extensions). It is generally
-        ///         not used in application code.
-        ///     </para>
-        /// </summary>
-        /// <param name="foreignKey">The foreign key.</param>
-        /// <param name="storeObject">The identifier of the containing store object.</param>
-        /// <returns>The foreign key if found, or <see langword="null" /> if none was found.</returns>
-        public static IConventionForeignKey? FindSharedObjectRootForeignKey(
-            this IConventionForeignKey foreignKey,
-            in StoreObjectIdentifier storeObject)
-            => (IConventionForeignKey?)((IReadOnlyForeignKey)foreignKey).FindSharedObjectRootForeignKey(storeObject);
-
-        /// <summary>
-        ///     <para>
-        ///         Finds the first <see cref="IConventionForeignKey" /> that is mapped to the same constraint in a shared table-like object.
-        ///     </para>
-        ///     <para>
-        ///         This method is typically used by database providers (and other extensions). It is generally
-        ///         not used in application code.
-        ///     </para>
-        /// </summary>
-        /// <param name="foreignKey">The foreign key.</param>
-        /// <param name="storeObject">The identifier of the containing store object.</param>
-        /// <returns>The foreign key if found, or <see langword="null" /> if none was found.</returns>
-        public static IForeignKey? FindSharedObjectRootForeignKey(
-            this IForeignKey foreignKey,
-            in StoreObjectIdentifier storeObject)
-            => (IForeignKey?)((IReadOnlyForeignKey)foreignKey).FindSharedObjectRootForeignKey(storeObject);
->>>>>>> 098d9757
     }
 
     /// <summary>
