// Licensed to the .NET Foundation under one or more agreements.
// The .NET Foundation licenses this file to you under the MIT license.

using System.Diagnostics.CodeAnalysis;
using Microsoft.EntityFrameworkCore.Metadata.Internal;
using Microsoft.EntityFrameworkCore.Query.Internal;
using Microsoft.EntityFrameworkCore.Query.SqlExpressions;

namespace Microsoft.EntityFrameworkCore.Query;

/// <inheritdoc />
public class RelationalQueryableMethodTranslatingExpressionVisitor : QueryableMethodTranslatingExpressionVisitor
{
    private readonly RelationalSqlTranslatingExpressionVisitor _sqlTranslator;
    private readonly SharedTypeEntityExpandingExpressionVisitor _sharedTypeEntityExpandingExpressionVisitor;
    private readonly RelationalProjectionBindingExpressionVisitor _projectionBindingExpressionVisitor;
    private readonly QueryCompilationContext _queryCompilationContext;
    private readonly ISqlExpressionFactory _sqlExpressionFactory;
    private readonly bool _subquery;
    private SqlExpression? _groupingElementCorrelationalPredicate;

    /// <summary>
    ///     Creates a new instance of the <see cref="QueryableMethodTranslatingExpressionVisitor" /> class.
    /// </summary>
    /// <param name="dependencies">Parameter object containing dependencies for this class.</param>
    /// <param name="relationalDependencies">Parameter object containing relational dependencies for this class.</param>
    /// <param name="queryCompilationContext">The query compilation context object to use.</param>
    public RelationalQueryableMethodTranslatingExpressionVisitor(
        QueryableMethodTranslatingExpressionVisitorDependencies dependencies,
        RelationalQueryableMethodTranslatingExpressionVisitorDependencies relationalDependencies,
        QueryCompilationContext queryCompilationContext)
        : base(dependencies, queryCompilationContext, subquery: false)
    {
        RelationalDependencies = relationalDependencies;

        var sqlExpressionFactory = relationalDependencies.SqlExpressionFactory;
        _queryCompilationContext = queryCompilationContext;
        _sqlTranslator = relationalDependencies.RelationalSqlTranslatingExpressionVisitorFactory.Create(queryCompilationContext, this);
        _sharedTypeEntityExpandingExpressionVisitor =
            new SharedTypeEntityExpandingExpressionVisitor(_sqlTranslator, sqlExpressionFactory);
        _projectionBindingExpressionVisitor = new RelationalProjectionBindingExpressionVisitor(this, _sqlTranslator);
        _sqlExpressionFactory = sqlExpressionFactory;
        _subquery = false;
    }

    /// <summary>
    ///     Relational provider-specific dependencies for this service.
    /// </summary>
    protected virtual RelationalQueryableMethodTranslatingExpressionVisitorDependencies RelationalDependencies { get; }

    /// <summary>
    ///     Creates a new instance of the <see cref="QueryableMethodTranslatingExpressionVisitor" /> class.
    /// </summary>
    /// <param name="parentVisitor">A parent visitor to create subquery visitor for.</param>
    protected RelationalQueryableMethodTranslatingExpressionVisitor(
        RelationalQueryableMethodTranslatingExpressionVisitor parentVisitor)
        : base(parentVisitor.Dependencies, parentVisitor.QueryCompilationContext, subquery: true)
    {
        RelationalDependencies = parentVisitor.RelationalDependencies;
        _queryCompilationContext = parentVisitor._queryCompilationContext;
        _sqlTranslator = RelationalDependencies.RelationalSqlTranslatingExpressionVisitorFactory.Create(
            parentVisitor._queryCompilationContext, parentVisitor);
        _sharedTypeEntityExpandingExpressionVisitor =
            new SharedTypeEntityExpandingExpressionVisitor(_sqlTranslator, parentVisitor._sqlExpressionFactory);
        _projectionBindingExpressionVisitor = new RelationalProjectionBindingExpressionVisitor(this, _sqlTranslator);
        _sqlExpressionFactory = parentVisitor._sqlExpressionFactory;
        _subquery = true;
    }

    /// <inheritdoc />
    protected override Expression VisitExtension(Expression extensionExpression)
    {
        switch (extensionExpression)
        {
            case FromSqlQueryRootExpression fromSqlQueryRootExpression:
                return CreateShapedQueryExpression(
                    fromSqlQueryRootExpression.EntityType,
                    _sqlExpressionFactory.Select(
                        fromSqlQueryRootExpression.EntityType,
                        new FromSqlExpression(
                            fromSqlQueryRootExpression.EntityType.GetDefaultMappings().Single().Table.Name[..1]
                                .ToLowerInvariant(),
                            fromSqlQueryRootExpression.Sql,
                            fromSqlQueryRootExpression.Argument)));

            case TableValuedFunctionQueryRootExpression tableValuedFunctionQueryRootExpression:
                var function = tableValuedFunctionQueryRootExpression.Function;
                var arguments = new List<SqlExpression>();
                foreach (var arg in tableValuedFunctionQueryRootExpression.Arguments)
                {
                    var sqlArgument = TranslateExpression(arg);
                    if (sqlArgument == null)
                    {
                        string call;
                        var methodInfo = function.DbFunctions.Last().MethodInfo;
                        if (methodInfo != null)
                        {
                            var methodCall = Expression.Call(
                                // Declaring types would be derived db context.
                                Expression.Constant(null, methodInfo.DeclaringType!),
                                methodInfo,
                                tableValuedFunctionQueryRootExpression.Arguments);

                            call = methodCall.Print();
                        }
                        else
                        {
                            call = $"{function.DbFunctions.Last().Name}()";
                        }

                        throw new InvalidOperationException(
                            TranslationErrorDetails == null
                                ? CoreStrings.TranslationFailed(call)
                                : CoreStrings.TranslationFailedWithDetails(call, TranslationErrorDetails));
                    }

                    arguments.Add(sqlArgument);
                }

                var entityType = tableValuedFunctionQueryRootExpression.EntityType;

                var translation = new TableValuedFunctionExpression(function, arguments);
                var queryExpression = _sqlExpressionFactory.Select(entityType, translation);

                return CreateShapedQueryExpression(entityType, queryExpression);

            case QueryRootExpression queryRootExpression
                when queryRootExpression.GetType() == typeof(QueryRootExpression)
                && queryRootExpression.EntityType.GetSqlQueryMappings().FirstOrDefault(m => m.IsDefaultSqlQueryMapping)?.SqlQuery is
                    ISqlQuery sqlQuery:
                return Visit(
                    new FromSqlQueryRootExpression(
                        queryRootExpression.EntityType, sqlQuery.Sql, Expression.Constant(Array.Empty<object>(), typeof(object[]))));

            case GroupByShaperExpression groupByShaperExpression:
                var groupShapedQueryExpression = groupByShaperExpression.GroupingEnumerable;
                var groupClonedSelectExpression = ((SelectExpression)groupShapedQueryExpression.QueryExpression).Clone();
                _groupingElementCorrelationalPredicate = groupClonedSelectExpression.Predicate;
                return new ShapedQueryExpression(
                    groupClonedSelectExpression,
                    new QueryExpressionReplacingExpressionVisitor(
                            groupShapedQueryExpression.QueryExpression, groupClonedSelectExpression)
                        .Visit(groupShapedQueryExpression.ShaperExpression));

            case ShapedQueryExpression shapedQueryExpression:
                var clonedSelectExpression = ((SelectExpression)shapedQueryExpression.QueryExpression).Clone();
                return new ShapedQueryExpression(
                    clonedSelectExpression,
                    new QueryExpressionReplacingExpressionVisitor(shapedQueryExpression.QueryExpression, clonedSelectExpression)
                        .Visit(shapedQueryExpression.ShaperExpression));

            default:
                return base.VisitExtension(extensionExpression);
        }
    }

    /// <inheritdoc />
    protected override QueryableMethodTranslatingExpressionVisitor CreateSubqueryVisitor()
        => new RelationalQueryableMethodTranslatingExpressionVisitor(this);

    /// <inheritdoc />
    protected override ShapedQueryExpression CreateShapedQueryExpression(IEntityType entityType)
        => CreateShapedQueryExpression(entityType, _sqlExpressionFactory.Select(entityType));

    private static ShapedQueryExpression CreateShapedQueryExpression(IEntityType entityType, SelectExpression selectExpression)
        => new(
            selectExpression,
            new RelationalEntityShaperExpression(
                entityType,
                new ProjectionBindingExpression(
                    selectExpression,
                    new ProjectionMember(),
                    typeof(ValueBuffer)),
                false));

    /// <inheritdoc />
    protected override ShapedQueryExpression? TranslateAll(ShapedQueryExpression source, LambdaExpression predicate)
    {
        var translation = TranslateLambdaExpression(source, predicate);
        if (translation == null)
        {
            return null;
        }

        var selectExpression = (SelectExpression)source.QueryExpression;
        selectExpression.ApplyPredicate(_sqlExpressionFactory.Not(translation));
        selectExpression.ReplaceProjection(new Dictionary<ProjectionMember, Expression>());
        if (selectExpression.Limit == null
            && selectExpression.Offset == null)
        {
            selectExpression.ClearOrdering();
        }

        translation = _sqlExpressionFactory.Exists(selectExpression, true);

        return source.Update(
            _sqlExpressionFactory.Select(translation),
            Expression.Convert(
                new ProjectionBindingExpression(source.QueryExpression, new ProjectionMember(), typeof(bool?)),
                typeof(bool)));
    }

    /// <inheritdoc />
    protected override ShapedQueryExpression? TranslateAny(ShapedQueryExpression source, LambdaExpression? predicate)
    {
        if (predicate != null)
        {
            var translatedSource = TranslateWhere(source, predicate);
            if (translatedSource == null)
            {
                return null;
            }

            source = translatedSource;
        }

        var selectExpression = (SelectExpression)source.QueryExpression;
        selectExpression.ReplaceProjection(new Dictionary<ProjectionMember, Expression>());
        if (selectExpression.Limit == null
            && selectExpression.Offset == null)
        {
            selectExpression.ClearOrdering();
        }

        var translation = _sqlExpressionFactory.Exists(selectExpression, false);

        return source.Update(
            _sqlExpressionFactory.Select(translation),
            Expression.Convert(
                new ProjectionBindingExpression(source.QueryExpression, new ProjectionMember(), typeof(bool?)),
                typeof(bool)));
    }

    /// <inheritdoc />
    protected override ShapedQueryExpression? TranslateAverage(
        ShapedQueryExpression source,
        LambdaExpression? selector,
        Type resultType)
        => TranslateAggregateWithSelector(
            source, selector, e => _sqlTranslator.TranslateAverage(e), throwWhenEmpty: true, resultType);

    /// <inheritdoc />
    protected override ShapedQueryExpression? TranslateCast(ShapedQueryExpression source, Type resultType)
        => source.ShaperExpression.Type != resultType
            ? source.UpdateShaperExpression(Expression.Convert(source.ShaperExpression, resultType))
            : source;

    /// <inheritdoc />
    protected override ShapedQueryExpression? TranslateConcat(ShapedQueryExpression source1, ShapedQueryExpression source2)
    {
        ((SelectExpression)source1.QueryExpression).ApplyUnion((SelectExpression)source2.QueryExpression, distinct: false);

        return source1.UpdateShaperExpression(
            MatchShaperNullabilityForSetOperation(source1.ShaperExpression, source2.ShaperExpression, makeNullable: true));
    }

    /// <inheritdoc />
    protected override ShapedQueryExpression? TranslateContains(ShapedQueryExpression source, Expression item)
    {
        var selectExpression = (SelectExpression)source.QueryExpression;
        var translation = TranslateExpression(item);
        if (translation == null)
        {
            return null;
        }

        if (selectExpression.Limit == null
            && selectExpression.Offset == null)
        {
            selectExpression.ClearOrdering();
        }

        var shaperExpression = source.ShaperExpression;
        // No need to check ConvertChecked since this is convert node which we may have added during projection
        if (shaperExpression is UnaryExpression { NodeType: ExpressionType.Convert } unaryExpression
            && unaryExpression.Operand.Type.IsNullableType()
            && unaryExpression.Operand.Type.UnwrapNullableType() == unaryExpression.Type)
        {
            shaperExpression = unaryExpression.Operand;
        }

        if (shaperExpression is ProjectionBindingExpression projectionBindingExpression)
        {
            var projection = selectExpression.GetProjection(projectionBindingExpression);
            if (projection is SqlExpression sqlExpression)
            {
                selectExpression.ReplaceProjection(new List<Expression>());
                selectExpression.AddToProjection(sqlExpression);

                translation = _sqlExpressionFactory.In(translation, selectExpression, false);

                return source.Update(
                    _sqlExpressionFactory.Select(translation),
                    Expression.Convert(
                        new ProjectionBindingExpression(source.QueryExpression, new ProjectionMember(), typeof(bool?)),
                        typeof(bool)));
            }
        }

        return null;
    }

    /// <inheritdoc />
    protected override ShapedQueryExpression? TranslateCount(ShapedQueryExpression source, LambdaExpression? predicate)
        => TranslateAggregateWithPredicate(source, predicate, e => _sqlTranslator.TranslateCount(e), typeof(int));

    /// <inheritdoc />
    protected override ShapedQueryExpression? TranslateDefaultIfEmpty(ShapedQueryExpression source, Expression? defaultValue)
    {
        if (defaultValue == null)
        {
            ((SelectExpression)source.QueryExpression).ApplyDefaultIfEmpty(_sqlExpressionFactory);
            return source.UpdateShaperExpression(MarkShaperNullable(source.ShaperExpression));
        }

        return null;
    }

    /// <inheritdoc />
    protected override ShapedQueryExpression? TranslateDistinct(ShapedQueryExpression source)
    {
        var selectExpression = (SelectExpression)source.QueryExpression;
        if (selectExpression.Orderings.Count > 0
            && selectExpression.Limit == null
            && selectExpression.Offset == null)
        {
            _queryCompilationContext.Logger.DistinctAfterOrderByWithoutRowLimitingOperatorWarning();
        }

        selectExpression.ApplyDistinct();
        return source;
    }

    /// <inheritdoc />
    protected override ShapedQueryExpression? TranslateElementAtOrDefault(
        ShapedQueryExpression source,
        Expression index,
        bool returnDefault)
        => null;

    /// <inheritdoc />
    protected override ShapedQueryExpression? TranslateExcept(ShapedQueryExpression source1, ShapedQueryExpression source2)
    {
        ((SelectExpression)source1.QueryExpression).ApplyExcept((SelectExpression)source2.QueryExpression, distinct: true);

        // Since except has result from source1, we don't need to change shaper
        return source1;
    }

    /// <inheritdoc />
    protected override ShapedQueryExpression? TranslateFirstOrDefault(
        ShapedQueryExpression source,
        LambdaExpression? predicate,
        Type returnType,
        bool returnDefault)
    {
        if (predicate != null)
        {
            var translatedSource = TranslateWhere(source, predicate);
            if (translatedSource == null)
            {
                return null;
            }

            source = translatedSource;
        }

        var selectExpression = (SelectExpression)source.QueryExpression;
        if (selectExpression.Predicate == null
            && selectExpression.Orderings.Count == 0)
        {
            _queryCompilationContext.Logger.FirstWithoutOrderByAndFilterWarning();
        }

        selectExpression.ApplyLimit(TranslateExpression(Expression.Constant(1))!);

        return source.ShaperExpression.Type != returnType
            ? source.UpdateShaperExpression(Expression.Convert(source.ShaperExpression, returnType))
            : source;
    }

    /// <inheritdoc />
    protected override ShapedQueryExpression? TranslateGroupBy(
        ShapedQueryExpression source,
        LambdaExpression keySelector,
        LambdaExpression? elementSelector,
        LambdaExpression? resultSelector)
    {
        var selectExpression = (SelectExpression)source.QueryExpression;
        // This has it's own set of condition since it is different scenario from below.
        // Aggregate operators need pushdown for skip/limit/offset covered by selectExpression.PrepareForAggregate.
        // Aggregate operators need special processing beyond pushdown when applying over group by for client eval.
        if (selectExpression.Limit != null
            || selectExpression.Offset != null
            || selectExpression.IsDistinct
            || selectExpression.GroupBy.Count > 0)
        {
            selectExpression.PushdownIntoSubquery();
        }

        var remappedKeySelector = RemapLambdaBody(source, keySelector);
        var translatedKey = TranslateGroupingKey(remappedKeySelector);
        if (translatedKey == null)
        {
            return null;
        }

        if (elementSelector != null)
        {
            source = TranslateSelect(source, elementSelector);
        }

        var groupByShaper = selectExpression.ApplyGrouping(translatedKey, source.ShaperExpression, _sqlExpressionFactory);
        if (resultSelector == null)
        {
            return source.UpdateShaperExpression(groupByShaper);
        }

        var original1 = resultSelector.Parameters[0];
        var original2 = resultSelector.Parameters[1];

        var newResultSelectorBody = new ReplacingExpressionVisitor(
                new Expression[] { original1, original2 },
                new[] { translatedKey, groupByShaper })
            .Visit(resultSelector.Body);

        newResultSelectorBody = ExpandSharedTypeEntities(selectExpression, newResultSelectorBody);

        return source.UpdateShaperExpression(
            _projectionBindingExpressionVisitor.Translate(selectExpression, newResultSelectorBody));
    }

    private Expression? TranslateGroupingKey(Expression expression)
    {
        switch (expression)
        {
            case NewExpression newExpression:
                if (newExpression.Arguments.Count == 0)
                {
                    return newExpression;
                }

                var newArguments = new Expression[newExpression.Arguments.Count];
                for (var i = 0; i < newArguments.Length; i++)
                {
                    var key = TranslateGroupingKey(newExpression.Arguments[i]);
                    if (key == null)
                    {
                        return null;
                    }

                    newArguments[i] = key;
                }

                return newExpression.Update(newArguments);

            case MemberInitExpression memberInitExpression:
                var updatedNewExpression = (NewExpression?)TranslateGroupingKey(memberInitExpression.NewExpression);
                if (updatedNewExpression == null)
                {
                    return null;
                }

                var newBindings = new MemberAssignment[memberInitExpression.Bindings.Count];
                for (var i = 0; i < newBindings.Length; i++)
                {
                    var memberAssignment = (MemberAssignment)memberInitExpression.Bindings[i];
                    var visitedExpression = TranslateGroupingKey(memberAssignment.Expression);
                    if (visitedExpression == null)
                    {
                        return null;
                    }

                    newBindings[i] = memberAssignment.Update(visitedExpression);
                }

                return memberInitExpression.Update(updatedNewExpression, newBindings);

            default:
                var translation = TranslateExpression(expression);
                if (translation == null)
                {
                    return null;
                }

                return translation.Type == expression.Type
                    ? translation
                    : Expression.Convert(translation, expression.Type);
        }
    }

    /// <inheritdoc />
    protected override ShapedQueryExpression? TranslateGroupJoin(
        ShapedQueryExpression outer,
        ShapedQueryExpression inner,
        LambdaExpression outerKeySelector,
        LambdaExpression innerKeySelector,
        LambdaExpression resultSelector)
        => null;

    /// <inheritdoc />
    protected override ShapedQueryExpression? TranslateIntersect(ShapedQueryExpression source1, ShapedQueryExpression source2)
    {
        ((SelectExpression)source1.QueryExpression).ApplyIntersect((SelectExpression)source2.QueryExpression, distinct: true);

        // For intersect since result comes from both sides, if one of them is non-nullable then both are non-nullable
        return source1.UpdateShaperExpression(
            MatchShaperNullabilityForSetOperation(source1.ShaperExpression, source2.ShaperExpression, makeNullable: false));
    }

    /// <inheritdoc />
    protected override ShapedQueryExpression? TranslateJoin(
        ShapedQueryExpression outer,
        ShapedQueryExpression inner,
        LambdaExpression outerKeySelector,
        LambdaExpression innerKeySelector,
        LambdaExpression resultSelector)
    {
        var joinPredicate = CreateJoinPredicate(outer, outerKeySelector, inner, innerKeySelector);
        if (joinPredicate != null)
        {
            var outerSelectExpression = (SelectExpression)outer.QueryExpression;
            var outerShaperExpression = outerSelectExpression.AddInnerJoin(inner, joinPredicate, outer.ShaperExpression);
            outer = outer.UpdateShaperExpression(outerShaperExpression);

            return TranslateTwoParameterSelector(outer, resultSelector);
        }

        return null;
    }

    /// <inheritdoc />
    protected override ShapedQueryExpression? TranslateLeftJoin(
        ShapedQueryExpression outer,
        ShapedQueryExpression inner,
        LambdaExpression outerKeySelector,
        LambdaExpression innerKeySelector,
        LambdaExpression resultSelector)
    {
        var joinPredicate = CreateJoinPredicate(outer, outerKeySelector, inner, innerKeySelector);
        if (joinPredicate != null)
        {
            var outerSelectExpression = (SelectExpression)outer.QueryExpression;
            var outerShaperExpression = outerSelectExpression.AddLeftJoin(inner, joinPredicate, outer.ShaperExpression);
            outer = outer.UpdateShaperExpression(outerShaperExpression);

            return TranslateTwoParameterSelector(outer, resultSelector);
        }

        return null;
    }

    private SqlExpression CreateJoinPredicate(
        ShapedQueryExpression outer,
        LambdaExpression outerKeySelector,
        ShapedQueryExpression inner,
        LambdaExpression innerKeySelector)
    {
        var outerKey = RemapLambdaBody(outer, outerKeySelector);
        var innerKey = RemapLambdaBody(inner, innerKeySelector);

        if (outerKey is NewExpression outerNew
            && outerNew.Arguments.Count > 0)
        {
            var innerNew = (NewExpression)innerKey;

            SqlExpression? result = null;
            for (var i = 0; i < outerNew.Arguments.Count; i++)
            {
                var joinPredicate = CreateJoinPredicate(outerNew.Arguments[i], innerNew.Arguments[i]);
                result = result == null
                    ? joinPredicate
                    : _sqlExpressionFactory.AndAlso(result, joinPredicate);
            }

            if (outerNew.Arguments.Count == 1)
            {
                result = _sqlExpressionFactory.AndAlso(
                    result!,
                    CreateJoinPredicate(Expression.Constant(true), Expression.Constant(true)));
            }

            return result!;
        }

        return CreateJoinPredicate(outerKey, innerKey);
    }

    private SqlExpression CreateJoinPredicate(Expression outerKey, Expression innerKey)
        => TranslateExpression(Expression.Equal(outerKey, innerKey))!;

    /// <inheritdoc />
    protected override ShapedQueryExpression? TranslateLastOrDefault(
        ShapedQueryExpression source,
        LambdaExpression? predicate,
        Type returnType,
        bool returnDefault)
    {
        var selectExpression = (SelectExpression)source.QueryExpression;
        if (selectExpression.Orderings.Count == 0)
        {
            throw new InvalidOperationException(
                RelationalStrings.LastUsedWithoutOrderBy(returnDefault ? nameof(Queryable.LastOrDefault) : nameof(Queryable.Last)));
        }

        if (predicate != null)
        {
            var translatedSource = TranslateWhere(source, predicate);
            if (translatedSource == null)
            {
                return null;
            }

            source = translatedSource;
        }

        selectExpression.ReverseOrderings();
        selectExpression.ApplyLimit(TranslateExpression(Expression.Constant(1))!);

        return source.ShaperExpression.Type != returnType
            ? source.UpdateShaperExpression(Expression.Convert(source.ShaperExpression, returnType))
            : source;
    }

    /// <inheritdoc />
    protected override ShapedQueryExpression? TranslateLongCount(ShapedQueryExpression source, LambdaExpression? predicate)
        => TranslateAggregateWithPredicate(source, predicate, e => _sqlTranslator.TranslateLongCount(e), typeof(long));

    /// <inheritdoc />
    protected override ShapedQueryExpression? TranslateMax(ShapedQueryExpression source, LambdaExpression? selector, Type resultType)
        => TranslateAggregateWithSelector(source, selector, e => _sqlTranslator.TranslateMax(e), throwWhenEmpty: true, resultType);

    /// <inheritdoc />
    protected override ShapedQueryExpression? TranslateMin(ShapedQueryExpression source, LambdaExpression? selector, Type resultType)
        => TranslateAggregateWithSelector(source, selector, e => _sqlTranslator.TranslateMin(e), throwWhenEmpty: true, resultType);

    /// <inheritdoc />
    protected override ShapedQueryExpression? TranslateOfType(ShapedQueryExpression source, Type resultType)
    {
        if (source.ShaperExpression is EntityShaperExpression entityShaperExpression)
        {
            var entityType = entityShaperExpression.EntityType;
            if (entityType.ClrType == resultType)
            {
                return source;
            }

            var parameterExpression = Expression.Parameter(entityShaperExpression.Type);
            var predicate = Expression.Lambda(Expression.TypeIs(parameterExpression, resultType), parameterExpression);
            var translation = TranslateLambdaExpression(source, predicate);
            if (translation == null)
            {
                // EntityType is not part of hierarchy
                return null;
            }

            var selectExpression = (SelectExpression)source.QueryExpression;
            if (!(translation is SqlConstantExpression sqlConstantExpression
                    && sqlConstantExpression.Value is bool constantValue
                    && constantValue))
            {
                selectExpression.ApplyPredicate(translation);
            }

            var baseType = entityType.GetAllBaseTypes().SingleOrDefault(et => et.ClrType == resultType);
            if (baseType != null)
            {
                return source.UpdateShaperExpression(entityShaperExpression.WithEntityType(baseType));
            }

            var derivedType = entityType.GetDerivedTypes().Single(et => et.ClrType == resultType);
            var projectionBindingExpression = (ProjectionBindingExpression)entityShaperExpression.ValueBufferExpression;

            var projectionMember = projectionBindingExpression.ProjectionMember;
            Check.DebugAssert(new ProjectionMember().Equals(projectionMember), "Invalid ProjectionMember when processing OfType");

            var entityProjectionExpression = (EntityProjectionExpression)selectExpression.GetProjection(projectionBindingExpression);
            selectExpression.ReplaceProjection(
                new Dictionary<ProjectionMember, Expression>
                {
                    { projectionMember, entityProjectionExpression.UpdateEntityType(derivedType) }
                });

            return source.UpdateShaperExpression(entityShaperExpression.WithEntityType(derivedType));
        }

        return null;
    }

    /// <inheritdoc />
    protected override ShapedQueryExpression? TranslateOrderBy(
        ShapedQueryExpression source,
        LambdaExpression keySelector,
        bool ascending)
    {
        var translation = TranslateLambdaExpression(source, keySelector);
        if (translation == null)
        {
            return null;
        }

        ((SelectExpression)source.QueryExpression).ApplyOrdering(new OrderingExpression(translation, ascending));

        return source;
    }

    /// <inheritdoc />
    protected override ShapedQueryExpression? TranslateReverse(ShapedQueryExpression source)
    {
        var selectExpression = (SelectExpression)source.QueryExpression;
        if (selectExpression.Orderings.Count == 0)
        {
            AddTranslationErrorDetails(RelationalStrings.MissingOrderingInSelectExpression);
            return null;
        }

        selectExpression.ReverseOrderings();

        return source;
    }

    /// <inheritdoc />
    protected override ShapedQueryExpression TranslateSelect(ShapedQueryExpression source, LambdaExpression selector)
    {
        if (selector.Body == selector.Parameters[0])
        {
            return source;
        }

        var selectExpression = (SelectExpression)source.QueryExpression;
        if (selectExpression.IsDistinct)
        {
            selectExpression.PushdownIntoSubquery();
        }

        var newSelectorBody = RemapLambdaBody(source, selector);

        return source.UpdateShaperExpression(_projectionBindingExpressionVisitor.Translate(selectExpression, newSelectorBody));
    }

    /// <inheritdoc />
    protected override ShapedQueryExpression? TranslateSelectMany(
        ShapedQueryExpression source,
        LambdaExpression collectionSelector,
        LambdaExpression resultSelector)
    {
        var (newCollectionSelector, correlated, defaultIfEmpty)
            = new CorrelationFindingExpressionVisitor().IsCorrelated(collectionSelector);
        if (correlated)
        {
            var collectionSelectorBody = RemapLambdaBody(source, newCollectionSelector);
            if (Visit(collectionSelectorBody) is ShapedQueryExpression inner)
            {
                var innerSelectExpression = (SelectExpression)source.QueryExpression;
                var shaper = defaultIfEmpty
                    ? innerSelectExpression.AddOuterApply(inner, source.ShaperExpression)
                    : innerSelectExpression.AddCrossApply(inner, source.ShaperExpression);

                return TranslateTwoParameterSelector(source.UpdateShaperExpression(shaper), resultSelector);
            }
        }
        else
        {
            if (Visit(newCollectionSelector.Body) is ShapedQueryExpression inner)
            {
                if (defaultIfEmpty)
                {
                    var translatedInner = TranslateDefaultIfEmpty(inner, null);
                    if (translatedInner == null)
                    {
                        return null;
                    }

                    inner = translatedInner;
                }

                var innerSelectExpression = (SelectExpression)source.QueryExpression;
                var shaper = innerSelectExpression.AddCrossJoin(inner, source.ShaperExpression);

                return TranslateTwoParameterSelector(source.UpdateShaperExpression(shaper), resultSelector);
            }
        }

        return null;
    }

    private sealed class CorrelationFindingExpressionVisitor : ExpressionVisitor
    {
        private ParameterExpression? _outerParameter;
        private bool _correlated;
        private bool _defaultIfEmpty;

        public (LambdaExpression, bool, bool) IsCorrelated(LambdaExpression lambdaExpression)
        {
            Check.DebugAssert(
                lambdaExpression.Parameters.Count == 1, "Multiparameter lambda passed to CorrelationFindingExpressionVisitor");

            _correlated = false;
            _defaultIfEmpty = false;
            _outerParameter = lambdaExpression.Parameters[0];

            var result = Visit(lambdaExpression.Body);

            return (Expression.Lambda(result, _outerParameter), _correlated, _defaultIfEmpty);
        }

        protected override Expression VisitParameter(ParameterExpression parameterExpression)
        {
            if (parameterExpression == _outerParameter)
            {
                _correlated = true;
            }

            return base.VisitParameter(parameterExpression);
        }

        protected override Expression VisitMethodCall(MethodCallExpression methodCallExpression)
        {
            if (methodCallExpression.Method.IsGenericMethod
                && methodCallExpression.Method.GetGenericMethodDefinition() == QueryableMethods.DefaultIfEmptyWithoutArgument)
            {
                _defaultIfEmpty = true;
                return Visit(methodCallExpression.Arguments[0]);
            }

            return base.VisitMethodCall(methodCallExpression);
        }
    }

    /// <inheritdoc />
    protected override ShapedQueryExpression? TranslateSelectMany(ShapedQueryExpression source, LambdaExpression selector)
    {
        var innerParameter = Expression.Parameter(selector.ReturnType.GetSequenceType(), "i");
        var resultSelector = Expression.Lambda(
            innerParameter, Expression.Parameter(source.Type.GetSequenceType()), innerParameter);

        return TranslateSelectMany(source, selector, resultSelector);
    }

    /// <inheritdoc />
    protected override ShapedQueryExpression? TranslateSingleOrDefault(
        ShapedQueryExpression source,
        LambdaExpression? predicate,
        Type returnType,
        bool returnDefault)
    {
        if (predicate != null)
        {
            var translatedSource = TranslateWhere(source, predicate);
            if (translatedSource == null)
            {
                return null;
            }

            source = translatedSource;
        }

        var selectExpression = (SelectExpression)source.QueryExpression;
        selectExpression.ApplyLimit(TranslateExpression(Expression.Constant(_subquery ? 1 : 2))!);

        return source.ShaperExpression.Type != returnType
            ? source.UpdateShaperExpression(Expression.Convert(source.ShaperExpression, returnType))
            : source;
    }

    /// <inheritdoc />
    protected override ShapedQueryExpression? TranslateSkip(ShapedQueryExpression source, Expression count)
    {
        var selectExpression = (SelectExpression)source.QueryExpression;
        var translation = TranslateExpression(count);
        if (translation == null)
        {
            return null;
        }

        if (selectExpression.Orderings.Count == 0)
        {
            _queryCompilationContext.Logger.RowLimitingOperationWithoutOrderByWarning();
        }

        selectExpression.ApplyOffset(translation);

        return source;
    }

    /// <inheritdoc />
    protected override ShapedQueryExpression? TranslateSkipWhile(ShapedQueryExpression source, LambdaExpression predicate)
        => null;

    /// <inheritdoc />
    protected override ShapedQueryExpression? TranslateSum(ShapedQueryExpression source, LambdaExpression? selector, Type resultType)
        => TranslateAggregateWithSelector(source, selector, e => _sqlTranslator.TranslateSum(e), throwWhenEmpty: false, resultType);

    /// <inheritdoc />
    protected override ShapedQueryExpression? TranslateTake(ShapedQueryExpression source, Expression count)
    {
        var selectExpression = (SelectExpression)source.QueryExpression;
        var translation = TranslateExpression(count);
        if (translation == null)
        {
            return null;
        }

        if (selectExpression.Orderings.Count == 0)
        {
            _queryCompilationContext.Logger.RowLimitingOperationWithoutOrderByWarning();
        }

        selectExpression.ApplyLimit(translation);

        return source;
    }

    /// <inheritdoc />
    protected override ShapedQueryExpression? TranslateTakeWhile(ShapedQueryExpression source, LambdaExpression predicate)
        => null;

    /// <inheritdoc />
    protected override ShapedQueryExpression? TranslateThenBy(
        ShapedQueryExpression source,
        LambdaExpression keySelector,
        bool ascending)
    {
        var translation = TranslateLambdaExpression(source, keySelector);
        if (translation == null)
        {
            return null;
        }

        ((SelectExpression)source.QueryExpression).AppendOrdering(new OrderingExpression(translation, ascending));

        return source;
    }

    /// <inheritdoc />
    protected override ShapedQueryExpression? TranslateUnion(ShapedQueryExpression source1, ShapedQueryExpression source2)
    {
        ((SelectExpression)source1.QueryExpression).ApplyUnion((SelectExpression)source2.QueryExpression, distinct: true);

        return source1.UpdateShaperExpression(
            MatchShaperNullabilityForSetOperation(source1.ShaperExpression, source2.ShaperExpression, makeNullable: true));
    }

    /// <inheritdoc />
    protected override ShapedQueryExpression? TranslateWhere(ShapedQueryExpression source, LambdaExpression predicate)
    {
        var translation = TranslateLambdaExpression(source, predicate);
        if (translation == null)
        {
            return null;
        }

        ((SelectExpression)source.QueryExpression).ApplyPredicate(translation);

        return source;
    }

    private SqlExpression? TranslateExpression(Expression expression)
    {
        var translation = _sqlTranslator.Translate(expression);
        if (translation == null && _sqlTranslator.TranslationErrorDetails != null)
        {
            AddTranslationErrorDetails(_sqlTranslator.TranslationErrorDetails);
        }

        return translation;
    }

    private SqlExpression? TranslateLambdaExpression(
        ShapedQueryExpression shapedQueryExpression,
        LambdaExpression lambdaExpression)
        => TranslateExpression(RemapLambdaBody(shapedQueryExpression, lambdaExpression));

    private Expression RemapLambdaBody(ShapedQueryExpression shapedQueryExpression, LambdaExpression lambdaExpression)
    {
        var lambdaBody = ReplacingExpressionVisitor.Replace(
            lambdaExpression.Parameters.Single(), shapedQueryExpression.ShaperExpression, lambdaExpression.Body);

        return ExpandSharedTypeEntities((SelectExpression)shapedQueryExpression.QueryExpression, lambdaBody);
    }

    private Expression ExpandSharedTypeEntities(SelectExpression selectExpression, Expression lambdaBody)
        => _sharedTypeEntityExpandingExpressionVisitor.Expand(selectExpression, lambdaBody);

    private sealed class SharedTypeEntityExpandingExpressionVisitor : ExpressionVisitor
    {
        private static readonly MethodInfo ObjectEqualsMethodInfo
            = typeof(object).GetRuntimeMethod(nameof(object.Equals), new[] { typeof(object), typeof(object) })!;

        private readonly RelationalSqlTranslatingExpressionVisitor _sqlTranslator;
        private readonly ISqlExpressionFactory _sqlExpressionFactory;

        private SelectExpression _selectExpression;
        private DeferredOwnedExpansionRemovingVisitor _deferredOwnedExpansionRemover;

        public SharedTypeEntityExpandingExpressionVisitor(
            RelationalSqlTranslatingExpressionVisitor sqlTranslator,
            ISqlExpressionFactory sqlExpressionFactory)
        {
            _sqlTranslator = sqlTranslator;
            _sqlExpressionFactory = sqlExpressionFactory;
            _selectExpression = null!;
            _deferredOwnedExpansionRemover = null!;
        }

        public Expression Expand(SelectExpression selectExpression, Expression lambdaBody)
        {
            _selectExpression = selectExpression;
            _deferredOwnedExpansionRemover = new DeferredOwnedExpansionRemovingVisitor(_selectExpression);

            return _deferredOwnedExpansionRemover.Visit(Visit(lambdaBody));
        }

        protected override Expression VisitMember(MemberExpression memberExpression)
        {
            var innerExpression = Visit(memberExpression.Expression);

            return TryExpand(innerExpression, MemberIdentity.Create(memberExpression.Member))
                ?? memberExpression.Update(innerExpression);
        }

        protected override Expression VisitMethodCall(MethodCallExpression methodCallExpression)
        {
            if (methodCallExpression.TryGetEFPropertyArguments(out var source, out var navigationName))
            {
                source = Visit(source);

                return TryExpand(source, MemberIdentity.Create(navigationName))
                    ?? methodCallExpression.Update(null!, new[] { source, methodCallExpression.Arguments[1] });
            }

            return base.VisitMethodCall(methodCallExpression);
        }

        protected override Expression VisitExtension(Expression extensionExpression)
            => extensionExpression is EntityShaperExpression
                || extensionExpression is ShapedQueryExpression
                    ? extensionExpression
                    : base.VisitExtension(extensionExpression);

        private Expression? TryExpand(Expression? source, MemberIdentity member)
        {
            source = source.UnwrapTypeConversion(out var convertedType);
            var doee = source as DeferredOwnedExpansionExpression;
            if (doee is not null)
            {
                source = _deferredOwnedExpansionRemover.UnwrapDeferredEntityProjectionExpression(doee);
            }

            if (source is not EntityShaperExpression entityShaperExpression)
            {
                return null;
            }

            var entityType = entityShaperExpression.EntityType;
            if (convertedType != null)
            {
                entityType = entityType.GetRootType().GetDerivedTypesInclusive()
                    .FirstOrDefault(et => et.ClrType == convertedType);

                if (entityType == null)
                {
                    return null;
                }
            }

            var navigation = member.MemberInfo != null
                ? entityType.FindNavigation(member.MemberInfo)
                : entityType.FindNavigation(member.Name!);

            if (navigation == null)
            {
                return null;
            }

            var targetEntityType = navigation.TargetEntityType;
            if (targetEntityType == null
                || !targetEntityType.IsOwned())
            {
                return null;
            }

            var foreignKey = navigation.ForeignKey;
            if (navigation.IsCollection)
            {
                var innerShapedQuery = CreateShapedQueryExpression(
                    targetEntityType, _sqlExpressionFactory.Select(targetEntityType));

                var makeNullable = foreignKey.PrincipalKey.Properties
                    .Concat(foreignKey.Properties)
                    .Select(p => p.ClrType)
                    .Any(t => t.IsNullableType());

                var innerSequenceType = innerShapedQuery.Type.GetSequenceType();
                var correlationPredicateParameter = Expression.Parameter(innerSequenceType);

                var outerKey = entityShaperExpression.CreateKeyValuesExpression(
                    navigation.IsOnDependent
                        ? foreignKey.Properties
                        : foreignKey.PrincipalKey.Properties,
                    makeNullable);
                var innerKey = correlationPredicateParameter.CreateKeyValuesExpression(
                    navigation.IsOnDependent
                        ? foreignKey.PrincipalKey.Properties
                        : foreignKey.Properties,
                    makeNullable);

                var keyComparison = Expression.Call(
                    ObjectEqualsMethodInfo, AddConvertToObject(outerKey), AddConvertToObject(innerKey));

                var predicate = makeNullable
                    ? Expression.AndAlso(
                        outerKey is NewArrayExpression newArrayExpression
                            ? newArrayExpression.Expressions
                                .Select(
                                    e =>
                                    {
                                        var left = (e as UnaryExpression)?.Operand ?? e;

                                        return Expression.NotEqual(left, Expression.Constant(null, left.Type));
                                    })
                                .Aggregate((l, r) => Expression.AndAlso(l, r))
                            : Expression.NotEqual(outerKey, Expression.Constant(null, outerKey.Type)),
                        keyComparison)
                    : (Expression)keyComparison;

                var correlationPredicate = Expression.Lambda(predicate, correlationPredicateParameter);

                return Expression.Call(
                    QueryableMethods.Where.MakeGenericMethod(innerSequenceType),
                    innerShapedQuery,
                    Expression.Quote(correlationPredicate));
            }

            var entityProjectionExpression = GetEntityProjectionExpression(entityShaperExpression);
            var innerShaper = entityProjectionExpression.BindNavigation(navigation);
            if (innerShaper == null)
            {
                // Owned types don't support inheritance See https://github.com/dotnet/efcore/issues/9630
                // So there is no handling for dependent having TPT
                // If navigation is defined on derived type and entity type is part of TPT then we need to get ITableBase for derived type.
                // TODO: The following code should also handle Function and SqlQuery mappings
                var table = navigation.DeclaringEntityType.BaseType == null
                    || entityType.FindDiscriminatorProperty() != null
                        ? navigation.DeclaringEntityType.GetViewOrTableMappings().Single().Table
                        : navigation.DeclaringEntityType.GetViewOrTableMappings().Select(tm => tm.Table)
                            .Except(navigation.DeclaringEntityType.BaseType.GetViewOrTableMappings().Select(tm => tm.Table))
                            .Single();
                if (table.GetReferencingRowInternalForeignKeys(foreignKey.PrincipalEntityType)?.Contains(foreignKey) == true)
                {
                    // Mapped to same table
                    // We get identifying column to figure out tableExpression to pull columns from and nullability of most principal side
                    var identifyingColumn = entityProjectionExpression.BindProperty(entityType.FindPrimaryKey()!.Properties.First());
                    var principalNullable = identifyingColumn.IsNullable
                        // Also make nullable if navigation is on derived type and and principal is TPT
                        // Since identifying PK would be non-nullable but principal can still be null
                        // Derived owned navigation does not de-dupe the PK column which for principal is from base table
                        // and for dependent on derived table
                        || (entityType.FindDiscriminatorProperty() == null
                            && navigation.DeclaringEntityType.IsStrictlyDerivedFrom(entityShaperExpression.EntityType));

                    var entityProjection = _selectExpression.GenerateWeakEntityProjectionExpression(
                        targetEntityType, table, identifyingColumn.Name, identifyingColumn.Table, principalNullable);

                    if (entityProjection != null)
                    {
                        innerShaper = new RelationalEntityShaperExpression(targetEntityType, entityProjection, principalNullable);
                    }
                }

                if (innerShaper == null)
                {
                    // InnerShaper is still null if either it is not table sharing or we failed to find table to pick data from
                    // So we find the table it is mapped to and generate join with it.
                    // Owned types don't support inheritance See https://github.com/dotnet/efcore/issues/9630
                    // So there is no handling for dependent having TPT
                    table = targetEntityType.GetViewOrTableMappings().Single().Table;
                    var innerSelectExpression = _sqlExpressionFactory.Select(targetEntityType);
                    var innerShapedQuery = CreateShapedQueryExpression(targetEntityType, innerSelectExpression);

                    var makeNullable = foreignKey.PrincipalKey.Properties
                        .Concat(foreignKey.Properties)
                        .Select(p => p.ClrType)
                        .Any(t => t.IsNullableType());

                    var outerKey = entityShaperExpression.CreateKeyValuesExpression(
                        navigation.IsOnDependent
                            ? foreignKey.Properties
                            : foreignKey.PrincipalKey.Properties,
                        makeNullable);
                    var innerKey = innerShapedQuery.ShaperExpression.CreateKeyValuesExpression(
                        navigation.IsOnDependent
                            ? foreignKey.PrincipalKey.Properties
                            : foreignKey.Properties,
                        makeNullable);

                    var joinPredicate = _sqlTranslator.Translate(Expression.Equal(outerKey, innerKey))!;
                    // Following conditions should match conditions for pushdown on outer during SelectExpression.AddJoin method
                    var pushdownRequired = _selectExpression.Limit != null
                        || _selectExpression.Offset != null
                        || _selectExpression.IsDistinct
                        || _selectExpression.GroupBy.Count > 0;
                    _selectExpression.AddLeftJoin(innerSelectExpression, joinPredicate);

                    // If pushdown was required on SelectExpression then we need to fetch the updated entity projection
                    if (pushdownRequired)
                    {
                        if (doee is not null)
                        {
                            entityShaperExpression = _deferredOwnedExpansionRemover.UnwrapDeferredEntityProjectionExpression(doee);
                        }

                        entityProjectionExpression = GetEntityProjectionExpression(entityShaperExpression);
                    }

                    var leftJoinTable = _selectExpression.Tables.Last();

                    innerShaper = new RelationalEntityShaperExpression(
                        targetEntityType,
                        _selectExpression.GenerateWeakEntityProjectionExpression(
                            targetEntityType, table, null, leftJoinTable, nullable: true)!,
                        nullable: true);
                }

                entityProjectionExpression.AddNavigationBinding(navigation, innerShaper);
            }

            return doee is not null
                ? doee.AddNavigation(targetEntityType, navigation)
                : new DeferredOwnedExpansionExpression(
                    targetEntityType,
                    (ProjectionBindingExpression)entityShaperExpression.ValueBufferExpression,
                    navigation);
        }

        private static Expression AddConvertToObject(Expression expression)
            => expression.Type.IsValueType
                ? Expression.Convert(expression, typeof(object))
                : expression;

        private EntityProjectionExpression GetEntityProjectionExpression(EntityShaperExpression entityShaperExpression)
            => entityShaperExpression.ValueBufferExpression switch
            {
                ProjectionBindingExpression projectionBindingExpression
                    => (EntityProjectionExpression)_selectExpression.GetProjection(projectionBindingExpression),
                EntityProjectionExpression entityProjectionExpression => entityProjectionExpression,
                _ => throw new InvalidOperationException()
            };

        private sealed class DeferredOwnedExpansionExpression : Expression
        {
            private readonly IEntityType _entityType;

            public DeferredOwnedExpansionExpression(
                IEntityType entityType,
                ProjectionBindingExpression projectionBindingExpression,
                INavigation navigation)
            {
                _entityType = entityType;
                ProjectionBindingExpression = projectionBindingExpression;
                NavigationChain = new List<INavigation> { navigation };
            }

            private DeferredOwnedExpansionExpression(
                IEntityType entityType,
                ProjectionBindingExpression projectionBindingExpression,
                List<INavigation> navigationChain)
            {
                _entityType = entityType;
                ProjectionBindingExpression = projectionBindingExpression;
                NavigationChain = navigationChain;
            }

            public ProjectionBindingExpression ProjectionBindingExpression { get; }
            public List<INavigation> NavigationChain { get; }

            public DeferredOwnedExpansionExpression AddNavigation(IEntityType entityType, INavigation navigation)
            {
                var navigationChain = new List<INavigation>(NavigationChain.Count + 1);
                navigationChain.AddRange(NavigationChain);
                navigationChain.Add(navigation);

                return new DeferredOwnedExpansionExpression(
                    entityType,
                    ProjectionBindingExpression,
                    navigationChain);
            }

            public override Type Type
                => _entityType.ClrType;

            public override ExpressionType NodeType
                => ExpressionType.Extension;
        }

        private sealed class DeferredOwnedExpansionRemovingVisitor : ExpressionVisitor
        {
            private readonly SelectExpression _selectExpression;

            public DeferredOwnedExpansionRemovingVisitor(SelectExpression selectExpression)
            {
                _selectExpression = selectExpression;
            }

            [return: NotNullIfNotNull("expression")]
            public override Expression? Visit(Expression? expression)
                => expression switch
                {
                    DeferredOwnedExpansionExpression doee => UnwrapDeferredEntityProjectionExpression(doee),
                    // For the source entity shaper or owned collection expansion
                    EntityShaperExpression or ShapedQueryExpression => expression,
                    _ => base.Visit(expression)
                };

            public EntityShaperExpression UnwrapDeferredEntityProjectionExpression(DeferredOwnedExpansionExpression doee)
            {
                var entityProjection = (EntityProjectionExpression)_selectExpression.GetProjection(doee.ProjectionBindingExpression);
                var entityShaper = entityProjection.BindNavigation(doee.NavigationChain[0])!;

                for (var i = 1; i < doee.NavigationChain.Count; i++)
                {
                    entityProjection = (EntityProjectionExpression)entityShaper.ValueBufferExpression;
                    entityShaper = entityProjection.BindNavigation(doee.NavigationChain[i])!;
                }

                return entityShaper;
            }
        }
    }

    private ShapedQueryExpression TranslateTwoParameterSelector(ShapedQueryExpression source, LambdaExpression resultSelector)
    {
        var transparentIdentifierType = source.ShaperExpression.Type;
        var transparentIdentifierParameter = Expression.Parameter(transparentIdentifierType);

        Expression original1 = resultSelector.Parameters[0];
        var replacement1 = AccessField(transparentIdentifierType, transparentIdentifierParameter, "Outer");
        Expression original2 = resultSelector.Parameters[1];
        var replacement2 = AccessField(transparentIdentifierType, transparentIdentifierParameter, "Inner");
        var newResultSelector = Expression.Lambda(
            new ReplacingExpressionVisitor(
                    new[] { original1, original2 }, new[] { replacement1, replacement2 })
                .Visit(resultSelector.Body),
            transparentIdentifierParameter);

        return TranslateSelect(source, newResultSelector);
    }

    private static Expression AccessField(
        Type transparentIdentifierType,
        Expression targetExpression,
        string fieldName)
        => Expression.Field(targetExpression, transparentIdentifierType.GetTypeInfo().GetDeclaredField(fieldName)!);

    private static void HandleGroupByForAggregate(SelectExpression selectExpression, bool eraseProjection = false)
    {
        if (selectExpression.GroupBy.Count > 0)
        {
            if (eraseProjection)
            {
                selectExpression.ReplaceProjection(new Dictionary<ProjectionMember, Expression>());
            }

            selectExpression.PushdownIntoSubquery();
        }
    }

    private static Expression MatchShaperNullabilityForSetOperation(Expression shaper1, Expression shaper2, bool makeNullable)
    {
        switch (shaper1)
        {
            case EntityShaperExpression entityShaperExpression1
                when shaper2 is EntityShaperExpression entityShaperExpression2:
                return entityShaperExpression1.IsNullable != entityShaperExpression2.IsNullable
                    ? entityShaperExpression1.MakeNullable(makeNullable)
                    : entityShaperExpression1;

            case NewExpression newExpression1
                when shaper2 is NewExpression newExpression2:
                var newArguments = new Expression[newExpression1.Arguments.Count];
                for (var i = 0; i < newArguments.Length; i++)
                {
                    newArguments[i] = MatchShaperNullabilityForSetOperation(
                        newExpression1.Arguments[i], newExpression2.Arguments[i], makeNullable);
                }

                return newExpression1.Update(newArguments);

            case MemberInitExpression memberInitExpression1
                when shaper2 is MemberInitExpression memberInitExpression2:
                var newExpression = (NewExpression)MatchShaperNullabilityForSetOperation(
                    memberInitExpression1.NewExpression, memberInitExpression2.NewExpression, makeNullable);

                var memberBindings = new MemberBinding[memberInitExpression1.Bindings.Count];
                for (var i = 0; i < memberBindings.Length; i++)
                {
                    var memberAssignment = memberInitExpression1.Bindings[i] as MemberAssignment;
                    Check.DebugAssert(memberAssignment != null, "Only member assignment bindings are supported");

                    memberBindings[i] = memberAssignment.Update(
                        MatchShaperNullabilityForSetOperation(
                            memberAssignment.Expression, ((MemberAssignment)memberInitExpression2.Bindings[i]).Expression,
                            makeNullable));
                }

                return memberInitExpression1.Update(newExpression, memberBindings);

            default:
                return shaper1;
        }
    }

    private ShapedQueryExpression? TranslateAggregateWithPredicate(
        ShapedQueryExpression source,
        LambdaExpression? predicate,
        Func<SqlExpression, SqlExpression?> aggregateTranslator,
        Type resultType)
    {
        var selectExpression = (SelectExpression)source.QueryExpression;
        if (_groupingElementCorrelationalPredicate == null)
        {
            selectExpression.PrepareForAggregate();
        }

        if (predicate != null)
        {
            var translatedSource = TranslateWhere(source, predicate);
            if (translatedSource == null)
            {
                return null;
            }

            source = translatedSource;
        }

        SqlExpression sqlExpression = _sqlExpressionFactory.Fragment("*");

        if (_groupingElementCorrelationalPredicate != null)
        {
            if (selectExpression.IsDistinct)
            {
                var shaperExpression = source.ShaperExpression;
                if (shaperExpression is UnaryExpression unaryExpression
                    && unaryExpression.NodeType == ExpressionType.Convert)
                {
                    shaperExpression = unaryExpression.Operand;
                }

                if (shaperExpression is ProjectionBindingExpression projectionBindingExpression)
                {
                    sqlExpression = (SqlExpression)selectExpression.GetProjection(projectionBindingExpression);
                }
                else
                {
                    return null;
                }
            }

            sqlExpression = CombineGroupByAggregateTerms(selectExpression, sqlExpression);
        }
        else
        {
            HandleGroupByForAggregate(selectExpression, eraseProjection: true);
        }

        var translation = aggregateTranslator(sqlExpression);
        if (translation == null)
        {
            return null;
        }

        var projectionMapping = new Dictionary<ProjectionMember, Expression> { { new ProjectionMember(), translation } };

        selectExpression.ClearOrdering();
        selectExpression.ReplaceProjection(projectionMapping);

        return source.UpdateShaperExpression(
            Expression.Convert(
                new ProjectionBindingExpression(source.QueryExpression, new ProjectionMember(), resultType.MakeNullable()),
                resultType));
    }

    private ShapedQueryExpression? TranslateAggregateWithSelector(
        ShapedQueryExpression source,
        LambdaExpression? selector,
        Func<SqlExpression, SqlExpression?> aggregateTranslator,
        bool throwWhenEmpty,
        Type resultType)
    {
        var selectExpression = (SelectExpression)source.QueryExpression;
        if (_groupingElementCorrelationalPredicate == null)
        {
            selectExpression.PrepareForAggregate();
            HandleGroupByForAggregate(selectExpression);
        }

        SqlExpression translatedSelector;
        if (selector == null
            || selector.Body == selector.Parameters[0])
        {
            var shaperExpression = source.ShaperExpression;
            if (shaperExpression is UnaryExpression unaryExpression
                && unaryExpression.NodeType == ExpressionType.Convert)
            {
                shaperExpression = unaryExpression.Operand;
            }

            if (shaperExpression is ProjectionBindingExpression projectionBindingExpression)
            {
                translatedSelector = (SqlExpression)selectExpression.GetProjection(projectionBindingExpression);
            }
            else
            {
                return null;
            }
        }
        else
        {
            var newSelector = RemapLambdaBody(source, selector);
            if (TranslateExpression(newSelector) is SqlExpression sqlExpression)
            {
                translatedSelector = sqlExpression;
            }
            else
            {
                return null;
            }
        }

        if (_groupingElementCorrelationalPredicate != null)
        {
            translatedSelector = CombineGroupByAggregateTerms(selectExpression, translatedSelector);
        }

        var projection = aggregateTranslator(translatedSelector);
        if (projection == null)
        {
            return null;
        }

        selectExpression.ReplaceProjection(
            new Dictionary<ProjectionMember, Expression> { { new ProjectionMember(), projection } });

        selectExpression.ClearOrdering();
        Expression shaper;

        if (throwWhenEmpty)
        {
            // Avg/Max/Min case.
            // We always read nullable value
            // If resultType is nullable then we always return null. Only non-null result shows throwing behavior.
            // otherwise, if projection.Type is nullable then server result is passed through DefaultIfEmpty, hence we return default
            // otherwise, server would return null only if it is empty, and we throw
            var nullableResultType = resultType.MakeNullable();
            shaper = new ProjectionBindingExpression(source.QueryExpression, new ProjectionMember(), nullableResultType);
            var resultVariable = Expression.Variable(nullableResultType, "result");
            var returnValueForNull = resultType.IsNullableType()
                ? (Expression)Expression.Constant(null, resultType)
                : projection.Type.IsNullableType()
                    ? Expression.Default(resultType)
                    : Expression.Throw(
                        Expression.New(
                            typeof(InvalidOperationException).GetConstructors()
                                .Single(ci => ci.GetParameters().Length == 1),
                            Expression.Constant(CoreStrings.SequenceContainsNoElements)),
                        resultType);

            shaper = Expression.Block(
                new[] { resultVariable },
                Expression.Assign(resultVariable, shaper),
                Expression.Condition(
                    Expression.Equal(resultVariable, Expression.Default(nullableResultType)),
                    returnValueForNull,
                    resultType != resultVariable.Type
                        ? Expression.Convert(resultVariable, resultType)
                        : resultVariable));
        }
        else
        {
            // Sum case. Projection is always non-null. We read nullable value.
            shaper = new ProjectionBindingExpression(source.QueryExpression, new ProjectionMember(), projection.Type.MakeNullable());

<<<<<<< HEAD
            if (resultType != shaper.Type)
            {
                shaper = Expression.Convert(shaper, resultType);
=======
                var correlationTerms = new List<SqlExpression>();
                var predicateTerms = new List<SqlExpression>();
                PopulatePredicateTerms(_groupingElementCorrelationalPredicate!, correlationTerms);
                PopulatePredicateTerms(selectExpression.Predicate, predicateTerms);
                var predicate = predicateTerms.Skip(correlationTerms.Count)
                    .Aggregate((l, r) => _sqlExpressionFactory.AndAlso(l, r));
                selector = _sqlExpressionFactory.Case(
                    new List<CaseWhenClause> { new(predicate, selector) },
                    elseResult: null);
                if (!(AppContext.TryGetSwitch("Microsoft.EntityFrameworkCore.Issue27102", out var enabled) && enabled))
                {
                    selectExpression.UpdatePredicate(_groupingElementCorrelationalPredicate!);
                }
>>>>>>> 22a1094f
            }
        }

        return source.UpdateShaperExpression(shaper);
    }

    private SqlExpression CombineGroupByAggregateTerms(SelectExpression selectExpression, SqlExpression selector)
    {
        if (selectExpression.Predicate != null
            && !selectExpression.Predicate.Equals(_groupingElementCorrelationalPredicate))
        {
            if (selector is SqlFragmentExpression { Sql: "*" })
            {
                selector = _sqlExpressionFactory.Constant(1);
            }

            var correlationTerms = new List<SqlExpression>();
            var predicateTerms = new List<SqlExpression>();
            PopulatePredicateTerms(_groupingElementCorrelationalPredicate!, correlationTerms);
            PopulatePredicateTerms(selectExpression.Predicate, predicateTerms);
            var predicate = predicateTerms.Skip(correlationTerms.Count)
                .Aggregate((l, r) => _sqlExpressionFactory.AndAlso(l, r));
            selector = _sqlExpressionFactory.Case(
                new List<CaseWhenClause> { new(predicate, selector) },
                elseResult: null);
        }

        if (selectExpression.IsDistinct)
        {
            if (selector is SqlFragmentExpression { Sql: "*" })
            {
                selector = _sqlExpressionFactory.Constant(1);
            }

            selector = new DistinctExpression(selector);
        }

        return selector;

        static void PopulatePredicateTerms(SqlExpression predicate, List<SqlExpression> terms)
        {
            if (predicate is SqlBinaryExpression { OperatorType: ExpressionType.AndAlso } sqlBinaryExpression)
            {
                PopulatePredicateTerms(sqlBinaryExpression.Left, terms);
                PopulatePredicateTerms(sqlBinaryExpression.Right, terms);
            }
            else
            {
                terms.Add(predicate);
            }
        }
    }
}<|MERGE_RESOLUTION|>--- conflicted
+++ resolved
@@ -1580,25 +1580,9 @@
             // Sum case. Projection is always non-null. We read nullable value.
             shaper = new ProjectionBindingExpression(source.QueryExpression, new ProjectionMember(), projection.Type.MakeNullable());
 
-<<<<<<< HEAD
             if (resultType != shaper.Type)
             {
                 shaper = Expression.Convert(shaper, resultType);
-=======
-                var correlationTerms = new List<SqlExpression>();
-                var predicateTerms = new List<SqlExpression>();
-                PopulatePredicateTerms(_groupingElementCorrelationalPredicate!, correlationTerms);
-                PopulatePredicateTerms(selectExpression.Predicate, predicateTerms);
-                var predicate = predicateTerms.Skip(correlationTerms.Count)
-                    .Aggregate((l, r) => _sqlExpressionFactory.AndAlso(l, r));
-                selector = _sqlExpressionFactory.Case(
-                    new List<CaseWhenClause> { new(predicate, selector) },
-                    elseResult: null);
-                if (!(AppContext.TryGetSwitch("Microsoft.EntityFrameworkCore.Issue27102", out var enabled) && enabled))
-                {
-                    selectExpression.UpdatePredicate(_groupingElementCorrelationalPredicate!);
-                }
->>>>>>> 22a1094f
             }
         }
 
@@ -1624,6 +1608,7 @@
             selector = _sqlExpressionFactory.Case(
                 new List<CaseWhenClause> { new(predicate, selector) },
                 elseResult: null);
+            selectExpression.UpdatePredicate(_groupingElementCorrelationalPredicate!);
         }
 
         if (selectExpression.IsDistinct)
