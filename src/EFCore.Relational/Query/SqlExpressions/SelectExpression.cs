--- conflicted
+++ resolved
@@ -94,17 +94,6 @@
 
         public bool IsNonComposedFromSql()
             => Limit == null
-<<<<<<< HEAD
-               && Offset == null
-               && !IsDistinct
-               && Predicate == null
-               && GroupBy.Count == 0
-               && Having == null
-               && Orderings.Count == 0
-               && Tables.Count == 1
-               && Tables[0] is FromSqlExpression fromSql
-               && Projection.All(pe => pe.Expression is ColumnExpression column ? ReferenceEquals(column.Table, fromSql) : false);
-=======
                 && Offset == null
                 && !IsDistinct
                 && Predicate == null
@@ -115,7 +104,6 @@
                 && Tables[0] is FromSqlExpression fromSql
                 && Projection.All(pe => pe.Expression is ColumnExpression column
                     && string.Equals(fromSql.Alias, column.Table.Alias, StringComparison.OrdinalIgnoreCase));
->>>>>>> 50244a05
 
         public void ApplyProjection()
         {
