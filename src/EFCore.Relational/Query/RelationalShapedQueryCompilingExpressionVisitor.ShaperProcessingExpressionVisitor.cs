﻿// Licensed to the .NET Foundation under one or more agreements.
// The .NET Foundation licenses this file to you under the MIT license.

using System.Diagnostics.CodeAnalysis;
using System.Runtime.CompilerServices;
using System.Text.Json;
using System.Text.Json.Nodes;
using Microsoft.EntityFrameworkCore.Internal;
using Microsoft.EntityFrameworkCore.Metadata.Internal;
using Microsoft.EntityFrameworkCore.Query.Internal;
using Microsoft.EntityFrameworkCore.Query.SqlExpressions;

namespace Microsoft.EntityFrameworkCore.Query;

public partial class RelationalShapedQueryCompilingExpressionVisitor
{
    private sealed partial class ShaperProcessingExpressionVisitor : ExpressionVisitor
    {
<<<<<<< HEAD
        /// <summary>
        ///     Reading database values 
        /// </summary>
=======
        private static readonly bool UseOldBehavior30028
            = AppContext.TryGetSwitch("Microsoft.EntityFrameworkCore.Issue30028", out var enabled30028) && enabled30028;

        private static readonly bool UseOldBehavior30266
            = AppContext.TryGetSwitch("Microsoft.EntityFrameworkCore.Issue30266", out var enabled30266) && enabled30266;

        private static readonly bool UseOldBehavior30565
            = AppContext.TryGetSwitch("Microsoft.EntityFrameworkCore.Issue30565", out var enabled30565) && enabled30565;

        // Reading database values
>>>>>>> 91b81e88
        private static readonly MethodInfo IsDbNullMethod =
            typeof(DbDataReader).GetRuntimeMethod(nameof(DbDataReader.IsDBNull), new[] { typeof(int) })!;

        public static readonly MethodInfo GetFieldValueMethod =
            typeof(DbDataReader).GetRuntimeMethod(nameof(DbDataReader.GetFieldValue), new[] { typeof(int) })!;

        /// <summary>
        ///     Coordinating results 
        /// </summary>
        private static readonly MemberInfo ResultContextValuesMemberInfo
            = typeof(ResultContext).GetMember(nameof(ResultContext.Values))[0];

        private static readonly MemberInfo SingleQueryResultCoordinatorResultReadyMemberInfo
            = typeof(SingleQueryResultCoordinator).GetMember(nameof(SingleQueryResultCoordinator.ResultReady))[0];

        private static readonly MethodInfo CollectionAccessorAddMethodInfo
            = typeof(IClrCollectionAccessor).GetTypeInfo().GetDeclaredMethod(nameof(IClrCollectionAccessor.Add))!;

        private static readonly MethodInfo JsonElementTryGetPropertyMethod
            = typeof(JsonElement).GetMethod(nameof(JsonElement.TryGetProperty), new[] { typeof(string), typeof(JsonElement).MakeByRefType() })!;

        private static readonly MethodInfo JsonElementGetItemMethodInfo
            = typeof(JsonElement).GetMethod("get_Item", new[] { typeof(int) })!;

        private static readonly PropertyInfo ObjectArrayIndexerPropertyInfo
            = typeof(object[]).GetProperty("Item")!;

        private static readonly PropertyInfo NullableJsonElementHasValuePropertyInfo
            = typeof(JsonElement?).GetProperty(nameof(Nullable<JsonElement>.HasValue))!;

        private static readonly PropertyInfo NullableJsonElementValuePropertyInfo
            = typeof(JsonElement?).GetProperty(nameof(Nullable<JsonElement>.Value))!;

        private static readonly MethodInfo ArrayCopyMethodInfo
            = typeof(Array).GetMethod(nameof(Array.Copy), new[] { typeof(Array), typeof(Array), typeof(int) })!;

        private readonly RelationalShapedQueryCompilingExpressionVisitor _parentVisitor;
        private readonly ISet<string>? _tags;
        private readonly bool _isTracking;
        private readonly bool _isAsync;
        private readonly bool _splitQuery;
        private readonly bool _detailedErrorsEnabled;
        private readonly bool _generateCommandCache;
        private readonly ParameterExpression _resultCoordinatorParameter;
        private readonly ParameterExpression? _executionStrategyParameter;

        /// <summary>
        ///     States scoped to SelectExpression 
        /// </summary>
        private readonly SelectExpression _selectExpression;
        private readonly ParameterExpression _dataReaderParameter;
        private readonly ParameterExpression _resultContextParameter;
        private readonly ParameterExpression? _indexMapParameter;
        private readonly ReaderColumn?[]? _readerColumns;

        /// <summary>
        ///     States to materialize only once 
        /// </summary>
        private readonly Dictionary<Expression, Expression> _variableShaperMapping = new(ReferenceEqualityComparer.Instance);

        /// <summary>
        ///     There are always entity variables to avoid materializing same entity twice 
        /// </summary>
        private readonly List<ParameterExpression> _variables = new();

        private readonly List<Expression> _expressions = new();

        /// <summary>
        ///     IncludeExpressions are added later in case they are using ValuesArray 
        /// </summary>
        private readonly List<Expression> _includeExpressions = new();

        /// <summary>
        ///     Json entities are added after includes so that we can utilize tracking (includes will track all json entities) 
        /// </summary>
        private readonly List<Expression> _jsonEntityExpressions = new();

        /// <summary>
        ///     If there is collection shaper then we need to construct ValuesArray to store values temporarily in ResultContext 
        /// </summary>
        private List<Expression>? _collectionPopulatingExpressions;
        private Expression? _valuesArrayExpression;
        private List<Expression>? _valuesArrayInitializers;

        private bool _containsCollectionMaterialization;

        /// <summary>
        ///     Since identifiers for collection are not part of larger lambda they don't cannot use caching to materialize only once. 
        /// </summary>
        private bool _inline;
        private int _collectionId;

        /// <summary>
        ///     States to convert code to data reader read 
        /// </summary>
        private readonly Dictionary<ParameterExpression, IDictionary<IProperty, int>> _materializationContextBindings = new();
        private readonly Dictionary<ParameterExpression, object> _entityTypeIdentifyingExpressionInfo = new();
        private readonly Dictionary<ProjectionBindingExpression, string> _singleEntityTypeDiscriminatorValues = new();

        private readonly Dictionary<ParameterExpression, (ParameterExpression, ParameterExpression)>
            _jsonValueBufferParameterMapping = new();

        private readonly Dictionary<ParameterExpression, (ParameterExpression, ParameterExpression)>
            _jsonMaterializationContextParameterMapping = new();

        /// <summary>
        ///     Cache for the JsonElement values we have generated - storing variables that the JsonElements are assigned to  
        /// </summary>
        private readonly Dictionary<(int JsonColumnIndex, (string? JsonPropertyName, int? ConstantArrayIndex, int? NonConstantArrayIndex)[] AdditionalPath), ParameterExpression> _existingJsonElementMap
            = new(new ExisitingJsonElementMapKeyComparer());

        /// <summary>
        ///     Cache for the key values we have generated - storing variables that the keys are assigned to 
        /// </summary>
        private readonly Dictionary<(int JsonColumnIndex, (int? ConstantArrayIndex, int? NonConstantArrayIndex)[] AdditionalPath), ParameterExpression> _existingKeyValuesMap
            = new(new ExisitingJsonKeyValuesMapKeyComparer());

        /// <summary>
        ///     Map between index of the non-constant json array element access
        ///     and the variable we store it's value that we extract from the reader
        /// </summary>
        private readonly Dictionary<int, ParameterExpression> _jsonArrayNonConstantElementAccessMap = new();

        public ShaperProcessingExpressionVisitor(
            RelationalShapedQueryCompilingExpressionVisitor parentVisitor,
            SelectExpression selectExpression,
            ISet<string> tags,
            bool splitQuery,
            bool indexMap)
        {
            _parentVisitor = parentVisitor;
            _resultCoordinatorParameter = Expression.Parameter(
                splitQuery ? typeof(SplitQueryResultCoordinator) : typeof(SingleQueryResultCoordinator), "resultCoordinator");
            _executionStrategyParameter = splitQuery ? Expression.Parameter(typeof(IExecutionStrategy), "executionStrategy") : null;

            _selectExpression = selectExpression;
            _tags = tags;
            _dataReaderParameter = Expression.Parameter(typeof(DbDataReader), "dataReader");
            _resultContextParameter = Expression.Parameter(typeof(ResultContext), "resultContext");
            _indexMapParameter = indexMap ? Expression.Parameter(typeof(int[]), "indexMap") : null;
            if (parentVisitor.QueryCompilationContext.IsBuffering)
            {
                _readerColumns = new ReaderColumn?[_selectExpression.Projection.Count];
            }

            _generateCommandCache = true;
            _detailedErrorsEnabled = parentVisitor._detailedErrorsEnabled;
            _isTracking = parentVisitor.QueryCompilationContext.QueryTrackingBehavior == QueryTrackingBehavior.TrackAll;
            _isAsync = parentVisitor.QueryCompilationContext.IsAsync;
            _splitQuery = splitQuery;

            _selectExpression.ApplyTags(_tags);
        }

        // For single query scenario
        private ShaperProcessingExpressionVisitor(
            RelationalShapedQueryCompilingExpressionVisitor parentVisitor,
            ParameterExpression resultCoordinatorParameter,
            SelectExpression selectExpression,
            ParameterExpression dataReaderParameter,
            ParameterExpression resultContextParameter,
            ReaderColumn?[]? readerColumns)
        {
            _parentVisitor = parentVisitor;
            _resultCoordinatorParameter = resultCoordinatorParameter;

            _selectExpression = selectExpression;
            _dataReaderParameter = dataReaderParameter;
            _resultContextParameter = resultContextParameter;
            _readerColumns = readerColumns;
            _generateCommandCache = false;
            _detailedErrorsEnabled = parentVisitor._detailedErrorsEnabled;
            _isTracking = parentVisitor.QueryCompilationContext.QueryTrackingBehavior == QueryTrackingBehavior.TrackAll;
            _isAsync = parentVisitor.QueryCompilationContext.IsAsync;
            _splitQuery = false;
        }

        // For split query scenario
        private ShaperProcessingExpressionVisitor(
            RelationalShapedQueryCompilingExpressionVisitor parentVisitor,
            ParameterExpression resultCoordinatorParameter,
            ParameterExpression executionStrategyParameter,
            SelectExpression selectExpression,
            ISet<string> tags)
        {
            _parentVisitor = parentVisitor;
            _resultCoordinatorParameter = resultCoordinatorParameter;
            _executionStrategyParameter = executionStrategyParameter;

            _selectExpression = selectExpression;
            _tags = tags;
            _dataReaderParameter = Expression.Parameter(typeof(DbDataReader), "dataReader");
            _resultContextParameter = Expression.Parameter(typeof(ResultContext), "resultContext");
            if (parentVisitor.QueryCompilationContext.IsBuffering)
            {
                _readerColumns = new ReaderColumn[_selectExpression.Projection.Count];
            }

            _generateCommandCache = true;
            _detailedErrorsEnabled = parentVisitor._detailedErrorsEnabled;
            _isTracking = parentVisitor.QueryCompilationContext.QueryTrackingBehavior == QueryTrackingBehavior.TrackAll;
            _isAsync = parentVisitor.QueryCompilationContext.IsAsync;
            _splitQuery = true;

            _selectExpression.ApplyTags(_tags);
        }

        public LambdaExpression ProcessRelationalGroupingResult(
            RelationalGroupByResultExpression relationalGroupByResultExpression,
            out RelationalCommandCache relationalCommandCache,
            out IReadOnlyList<ReaderColumn?>? readerColumns,
            out LambdaExpression keySelector,
            out LambdaExpression keyIdentifier,
            out LambdaExpression? relatedDataLoaders,
            ref int collectionId)
        {
            _inline = true;
            keySelector = Expression.Lambda(
                Visit(relationalGroupByResultExpression.KeyShaper),
                QueryCompilationContext.QueryContextParameter,
                _dataReaderParameter);

            keyIdentifier = Expression.Lambda(
                    Visit(relationalGroupByResultExpression.KeyIdentifier),
                    QueryCompilationContext.QueryContextParameter,
                    _dataReaderParameter);

            _inline = false;

            return ProcessShaper(relationalGroupByResultExpression.ElementShaper,
                out relationalCommandCache!,
                out readerColumns,
                out relatedDataLoaders,
                ref collectionId);
        }

        public LambdaExpression ProcessShaper(
            Expression shaperExpression,
            out RelationalCommandCache? relationalCommandCache,
            out IReadOnlyList<ReaderColumn?>? readerColumns,
            out LambdaExpression? relatedDataLoaders,
            ref int collectionId)
        {
            relatedDataLoaders = null;
            _collectionId = collectionId;

            if (_indexMapParameter != null)
            {
                var result = Visit(shaperExpression);
                _expressions.Add(result);
                result = Expression.Block(_variables, _expressions);

                relationalCommandCache = new RelationalCommandCache(
                    _parentVisitor.Dependencies.MemoryCache,
                    _parentVisitor.RelationalDependencies.QuerySqlGeneratorFactory,
                    _parentVisitor.RelationalDependencies.RelationalParameterBasedSqlProcessorFactory,
                    _selectExpression,
                    _parentVisitor._useRelationalNulls);
                readerColumns = _readerColumns;

                return Expression.Lambda(
                    result,
                    QueryCompilationContext.QueryContextParameter,
                    _dataReaderParameter,
                    _indexMapParameter);
            }

            _containsCollectionMaterialization = new CollectionShaperFindingExpressionVisitor()
                .ContainsCollectionMaterialization(shaperExpression);

            if (!_containsCollectionMaterialization)
            {
                var result = Visit(shaperExpression);
                _expressions.AddRange(_includeExpressions);
                _expressions.AddRange(_jsonEntityExpressions);
                _expressions.Add(result);
                result = Expression.Block(_variables, _expressions);

                relationalCommandCache = _generateCommandCache
                    ? new RelationalCommandCache(
                        _parentVisitor.Dependencies.MemoryCache,
                        _parentVisitor.RelationalDependencies.QuerySqlGeneratorFactory,
                        _parentVisitor.RelationalDependencies.RelationalParameterBasedSqlProcessorFactory,
                        _selectExpression,
                        _parentVisitor._useRelationalNulls)
                    : null;
                readerColumns = _readerColumns;

                return Expression.Lambda(
                    result,
                    QueryCompilationContext.QueryContextParameter,
                    _dataReaderParameter,
                    _resultContextParameter,
                    _resultCoordinatorParameter);
            }
            else
            {
                _valuesArrayExpression = Expression.MakeMemberAccess(_resultContextParameter, ResultContextValuesMemberInfo);
                _collectionPopulatingExpressions = new List<Expression>();
                _valuesArrayInitializers = new List<Expression>();

                var result = Visit(shaperExpression);

                var valueArrayInitializationExpression = Expression.Assign(
                    _valuesArrayExpression, Expression.NewArrayInit(typeof(object), _valuesArrayInitializers));

                _expressions.AddRange(_jsonEntityExpressions);
                _expressions.Add(valueArrayInitializationExpression);
                _expressions.AddRange(_includeExpressions);

                if (_splitQuery)
                {
                    _expressions.Add(Expression.Default(result.Type));

                    var initializationBlock = Expression.Block(_variables, _expressions);
                    result = Expression.Condition(
                        Expression.Equal(_valuesArrayExpression, Expression.Constant(null, typeof(object[]))),
                        initializationBlock,
                        result);

                    if (_isAsync)
                    {
                        var tasks = Expression.NewArrayInit(
                            typeof(Func<Task>), _collectionPopulatingExpressions.Select(
                                e => Expression.Lambda<Func<Task>>(e)));
                        relatedDataLoaders =
                            Expression.Lambda<Func<QueryContext, IExecutionStrategy, SplitQueryResultCoordinator, Task>>(
                                Expression.Call(TaskAwaiterMethodInfo, tasks),
                                QueryCompilationContext.QueryContextParameter,
                                _executionStrategyParameter!,
                                _resultCoordinatorParameter);
                    }
                    else
                    {
                        relatedDataLoaders =
                            Expression.Lambda<Action<QueryContext, IExecutionStrategy, SplitQueryResultCoordinator>>(
                                Expression.Block(_collectionPopulatingExpressions),
                                QueryCompilationContext.QueryContextParameter,
                                _executionStrategyParameter!,
                                _resultCoordinatorParameter);
                    }
                }
                else
                {
                    var initializationBlock = Expression.Block(_variables, _expressions);

                    var conditionalMaterializationExpressions = new List<Expression>
                    {
                        Expression.IfThen(
                            Expression.Equal(_valuesArrayExpression, Expression.Constant(null, typeof(object[]))),
                            initializationBlock)
                    };

                    conditionalMaterializationExpressions.AddRange(_collectionPopulatingExpressions);

                    conditionalMaterializationExpressions.Add(
                        Expression.Condition(
                            Expression.IsTrue(
                                Expression.MakeMemberAccess(
                                    _resultCoordinatorParameter, SingleQueryResultCoordinatorResultReadyMemberInfo)),
                            result,
                            Expression.Default(result.Type)));

                    result = Expression.Block(conditionalMaterializationExpressions);
                }

                relationalCommandCache = _generateCommandCache
                    ? new RelationalCommandCache(
                        _parentVisitor.Dependencies.MemoryCache,
                        _parentVisitor.RelationalDependencies.QuerySqlGeneratorFactory,
                        _parentVisitor.RelationalDependencies.RelationalParameterBasedSqlProcessorFactory,
                        _selectExpression,
                        _parentVisitor._useRelationalNulls)
                    : null;
                readerColumns = _readerColumns;

                collectionId = _collectionId;

                return Expression.Lambda(
                    result,
                    QueryCompilationContext.QueryContextParameter,
                    _dataReaderParameter,
                    _resultContextParameter,
                    _resultCoordinatorParameter);
            }
        }

        protected override Expression VisitBinary(BinaryExpression binaryExpression)
        {
            if (binaryExpression.NodeType == ExpressionType.Assign
                && binaryExpression.Left is ParameterExpression parameterExpression
                && parameterExpression.Type == typeof(MaterializationContext))
            {
                var newExpression = (NewExpression)binaryExpression.Right;

                if (newExpression.Arguments[0] is ProjectionBindingExpression projectionBindingExpression)
                {
                    var propertyMap = (IDictionary<IProperty, int>)GetProjectionIndex(projectionBindingExpression);
                    _materializationContextBindings[parameterExpression] = propertyMap;
                    _entityTypeIdentifyingExpressionInfo[parameterExpression] =
                        // If single entity type is being selected in hierarchy then we use the value directly else we store the offset to
                        // read discriminator value.
                        _singleEntityTypeDiscriminatorValues.TryGetValue(projectionBindingExpression, out var value)
                            ? value
                            : propertyMap.Values.Max() + 1;

                    var updatedExpression = newExpression.Update(
                        new[] { Expression.Constant(ValueBuffer.Empty), newExpression.Arguments[1] });

                    return Expression.Assign(binaryExpression.Left, updatedExpression);
                }

                if (newExpression.Arguments[0] is ParameterExpression valueBufferParameter
                    && _jsonValueBufferParameterMapping.ContainsKey(valueBufferParameter))
                {
                    _jsonMaterializationContextParameterMapping[parameterExpression] =
                        _jsonValueBufferParameterMapping[valueBufferParameter];

                    var updatedExpression = newExpression.Update(
                        new[] { Expression.Constant(ValueBuffer.Empty), newExpression.Arguments[1] });

                    return Expression.Assign(binaryExpression.Left, updatedExpression);
                }
            }

            if (binaryExpression.NodeType == ExpressionType.Assign
                && binaryExpression.Left is MemberExpression memberExpression
                && memberExpression.Member is FieldInfo fieldInfo
                && fieldInfo.IsInitOnly)
            {
                return memberExpression.Assign(Visit(binaryExpression.Right));
            }

            return base.VisitBinary(binaryExpression);
        }

        protected override Expression VisitExtension(Expression extensionExpression)
        {
            switch (extensionExpression)
            {
                case RelationalEntityShaperExpression entityShaperExpression
                    when !_inline && entityShaperExpression.ValueBufferExpression is ProjectionBindingExpression projectionBindingExpression:
                {
                    if (!_variableShaperMapping.TryGetValue(entityShaperExpression.ValueBufferExpression, out var accessor))
                    {
                        if (GetProjectionIndex(projectionBindingExpression) is JsonProjectionInfo jsonProjectionInfo)
                        {
                            // json entity at the root
                            var (jsonElementParameter, keyValuesParameter) = JsonShapingPreProcess(
                                jsonProjectionInfo,
                                entityShaperExpression.EntityType);

                            var shaperResult = CreateJsonShapers(
                                entityShaperExpression.EntityType,
                                entityShaperExpression.IsNullable,
                                collection: false,
                                jsonElementParameter,
                                keyValuesParameter,
                                parentEntityExpression: null,
                                navigation: null);

                            var visitedShaperResult = Visit(shaperResult);
                            var visitedShaperResultParameter = Expression.Parameter(visitedShaperResult.Type);
                            _variables.Add(visitedShaperResultParameter);
<<<<<<< HEAD
                            _jsonEntityExpressions.Add(Expression.Assign(visitedShaperResultParameter, visitedShaperResult));

                            accessor = CompensateForCollectionMaterialization(
                                visitedShaperResultParameter,
                                entityShaperExpression.Type);
=======
                            _expressions.Add(Expression.Assign(visitedShaperResultParameter, visitedShaperResult));

                            if (!UseOldBehavior30266)
                            {
                                accessor = CompensateForCollectionMaterialization(
                                    visitedShaperResultParameter,
                                    entityShaperExpression.Type);
                            }
                            else
                            {
                                accessor = visitedShaperResultParameter;
                            }
>>>>>>> 91b81e88
                        }
                        else
                        {
                            var entityParameter = Expression.Parameter(entityShaperExpression.Type);
                            _variables.Add(entityParameter);
                            if (entityShaperExpression.EntityType.GetMappingStrategy() == RelationalAnnotationNames.TpcMappingStrategy)
                            {
                                var concreteTypes = entityShaperExpression.EntityType.GetDerivedTypesInclusive().Where(e => !e.IsAbstract())
                                    .ToArray();
                                // Single concrete TPC entity type won't have discriminator column.
                                // We store the value here and inject it directly rather than reading from server.
                                if (concreteTypes.Length == 1)
                                {
                                    _singleEntityTypeDiscriminatorValues[
                                            (ProjectionBindingExpression)entityShaperExpression.ValueBufferExpression]
                                        = concreteTypes[0].ShortName();
                                }
                            }

                            var entityMaterializationExpression = _parentVisitor.InjectEntityMaterializers(entityShaperExpression);
                            entityMaterializationExpression = Visit(entityMaterializationExpression);

                            _expressions.Add(Expression.Assign(entityParameter, entityMaterializationExpression));

<<<<<<< HEAD
                            accessor = CompensateForCollectionMaterialization(
                                entityParameter,
                                entityShaperExpression.Type);
=======
                            if (!UseOldBehavior30266)
                            {
                                accessor = CompensateForCollectionMaterialization(
                                    entityParameter,
                                    entityShaperExpression.Type);
                            }
                            else
                            {
                                if (_containsCollectionMaterialization)
                                {
                                    _valuesArrayInitializers!.Add(entityParameter);
                                    accessor = Expression.Convert(
                                        Expression.ArrayIndex(
                                            _valuesArrayExpression!,
                                            Expression.Constant(_valuesArrayInitializers.Count - 1)),
                                        entityShaperExpression.Type);
                                }
                                else
                                {
                                    accessor = entityParameter;
                                }
                            }
>>>>>>> 91b81e88
                        }

                        _variableShaperMapping[entityShaperExpression.ValueBufferExpression] = accessor;
                    }

                    return accessor;
                }

                case RelationalEntityShaperExpression entityShaperExpression
                    when _inline && entityShaperExpression.ValueBufferExpression is ProjectionBindingExpression projectionBindingExpression:
                {
                    if (entityShaperExpression.EntityType.GetMappingStrategy() == RelationalAnnotationNames.TpcMappingStrategy)
                    {
                        var concreteTypes = entityShaperExpression.EntityType.GetDerivedTypesInclusive().Where(e => !e.IsAbstract())
                            .ToArray();
                        // Single concrete TPC entity type won't have discriminator column.
                        // We store the value here and inject it directly rather than reading from server.
                        if (concreteTypes.Length == 1)
                        {
                            _singleEntityTypeDiscriminatorValues[
                                    (ProjectionBindingExpression)entityShaperExpression.ValueBufferExpression]
                                = concreteTypes[0].ShortName();
                        }
                    }

                    var entityMaterializationExpression = _parentVisitor.InjectEntityMaterializers(entityShaperExpression);
                    entityMaterializationExpression = Visit(entityMaterializationExpression);

                    return entityMaterializationExpression;
                }

                case CollectionResultExpression collectionResultExpression
                    when collectionResultExpression.Navigation is INavigation navigation
                    && GetProjectionIndex(collectionResultExpression.ProjectionBindingExpression)
                        is JsonProjectionInfo jsonProjectionInfo:
                {
                    // json entity collection at the root
                    var (jsonElementParameter, keyValuesParameter) = JsonShapingPreProcess(
                        jsonProjectionInfo,
                        navigation.TargetEntityType);

                    var shaperResult = CreateJsonShapers(
                        navigation.TargetEntityType,
                        nullable: true,
                        collection: true,
                        jsonElementParameter,
                        keyValuesParameter,
                        parentEntityExpression: null,
                        navigation);

                    var visitedShaperResult = Visit(shaperResult);

<<<<<<< HEAD
                    var jsonCollectionParameter = Expression.Parameter(collectionResultExpression.Type);

                    _variables.Add(jsonCollectionParameter);
                    _jsonEntityExpressions.Add(Expression.Assign(jsonCollectionParameter, visitedShaperResult));

                    return CompensateForCollectionMaterialization(
                        jsonCollectionParameter,
                        collectionResultExpression.Type);
=======
                    if (!UseOldBehavior30565)
                    {
                        var jsonCollectionParameter = Expression.Parameter(collectionResultExpression.Type);

                        _variables.Add(jsonCollectionParameter);
                        _expressions.Add(Expression.Assign(jsonCollectionParameter, visitedShaperResult));

                        return CompensateForCollectionMaterialization(
                            jsonCollectionParameter,
                            collectionResultExpression.Type);
                    }
                    else
                    {
                        return visitedShaperResult;
                    }
>>>>>>> 91b81e88
                }

                case ProjectionBindingExpression projectionBindingExpression
                    when _inline:
                {
                    var projectionIndex = (int)GetProjectionIndex(projectionBindingExpression);
                    var projection = _selectExpression.Projection[projectionIndex];

                    return CreateGetValueExpression(
                        _dataReaderParameter,
                        projectionIndex,
                        IsNullableProjection(projection),
                        projection.Expression.TypeMapping!,
                        projectionBindingExpression.Type);
                }

                case ProjectionBindingExpression projectionBindingExpression
                    when !_inline:
                {
                    if (_variableShaperMapping.TryGetValue(projectionBindingExpression, out var accessor))
                    {
                        return accessor;
                    }

                    var projectionIndex = (int)GetProjectionIndex(projectionBindingExpression);
                    var projection = _selectExpression.Projection[projectionIndex];
                    var nullable = IsNullableProjection(projection);

                    var valueParameter = Expression.Parameter(projectionBindingExpression.Type);
                    _variables.Add(valueParameter);

                    _expressions.Add(
                        Expression.Assign(
                            valueParameter,
                            CreateGetValueExpression(
                                _dataReaderParameter,
                                projectionIndex,
                                nullable,
                                projection.Expression.TypeMapping!,
                                valueParameter.Type)));

                    if (_containsCollectionMaterialization)
                    {
                        var expressionToAdd = (Expression)valueParameter;
                        if (expressionToAdd.Type.IsValueType)
                        {
                            expressionToAdd = Expression.Convert(expressionToAdd, typeof(object));
                        }

                        _valuesArrayInitializers!.Add(expressionToAdd);
                        accessor = Expression.Convert(
                            Expression.ArrayIndex(
                                _valuesArrayExpression!,
                                Expression.Constant(_valuesArrayInitializers.Count - 1)),
                            projectionBindingExpression.Type);
                    }
                    else
                    {
                        accessor = valueParameter;
                    }

                    _variableShaperMapping[projectionBindingExpression] = accessor;

                    return accessor;
                }

                case IncludeExpression includeExpression:
                {
                    var entity = Visit(includeExpression.EntityExpression);
                    if (includeExpression.NavigationExpression is RelationalCollectionShaperExpression
                        relationalCollectionShaperExpression)
                    {
                        var collectionIdConstant = Expression.Constant(_collectionId++);
                        var innerShaper = new ShaperProcessingExpressionVisitor(
                                _parentVisitor, _resultCoordinatorParameter, _selectExpression, _dataReaderParameter,
                                _resultContextParameter,
                                _readerColumns)
                            .ProcessShaper(relationalCollectionShaperExpression.InnerShaper, out _, out _, out _, ref _collectionId);

                        var entityType = entity.Type;
                        var navigation = includeExpression.Navigation;
                        var includingEntityType = navigation.DeclaringEntityType.ClrType;
                        if (includingEntityType != entityType
                            && includingEntityType.IsAssignableFrom(entityType))
                        {
                            includingEntityType = entityType;
                        }

                        _inline = true;

                        var parentIdentifierLambda = Expression.Lambda(
                            Visit(relationalCollectionShaperExpression.ParentIdentifier),
                            QueryCompilationContext.QueryContextParameter,
                            _dataReaderParameter);

                        var outerIdentifierLambda = Expression.Lambda(
                            Visit(relationalCollectionShaperExpression.OuterIdentifier),
                            QueryCompilationContext.QueryContextParameter,
                            _dataReaderParameter);

                        var selfIdentifierLambda = Expression.Lambda(
                            Visit(relationalCollectionShaperExpression.SelfIdentifier),
                            QueryCompilationContext.QueryContextParameter,
                            _dataReaderParameter);

                        _inline = false;

                        _includeExpressions.Add(
                            Expression.Call(
                                InitializeIncludeCollectionMethodInfo.MakeGenericMethod(entityType, includingEntityType),
                                collectionIdConstant,
                                QueryCompilationContext.QueryContextParameter,
                                _dataReaderParameter,
                                _resultCoordinatorParameter,
                                entity,
                                Expression.Constant(parentIdentifierLambda.Compile()),
                                Expression.Constant(outerIdentifierLambda.Compile()),
                                Expression.Constant(navigation),
                                Expression.Constant(navigation.IsShadowProperty()
                                    ? null
                                    : navigation.GetCollectionAccessor(), typeof(IClrCollectionAccessor)),
                                Expression.Constant(_isTracking),
#pragma warning disable EF1001 // Internal EF Core API usage.
                                Expression.Constant(includeExpression.SetLoaded)));
#pragma warning restore EF1001 // Internal EF Core API usage.

                        var relatedEntityType = innerShaper.ReturnType;
                        var inverseNavigation = navigation.Inverse;

                        _collectionPopulatingExpressions!.Add(
                            Expression.Call(
                                PopulateIncludeCollectionMethodInfo.MakeGenericMethod(includingEntityType, relatedEntityType),
                                collectionIdConstant,
                                QueryCompilationContext.QueryContextParameter,
                                _dataReaderParameter,
                                _resultCoordinatorParameter,
                                Expression.Constant(parentIdentifierLambda.Compile()),
                                Expression.Constant(outerIdentifierLambda.Compile()),
                                Expression.Constant(selfIdentifierLambda.Compile()),
                                Expression.Constant(
                                    relationalCollectionShaperExpression.ParentIdentifierValueComparers,
                                    typeof(IReadOnlyList<ValueComparer>)),
                                Expression.Constant(
                                    relationalCollectionShaperExpression.OuterIdentifierValueComparers,
                                    typeof(IReadOnlyList<ValueComparer>)),
                                Expression.Constant(
                                    relationalCollectionShaperExpression.SelfIdentifierValueComparers,
                                    typeof(IReadOnlyList<ValueComparer>)),
                                Expression.Constant(innerShaper.Compile()),
                                Expression.Constant(inverseNavigation, typeof(INavigationBase)),
                                Expression.Constant(
                                    GenerateFixup(
                                        includingEntityType, relatedEntityType, navigation, inverseNavigation).Compile()),
                                Expression.Constant(_isTracking)));
                    }
                    else if (includeExpression.NavigationExpression is RelationalSplitCollectionShaperExpression
                             relationalSplitCollectionShaperExpression)
                    {
                        var collectionIdConstant = Expression.Constant(_collectionId++);
                        var innerProcessor = new ShaperProcessingExpressionVisitor(
                            _parentVisitor, _resultCoordinatorParameter,
                            _executionStrategyParameter!, relationalSplitCollectionShaperExpression.SelectExpression, _tags!);
                        var innerShaper = innerProcessor.ProcessShaper(
                            relationalSplitCollectionShaperExpression.InnerShaper,
                            out var relationalCommandCache,
                            out var readerColumns,
                            out var relatedDataLoaders,
                            ref _collectionId);

                        var entityType = entity.Type;
                        var navigation = includeExpression.Navigation;
                        var includingEntityType = navigation.DeclaringEntityType.ClrType;
                        if (includingEntityType != entityType
                            && includingEntityType.IsAssignableFrom(entityType))
                        {
                            includingEntityType = entityType;
                        }

                        _inline = true;

                        var parentIdentifierLambda = Expression.Lambda(
                            Visit(relationalSplitCollectionShaperExpression.ParentIdentifier),
                            QueryCompilationContext.QueryContextParameter,
                            _dataReaderParameter);

                        _inline = false;

                        innerProcessor._inline = true;

                        var childIdentifierLambda = Expression.Lambda(
                            innerProcessor.Visit(relationalSplitCollectionShaperExpression.ChildIdentifier),
                            QueryCompilationContext.QueryContextParameter,
                            innerProcessor._dataReaderParameter);

                        innerProcessor._inline = false;

                        _includeExpressions.Add(
                            Expression.Call(
                                InitializeSplitIncludeCollectionMethodInfo.MakeGenericMethod(entityType, includingEntityType),
                                collectionIdConstant,
                                QueryCompilationContext.QueryContextParameter,
                                _dataReaderParameter,
                                _resultCoordinatorParameter,
                                entity,
                                Expression.Constant(parentIdentifierLambda.Compile()),
                                Expression.Constant(navigation),
                                Expression.Constant(navigation.GetCollectionAccessor()),
                                Expression.Constant(_isTracking),
#pragma warning disable EF1001 // Internal EF Core API usage.
                                Expression.Constant(includeExpression.SetLoaded)));
#pragma warning restore EF1001 // Internal EF Core API usage.

                        var relatedEntityType = innerShaper.ReturnType;
                        var inverseNavigation = navigation.Inverse;

                        _collectionPopulatingExpressions!.Add(
                            Expression.Call(
                                (_isAsync ? PopulateSplitIncludeCollectionAsyncMethodInfo : PopulateSplitIncludeCollectionMethodInfo)
                                .MakeGenericMethod(includingEntityType, relatedEntityType),
                                collectionIdConstant,
                                Expression.Convert(QueryCompilationContext.QueryContextParameter, typeof(RelationalQueryContext)),
                                _executionStrategyParameter!,
                                Expression.Constant(relationalCommandCache),
                                Expression.Constant(readerColumns, typeof(IReadOnlyList<ReaderColumn?>)),
                                Expression.Constant(_detailedErrorsEnabled),
                                _resultCoordinatorParameter,
                                Expression.Constant(childIdentifierLambda.Compile()),
                                Expression.Constant(
                                    relationalSplitCollectionShaperExpression.IdentifierValueComparers,
                                    typeof(IReadOnlyList<ValueComparer>)),
                                Expression.Constant(innerShaper.Compile()),
                                Expression.Constant(
                                    relatedDataLoaders?.Compile(),
                                    _isAsync
                                        ? typeof(Func<QueryContext, IExecutionStrategy, SplitQueryResultCoordinator, Task>)
                                        : typeof(Action<QueryContext, IExecutionStrategy, SplitQueryResultCoordinator>)),
                                Expression.Constant(inverseNavigation, typeof(INavigationBase)),
                                Expression.Constant(
                                    GenerateFixup(
                                        includingEntityType, relatedEntityType, navigation, inverseNavigation).Compile()),
                                Expression.Constant(_isTracking)));
                    }
                    else
                    {
                        var projectionBindingExpression = (includeExpression.NavigationExpression as CollectionResultExpression)
                            ?.ProjectionBindingExpression
                            ?? (includeExpression.NavigationExpression as RelationalEntityShaperExpression)?.ValueBufferExpression as
                            ProjectionBindingExpression;

                        // json include case
                        if (projectionBindingExpression != null
                            && GetProjectionIndex(projectionBindingExpression) is JsonProjectionInfo jsonProjectionInfo)
                        {
                            var (jsonElementParameter, keyValuesParameter) = JsonShapingPreProcess(
                                jsonProjectionInfo,
                                includeExpression.Navigation.TargetEntityType);

                            var shaperResult = CreateJsonShapers(
                                includeExpression.Navigation.TargetEntityType,
                                nullable: true,
                                collection: includeExpression.NavigationExpression is CollectionResultExpression,
                                jsonElementParameter,
                                keyValuesParameter,
                                parentEntityExpression: entity,
                                navigation: (INavigation)includeExpression.Navigation);

                            var visitedShaperResult = Visit(shaperResult);

                            _includeExpressions.Add(visitedShaperResult);

                            return entity;
                        }

                        var navigationExpression = Visit(includeExpression.NavigationExpression);
                        var entityType = entity.Type;
                        var navigation = includeExpression.Navigation;
                        var includingType = navigation.DeclaringEntityType.ClrType;
                        var inverseNavigation = navigation.Inverse;
                        var relatedEntityType = navigation.TargetEntityType.ClrType;
                        if (includingType != entityType
                            && includingType.IsAssignableFrom(entityType))
                        {
                            includingType = entityType;
                        }

                        var updatedExpression = Expression.Call(
                            IncludeReferenceMethodInfo.MakeGenericMethod(entityType, includingType, relatedEntityType),
                            QueryCompilationContext.QueryContextParameter,
                            entity,
                            navigationExpression,
                            Expression.Constant(navigation),
                            Expression.Constant(inverseNavigation, typeof(INavigationBase)),
                            Expression.Constant(
                                GenerateFixup(
                                    includingType, relatedEntityType, navigation, inverseNavigation).Compile()),
                            Expression.Constant(_isTracking));

                        _includeExpressions.Add(updatedExpression);
                    }

                    return entity;
                }

                case RelationalCollectionShaperExpression relationalCollectionShaperExpression:
                {
                    if (!_variableShaperMapping.TryGetValue(relationalCollectionShaperExpression, out var accessor))
                    {
                        var collectionIdConstant = Expression.Constant(_collectionId++);
                        var innerShaper = new ShaperProcessingExpressionVisitor(
                                _parentVisitor, _resultCoordinatorParameter, _selectExpression, _dataReaderParameter,
                                _resultContextParameter,
                                _readerColumns)
                            .ProcessShaper(relationalCollectionShaperExpression.InnerShaper, out _, out _, out _, ref _collectionId);

                        var navigation = relationalCollectionShaperExpression.Navigation;
                        var collectionAccessor = navigation?.GetCollectionAccessor();
                        var collectionType = collectionAccessor?.CollectionType ?? relationalCollectionShaperExpression.Type;
                        var elementType = relationalCollectionShaperExpression.ElementType;
                        var relatedElementType = innerShaper.ReturnType;

                        _inline = true;

                        var parentIdentifierLambda = Expression.Lambda(
                            Visit(relationalCollectionShaperExpression.ParentIdentifier),
                            QueryCompilationContext.QueryContextParameter,
                            _dataReaderParameter);

                        var outerIdentifierLambda = Expression.Lambda(
                            Visit(relationalCollectionShaperExpression.OuterIdentifier),
                            QueryCompilationContext.QueryContextParameter,
                            _dataReaderParameter);

                        var selfIdentifierLambda = Expression.Lambda(
                            Visit(relationalCollectionShaperExpression.SelfIdentifier),
                            QueryCompilationContext.QueryContextParameter,
                            _dataReaderParameter);

                        _inline = false;

                        var collectionParameter = Expression.Parameter(relationalCollectionShaperExpression.Type);
                        _variables.Add(collectionParameter);
                        _expressions.Add(
                            Expression.Assign(
                                collectionParameter,
                                Expression.Call(
                                    InitializeCollectionMethodInfo.MakeGenericMethod(elementType, collectionType),
                                    collectionIdConstant,
                                    QueryCompilationContext.QueryContextParameter,
                                    _dataReaderParameter,
                                    _resultCoordinatorParameter,
                                    Expression.Constant(parentIdentifierLambda.Compile()),
                                    Expression.Constant(outerIdentifierLambda.Compile()),
                                    Expression.Constant(collectionAccessor, typeof(IClrCollectionAccessor)))));

                        _valuesArrayInitializers!.Add(collectionParameter);
                        accessor = Expression.Convert(
                            Expression.ArrayIndex(
                                _valuesArrayExpression!,
                                Expression.Constant(_valuesArrayInitializers.Count - 1)),
                            relationalCollectionShaperExpression.Type);

                        _collectionPopulatingExpressions!.Add(
                            Expression.Call(
                                PopulateCollectionMethodInfo.MakeGenericMethod(collectionType, elementType, relatedElementType),
                                collectionIdConstant,
                                QueryCompilationContext.QueryContextParameter,
                                _dataReaderParameter,
                                _resultCoordinatorParameter,
                                Expression.Constant(parentIdentifierLambda.Compile()),
                                Expression.Constant(outerIdentifierLambda.Compile()),
                                Expression.Constant(selfIdentifierLambda.Compile()),
                                Expression.Constant(
                                    relationalCollectionShaperExpression.ParentIdentifierValueComparers,
                                    typeof(IReadOnlyList<ValueComparer>)),
                                Expression.Constant(
                                    relationalCollectionShaperExpression.OuterIdentifierValueComparers,
                                    typeof(IReadOnlyList<ValueComparer>)),
                                Expression.Constant(
                                    relationalCollectionShaperExpression.SelfIdentifierValueComparers,
                                    typeof(IReadOnlyList<ValueComparer>)),
                                Expression.Constant(innerShaper.Compile())));

                        _variableShaperMapping[relationalCollectionShaperExpression] = accessor;
                    }

                    return accessor;
                }

                case RelationalSplitCollectionShaperExpression relationalSplitCollectionShaperExpression:
                {
                    if (!_variableShaperMapping.TryGetValue(relationalSplitCollectionShaperExpression, out var accessor))
                    {
                        var collectionIdConstant = Expression.Constant(_collectionId++);
                        var innerProcessor = new ShaperProcessingExpressionVisitor(
                            _parentVisitor, _resultCoordinatorParameter,
                            _executionStrategyParameter!, relationalSplitCollectionShaperExpression.SelectExpression, _tags!);
                        var innerShaper = innerProcessor.ProcessShaper(
                            relationalSplitCollectionShaperExpression.InnerShaper,
                            out var relationalCommandCache,
                            out var readerColumns,
                            out var relatedDataLoaders,
                            ref _collectionId);

                        var navigation = relationalSplitCollectionShaperExpression.Navigation;
                        var collectionAccessor = navigation?.GetCollectionAccessor();
                        var collectionType = collectionAccessor?.CollectionType ?? relationalSplitCollectionShaperExpression.Type;
                        var elementType = relationalSplitCollectionShaperExpression.ElementType;
                        var relatedElementType = innerShaper.ReturnType;

                        _inline = true;

                        var parentIdentifierLambda = Expression.Lambda(
                            Visit(relationalSplitCollectionShaperExpression.ParentIdentifier),
                            QueryCompilationContext.QueryContextParameter,
                            _dataReaderParameter);

                        _inline = false;

                        innerProcessor._inline = true;

                        var childIdentifierLambda = Expression.Lambda(
                            innerProcessor.Visit(relationalSplitCollectionShaperExpression.ChildIdentifier),
                            QueryCompilationContext.QueryContextParameter,
                            innerProcessor._dataReaderParameter);

                        innerProcessor._inline = false;

                        var collectionParameter = Expression.Parameter(collectionType);
                        _variables.Add(collectionParameter);
                        _expressions.Add(
                            Expression.Assign(
                                collectionParameter,
                                Expression.Call(
                                    InitializeSplitCollectionMethodInfo.MakeGenericMethod(elementType, collectionType),
                                    collectionIdConstant,
                                    QueryCompilationContext.QueryContextParameter,
                                    _dataReaderParameter,
                                    _resultCoordinatorParameter,
                                    Expression.Constant(parentIdentifierLambda.Compile()),
                                    Expression.Constant(collectionAccessor, typeof(IClrCollectionAccessor)))));

                        _valuesArrayInitializers!.Add(collectionParameter);
                        accessor = Expression.Convert(
                            Expression.ArrayIndex(
                                _valuesArrayExpression!,
                                Expression.Constant(_valuesArrayInitializers.Count - 1)),
                            relationalSplitCollectionShaperExpression.Type);

                        _collectionPopulatingExpressions!.Add(
                            Expression.Call(
                                (_isAsync ? PopulateSplitCollectionAsyncMethodInfo : PopulateSplitCollectionMethodInfo)
                                .MakeGenericMethod(collectionType, elementType, relatedElementType),
                                collectionIdConstant,
                                Expression.Convert(QueryCompilationContext.QueryContextParameter, typeof(RelationalQueryContext)),
                                _executionStrategyParameter!,
                                Expression.Constant(relationalCommandCache),
                                Expression.Constant(readerColumns, typeof(IReadOnlyList<ReaderColumn?>)),
                                Expression.Constant(_detailedErrorsEnabled),
                                _resultCoordinatorParameter,
                                Expression.Constant(childIdentifierLambda.Compile()),
                                Expression.Constant(
                                    relationalSplitCollectionShaperExpression.IdentifierValueComparers,
                                    typeof(IReadOnlyList<ValueComparer>)),
                                Expression.Constant(innerShaper.Compile()),
                                Expression.Constant(
                                    relatedDataLoaders?.Compile(),
                                    _isAsync
                                        ? typeof(Func<QueryContext, IExecutionStrategy, SplitQueryResultCoordinator, Task>)
                                        : typeof(Action<QueryContext, IExecutionStrategy, SplitQueryResultCoordinator>))));

                        _variableShaperMapping[relationalSplitCollectionShaperExpression] = accessor;
                    }

                    return accessor;
                }

                case GroupByShaperExpression:
                    throw new InvalidOperationException(RelationalStrings.ClientGroupByNotSupported);
            }

            return base.VisitExtension(extensionExpression);

            Expression CompensateForCollectionMaterialization(ParameterExpression parameter, Type resultType)
            {
                if (_containsCollectionMaterialization)
                {
                    _valuesArrayInitializers!.Add(parameter);
                    return Expression.Convert(
                        Expression.ArrayIndex(
                            _valuesArrayExpression!,
                            Expression.Constant(_valuesArrayInitializers.Count - 1)),
                        resultType);
                }
                else
                {
                    return parameter;
                }
            }
        }

        protected override Expression VisitMethodCall(MethodCallExpression methodCallExpression)
        {
            if (methodCallExpression.Method.IsGenericMethod
                && methodCallExpression.Method.GetGenericMethodDefinition()
                == Infrastructure.ExpressionExtensions.ValueBufferTryReadValueMethod)
            {
                var index = methodCallExpression.Arguments[1].GetConstantValue<int>();
                var property = methodCallExpression.Arguments[2].GetConstantValue<IProperty?>();
                var mappingParameter = (ParameterExpression)((MethodCallExpression)methodCallExpression.Arguments[0]).Object!;

                if (_jsonMaterializationContextParameterMapping.ContainsKey(mappingParameter))
                {
                    var (jsonElementParameter, keyPropertyValuesParameter) = _jsonMaterializationContextParameterMapping[mappingParameter];

                    return property!.IsPrimaryKey()
                        ? Expression.MakeIndex(
                            keyPropertyValuesParameter,
                            ObjectArrayIndexerPropertyInfo,
                            new[] { Expression.Constant(index) })
                        : CreateExtractJsonPropertyExpression(jsonElementParameter, property);
                }

                int projectionIndex;
                if (property == null)
                {
                    // This is trying to read the computed discriminator value
                    var storedInfo = _entityTypeIdentifyingExpressionInfo[mappingParameter];
                    if (storedInfo is string s)
                    {
                        // If the value is fixed then there is single entity type and discriminator is not present in query
                        // We just return the value as-is.
                        return Expression.Constant(s);
                    }

                    projectionIndex = (int)_entityTypeIdentifyingExpressionInfo[mappingParameter] + index;
                }
                else
                {
                    projectionIndex = _materializationContextBindings[mappingParameter][property];
                }

                var projection = _selectExpression.Projection[projectionIndex];
                var nullable = IsNullableProjection(projection);

                Check.DebugAssert(
                    !nullable || property != null || methodCallExpression.Type.IsNullableType(),
                    "For nullable reads the return type must be null unless property is specified.");

                return CreateGetValueExpression(
                    _dataReaderParameter,
                    projectionIndex,
                    nullable,
                    projection.Expression.TypeMapping!,
                    methodCallExpression.Type,
                    property);
            }

            return base.VisitMethodCall(methodCallExpression);
        }

        private Expression CreateJsonShapers(
            IEntityType entityType,
            bool nullable,
            bool collection,
            ParameterExpression jsonElementParameter,
            ParameterExpression keyValuesParameter,
            Expression? parentEntityExpression,
            INavigation? navigation)
        {
            var jsonElementShaperLambdaParameter = Expression.Parameter(typeof(JsonElement));
            var keyValuesShaperLambdaParameter = Expression.Parameter(typeof(object[]));
            var shaperBlockVariables = new List<ParameterExpression>();
            var shaperBlockExpressions = new List<Expression>();

            var valueBufferParameter = Expression.Parameter(typeof(ValueBuffer));

            _jsonValueBufferParameterMapping[valueBufferParameter] = (jsonElementShaperLambdaParameter, keyValuesShaperLambdaParameter);

            var entityShaperExpression = new RelationalEntityShaperExpression(
                entityType,
                valueBufferParameter,
                nullable);

            var entityShaperMaterializer = (BlockExpression)_parentVisitor.InjectEntityMaterializers(entityShaperExpression);
            var entityShaperMaterializerVariable = Expression.Variable(entityShaperMaterializer.Type);
            shaperBlockVariables.Add(entityShaperMaterializerVariable);
            shaperBlockExpressions.Add(Expression.Assign(entityShaperMaterializerVariable, entityShaperMaterializer));

            foreach (var ownedNavigation in entityType.GetNavigations().Where(
                         n => n.TargetEntityType.IsMappedToJson() && n.ForeignKey.IsOwnership && n == n.ForeignKey.PrincipalToDependent))
            {
                // TODO: use caching like we do in pre-process, there's chance we already have this json element
                var innerJsonElementParameter = Expression.Variable(
                    typeof(JsonElement?));

                shaperBlockVariables.Add(innerJsonElementParameter);

                // JsonElement temp;
                // JsonElement? innerJsonElement = jsonElement.TryGetProperty("PropertyName", temp)
                //  ? (JsonElement?)temp
                //  : null;
                var tempParameter = Expression.Variable(typeof(JsonElement));
                shaperBlockVariables.Add(tempParameter);

                var innerJsonElementAssignment = Expression.Assign(
                    innerJsonElementParameter,
                    Expression.Condition(
                        Expression.Call(
                            jsonElementShaperLambdaParameter,
                            JsonElementTryGetPropertyMethod,
                            Expression.Constant(ownedNavigation.TargetEntityType.GetJsonPropertyName()),
                            tempParameter),
                        Expression.Convert(
                            tempParameter,
                            typeof(JsonElement?)),
                        Expression.Constant(null, typeof(JsonElement?))));

                shaperBlockExpressions.Add(innerJsonElementAssignment);

                var innerShaperResult = CreateJsonShapers(
                    ownedNavigation.TargetEntityType,
                    nullable || !ownedNavigation.ForeignKey.IsRequired,
                    ownedNavigation.IsCollection,
                    innerJsonElementParameter,
                    keyValuesShaperLambdaParameter,
                    entityShaperMaterializerVariable,
                    ownedNavigation);

                shaperBlockExpressions.Add(innerShaperResult);
            }

            shaperBlockExpressions.Add(entityShaperMaterializerVariable);

            var shaperBlock = Expression.Block(
                shaperBlockVariables,
                shaperBlockExpressions);

            var shaperLambda = Expression.Lambda(
                shaperBlock,
                QueryCompilationContext.QueryContextParameter,
                keyValuesShaperLambdaParameter,
                jsonElementShaperLambdaParameter);

            if (parentEntityExpression != null)
            {
                Check.DebugAssert(navigation != null, "Navigation shouldn't be null when including.");

                var fixup = GenerateFixup(
                    navigation.DeclaringEntityType.ClrType,
                    navigation.TargetEntityType.ClrType,
                    navigation,
                    navigation.Inverse);

                // inheritance scenario - navigation defined on derived
                var includingEntityExpression = parentEntityExpression.Type != navigation.DeclaringEntityType.ClrType
                    ? Expression.Convert(parentEntityExpression, navigation.DeclaringEntityType.ClrType)
                    : parentEntityExpression;

                if (navigation.IsCollection)
                {
                    var includeJsonEntityCollectionMethodCall =
                        Expression.Call(
                            IncludeJsonEntityCollectionMethodInfo.MakeGenericMethod(
                                navigation.DeclaringEntityType.ClrType,
                                navigation.TargetEntityType.ClrType),
                            QueryCompilationContext.QueryContextParameter,
                            jsonElementParameter,
                            keyValuesParameter,
                            includingEntityExpression,
                            shaperLambda,
                            fixup);

                    return navigation.DeclaringEntityType.ClrType.IsAssignableFrom(parentEntityExpression.Type)
                        ? includeJsonEntityCollectionMethodCall
                        : Expression.IfThen(
                            Expression.TypeIs(
                                parentEntityExpression,
                                navigation.DeclaringEntityType.ClrType),
                            includeJsonEntityCollectionMethodCall);
                }

                var includeJsonEntityReferenceMethodCall =
                    Expression.Call(
                        IncludeJsonEntityReferenceMethodInfo.MakeGenericMethod(
                            navigation.DeclaringEntityType.ClrType,
                            navigation.TargetEntityType.ClrType),
                        QueryCompilationContext.QueryContextParameter,
                        jsonElementParameter,
                        keyValuesParameter,
                        includingEntityExpression,
                        shaperLambda,
                        fixup);

                return navigation.DeclaringEntityType.ClrType.IsAssignableFrom(parentEntityExpression.Type)
                    ? includeJsonEntityReferenceMethodCall
                    : Expression.IfThen(
                        Expression.TypeIs(
                            parentEntityExpression,
                            navigation.DeclaringEntityType.ClrType),
                        includeJsonEntityReferenceMethodCall);
            }

            if (collection)
            {
                Check.DebugAssert(navigation != null, "navigation shouldn't be null when materializing collection.");

                var materializeJsonEntityCollection = Expression.Call(
                    MaterializeJsonEntityCollectionMethodInfo.MakeGenericMethod(
                        entityType.ClrType,
                        navigation.ClrType),
                    QueryCompilationContext.QueryContextParameter,
                    jsonElementParameter,
                    keyValuesParameter,
                    Expression.Constant(navigation),
                    shaperLambda);

                return materializeJsonEntityCollection;
            }

            var materializedRootJsonEntity = Expression.Call(
                MaterializeJsonEntityMethodInfo.MakeGenericMethod(entityType.ClrType),
                QueryCompilationContext.QueryContextParameter,
                jsonElementParameter,
                keyValuesParameter,
                Expression.Constant(nullable),
                shaperLambda);

            return materializedRootJsonEntity;
        }

        private (ParameterExpression, ParameterExpression) JsonShapingPreProcess(
            JsonProjectionInfo jsonProjectionInfo,
            IEntityType entityType)
        {
            if (_existingJsonElementMap.TryGetValue(
                (jsonProjectionInfo.JsonColumnIndex, jsonProjectionInfo.AdditionalPath),
                out var finalJsonElementVariable))
            {
                // if we already cached JsonElement then key values are guaranteed to have been cached also, as they go in tandem
                var fullPathCacheKey = jsonProjectionInfo.AdditionalPath.Select(x => (x.ConstantArrayIndex, x.NonConstantArrayIndex)).ToArray();
                var finalKeyValuesVariable = _existingKeyValuesMap[(jsonProjectionInfo.JsonColumnIndex, fullPathCacheKey)];

                // if the JsonElement variable for the full path is present in the cache,
                // it means we already went through this process before
                // and have already generated all the steps leading to the result
                // i.e. we can safely return from the pre process
                return (finalJsonElementVariable, finalKeyValuesVariable);
            }

            var currentJsonElementVariable = default(ParameterExpression);
            var currentKeyValuesVariable = default(ParameterExpression);
            var additionalKeyGeneratedCount = 0;

            // go through each segment in the additional path and generate JsonElement and key values
            // store them in variables and cache them, so we can re-use it later if needed
            // JsonElement needs to be generated for every path segment, as they are always different
            // key values only changes if we access element of the array (as opposed to JSON property access)
            for (var index = 0; index <= jsonProjectionInfo.AdditionalPath.Length; index++)
            {
                var jsonElementCacheKey = jsonProjectionInfo.AdditionalPath[..index];
                var keyValuesCacheKey = jsonProjectionInfo.AdditionalPath[..index].Select(x => (x.ConstantArrayIndex, x.NonConstantArrayIndex)).ToArray();

                if (_existingJsonElementMap.TryGetValue(
                    (jsonProjectionInfo.JsonColumnIndex, jsonElementCacheKey),
                    out var existingJsonElementVariable))
                {
                    currentJsonElementVariable = existingJsonElementVariable;
                    currentKeyValuesVariable = _existingKeyValuesMap[(jsonProjectionInfo.JsonColumnIndex, keyValuesCacheKey)];

                    continue;
                }

                if (index == 0)
                {
                    var jsonColumnName = entityType.GetContainerColumnName()!;
                    var jsonColumnTypeMapping = (entityType.GetViewOrTableMappings().SingleOrDefault()?.Table
                            ?? entityType.GetDefaultMappings().Single().Table)
                        .FindColumn(jsonColumnName)!.StoreTypeMapping;

                    // create the JsonElement for the initial entity
                    var jsonElementValueExpression = CreateGetValueExpression(
                        _dataReaderParameter,
                        jsonProjectionInfo.JsonColumnIndex,
                        nullable: true,
                        jsonColumnTypeMapping,
                        typeof(JsonElement?),
                        property: null);

                    currentJsonElementVariable = Expression.Variable(
                        typeof(JsonElement?));

                    var jsonElementAssignment = Expression.Assign(
                        currentJsonElementVariable,
                        jsonElementValueExpression);

                    _variables.Add(currentJsonElementVariable);
                    _expressions.Add(jsonElementAssignment);

                    var keyValues = new Expression[jsonProjectionInfo.KeyAccessInfo.Count];
                    for (var i = 0; i < jsonProjectionInfo.KeyAccessInfo.Count; i++)
                    {
                        if (jsonProjectionInfo.KeyAccessInfo[i].ConstantKeyValue is int constant)
                        {
                            // if key access was a constant (and we have the actual value) add it directly to key values array
                            // adding 1 to the value as we start keys from 1 and the array starts at 0
                            keyValues[i] = Expression.Convert(
                                Expression.Constant(constant + 1),
                                typeof(object));
                        }
                        else if (jsonProjectionInfo.KeyAccessInfo[i].KeyProperty is IProperty keyProperty)
                        {
                            // if key value has IProperty, it must be a PK of the owner
                            var projection = _selectExpression.Projection[jsonProjectionInfo.KeyAccessInfo[i].KeyProjectionIndex!.Value];
                            keyValues[i] = Expression.Convert(
                                CreateGetValueExpression(
                                    _dataReaderParameter,
                                    jsonProjectionInfo.KeyAccessInfo[i].KeyProjectionIndex!.Value,
                                    IsNullableProjection(projection),
                                    projection.Expression.TypeMapping!,
                                    keyProperty.ClrType,
                                    keyProperty),
                                typeof(object));
                        }
                        else
                        {
                            // otherwise it must be non-constant array access and we stored it's projection index
                            // extract the value from the projection (or the cache if we used it before)
                            var collectionElementAccessParameter = ExtractAndCacheNonConstantJsonArrayElementAccessValue(
                                jsonProjectionInfo.KeyAccessInfo[i].KeyProjectionIndex!.Value);

                            keyValues[i] = Expression.Convert(
                                Expression.Add(collectionElementAccessParameter, Expression.Constant(1, typeof(int?))),
                                typeof(object));
                        }
                    }

                    // create key values for initial entity
                    currentKeyValuesVariable = Expression.Parameter(typeof(object[]));
                    var keyValuesAssignment = Expression.Assign(
                        currentKeyValuesVariable,
                        Expression.NewArrayInit(typeof(object), keyValues));

                    _variables.Add(currentKeyValuesVariable);
                    _expressions.Add(keyValuesAssignment);

                    _existingJsonElementMap[(jsonProjectionInfo.JsonColumnIndex, jsonElementCacheKey)] = currentJsonElementVariable;
                    _existingKeyValuesMap[(jsonProjectionInfo.JsonColumnIndex, keyValuesCacheKey)] = currentKeyValuesVariable;
                }
                else
                {
                    // create JsonElement for the additional path segment
                    var currentPath = jsonProjectionInfo.AdditionalPath[index - 1];

                    Expression jsonElementAccessExpressionFragment;
                    if (currentPath.JsonPropertyName is string stringPath)
                    {
                        // JsonElement? jsonElement = (...) <- this is the previous one
                        // JsonElement temp;
                        // JsonElement? newJsonElement = jsonElement.HasValue && jsonElement.Value.TryGetProperty("PropertyName", temp)
                        //   ? (JsonElement?)temp
                        //   : null;
                        var tempParameter = Expression.Variable(typeof(JsonElement));
                        _variables.Add(tempParameter);

                        var tryGetPropertyCall = Expression.Call(
                            Expression.MakeMemberAccess(
                                currentJsonElementVariable!,
                                NullableJsonElementValuePropertyInfo),
                            JsonElementTryGetPropertyMethod,
                            Expression.Constant(stringPath),
                            tempParameter);

                        var newJsonElementVariable = Expression.Variable(
                            typeof(JsonElement?));

                        var newJsonElementAssignment = Expression.Assign(
                            newJsonElementVariable,
                            Expression.Condition(
                                Expression.AndAlso(
                                    Expression.MakeMemberAccess(
                                        currentJsonElementVariable!,
                                        NullableJsonElementHasValuePropertyInfo),
                                    tryGetPropertyCall),
                                Expression.Convert(tempParameter, typeof(JsonElement?)),
                                Expression.Constant(null, typeof(JsonElement?))));

                        _variables.Add(newJsonElementVariable);
                        _expressions.Add(newJsonElementAssignment);

                        currentJsonElementVariable = newJsonElementVariable;
                    }
                    else
                    {
                        var elementAccessExpression = currentPath.ConstantArrayIndex is int constantElementAccess
                            ? (Expression)Expression.Constant(constantElementAccess)
                            : Expression.Convert(
                                ExtractAndCacheNonConstantJsonArrayElementAccessValue(currentPath.NonConstantArrayIndex!.Value),
                                typeof(int));

                        jsonElementAccessExpressionFragment = Expression.Call(
                            Expression.MakeMemberAccess(
                                currentJsonElementVariable!,
                                NullableJsonElementValuePropertyInfo),
                            JsonElementGetItemMethodInfo,
                            elementAccessExpression);

                        additionalKeyGeneratedCount++;
                        if (_existingKeyValuesMap.TryGetValue((jsonProjectionInfo.JsonColumnIndex, keyValuesCacheKey), out var existingKeyValuesVariable))
                        {
                            currentKeyValuesVariable = existingKeyValuesVariable;
                        }
                        else
                        {
                            // create new array of size 1 more than current array (as we will be adding the extra key value)
                            // copy values from current array and set the last remaining value
                            var previousKeyValuesVariable = currentKeyValuesVariable;
                            currentKeyValuesVariable = Expression.Parameter(typeof(object[]));

                            var currentKeyValuesCount = jsonProjectionInfo.KeyAccessInfo.Count
                                + additionalKeyGeneratedCount;

                            var currentKeyValuesArrayInitAssignment = Expression.Assign(
                                currentKeyValuesVariable,
                                Expression.NewArrayBounds(
                                    typeof(object),
                                    Expression.Constant(currentKeyValuesCount)));

                            var keyValuesArrayCopyFromPrevious = Expression.Call(
                                ArrayCopyMethodInfo,
                                previousKeyValuesVariable!,
                                currentKeyValuesVariable,
                                Expression.Constant(currentKeyValuesCount - 1));

                            var missingKeyValueAssignment = Expression.Assign(
                                Expression.MakeIndex(
                                    currentKeyValuesVariable,
                                    ObjectArrayIndexerPropertyInfo,
                                    new[] { Expression.Constant(currentKeyValuesCount - 1) }),
                                Expression.Convert(
                                    Expression.Add(elementAccessExpression, Expression.Constant(1)),
                                    typeof(object)));

                            _variables.Add(currentKeyValuesVariable);
                            _expressions.Add(currentKeyValuesArrayInitAssignment);
                            _expressions.Add(keyValuesArrayCopyFromPrevious);
                            _expressions.Add(missingKeyValueAssignment);
                        }

                        var jsonElementValueExpression = Expression.Condition(
                            Expression.MakeMemberAccess(
                                currentJsonElementVariable,
                                NullableJsonElementHasValuePropertyInfo),
                            Expression.Convert(
                                jsonElementAccessExpressionFragment,
                                currentJsonElementVariable!.Type),
                            Expression.Default(currentJsonElementVariable.Type));

                        currentJsonElementVariable = Expression.Variable(
                            typeof(JsonElement?));

                        var jsonElementAssignment = Expression.Assign(
                            currentJsonElementVariable,
                            jsonElementValueExpression);

                        _variables.Add(currentJsonElementVariable);
                        _expressions.Add(jsonElementAssignment);
                    }
                }
            }

            return (currentJsonElementVariable!, currentKeyValuesVariable!);

            ParameterExpression ExtractAndCacheNonConstantJsonArrayElementAccessValue(int index)
            {
                if (!_jsonArrayNonConstantElementAccessMap.TryGetValue(index, out var arrayElementAccessParameter))
                {
                    arrayElementAccessParameter = Expression.Parameter(typeof(int?));
                    var projection = _selectExpression.Projection[index];

                    var arrayElementAccessValue = CreateGetValueExpression(
                        _dataReaderParameter,
                        index,
                        IsNullableProjection(projection),
                        projection.Expression.TypeMapping!,
                        type: typeof(int?),
                        property: null);

                    var arrayElementAccessAssignment = Expression.Assign(
                        arrayElementAccessParameter,
                        arrayElementAccessValue);

                    _variables.Add(arrayElementAccessParameter);
                    _expressions.Add(arrayElementAccessAssignment);

                    _jsonArrayNonConstantElementAccessMap.Add(index, arrayElementAccessParameter);
                }

                return arrayElementAccessParameter;
            }
        }

        private static LambdaExpression GenerateFixup(
            Type entityType,
            Type relatedEntityType,
            INavigationBase navigation,
            INavigationBase? inverseNavigation)
        {
            var entityParameter = Expression.Parameter(entityType);
            var relatedEntityParameter = Expression.Parameter(relatedEntityType);
            var expressions = new List<Expression>();

            if (!navigation.IsShadowProperty())
            {
                expressions.Add(
                    navigation.IsCollection
                        ? AddToCollectionNavigation(entityParameter, relatedEntityParameter, navigation)
                        : AssignReferenceNavigation(entityParameter, relatedEntityParameter, navigation));
            }

            if (inverseNavigation != null
                && !inverseNavigation.IsShadowProperty())
            {
                expressions.Add(
                    inverseNavigation.IsCollection
                        ? AddToCollectionNavigation(relatedEntityParameter, entityParameter, inverseNavigation)
                        : AssignReferenceNavigation(relatedEntityParameter, entityParameter, inverseNavigation));
            }

            return Expression.Lambda(Expression.Block(typeof(void), expressions), entityParameter, relatedEntityParameter);
        }

        private static Expression AssignReferenceNavigation(
            ParameterExpression entity,
            ParameterExpression relatedEntity,
            INavigationBase navigation)
            => entity.MakeMemberAccess(navigation.GetMemberInfo(forMaterialization: true, forSet: true)).Assign(relatedEntity);

        private static Expression AddToCollectionNavigation(
            ParameterExpression entity,
            ParameterExpression relatedEntity,
            INavigationBase navigation)
            => Expression.Call(
                Expression.Constant(navigation.GetCollectionAccessor()),
                CollectionAccessorAddMethodInfo,
                entity,
                relatedEntity,
                Expression.Constant(true));

        private object GetProjectionIndex(ProjectionBindingExpression projectionBindingExpression)
            => _selectExpression.GetProjection(projectionBindingExpression).GetConstantValue<object>();

        private static bool IsNullableProjection(ProjectionExpression projection)
            => projection.Expression is not ColumnExpression column || column.IsNullable;

        private Expression CreateGetValueExpression(
            ParameterExpression dbDataReader,
            int index,
            bool nullable,
            RelationalTypeMapping typeMapping,
            Type type,
            IPropertyBase? property = null)
        {
            Check.DebugAssert(
                property != null || type.IsNullableType(), "Must read nullable value from database if property is not specified.");

            var getMethod = typeMapping.GetDataReaderMethod();

            Expression indexExpression = Expression.Constant(index);
            if (_indexMapParameter != null)
            {
                indexExpression = Expression.ArrayIndex(_indexMapParameter, indexExpression);
            }

            Expression valueExpression
                = Expression.Call(
                    getMethod.DeclaringType != typeof(DbDataReader)
                        ? Expression.Convert(dbDataReader, getMethod.DeclaringType!)
                        : dbDataReader,
                    getMethod,
                    indexExpression);

            var buffering = false;

            if (_readerColumns != null)
            {
                buffering = true;
                var columnType = valueExpression.Type;
                var bufferedColumnType = columnType;
                if (!bufferedColumnType.IsValueType
                    || !BufferedDataReader.IsSupportedValueType(bufferedColumnType))
                {
                    bufferedColumnType = typeof(object);
                }

                if (_readerColumns[index] == null)
                {
                    var bufferedReaderLambdaExpression = valueExpression;
                    if (columnType != bufferedColumnType)
                    {
                        bufferedReaderLambdaExpression = Expression.Convert(bufferedReaderLambdaExpression, bufferedColumnType);
                    }

                    _readerColumns[index] = ReaderColumn.Create(
                        bufferedColumnType,
                        nullable,
                        _indexMapParameter != null ? ((ColumnExpression)_selectExpression.Projection[index].Expression).Name : null,
                        property,
                        Expression.Lambda(
                            bufferedReaderLambdaExpression,
                            dbDataReader,
                            _indexMapParameter ?? Expression.Parameter(typeof(int[]))).Compile());
                }

                valueExpression = Expression.Call(
                    dbDataReader, RelationalTypeMapping.GetDataReaderMethod(bufferedColumnType), indexExpression);
                if (valueExpression.Type != columnType)
                {
                    valueExpression = Expression.Convert(valueExpression, columnType);
                }
            }

            valueExpression = typeMapping.CustomizeDataReaderExpression(valueExpression);

            var converter = typeMapping.Converter;

            if (converter != null)
            {
                if (valueExpression.Type != converter.ProviderClrType)
                {
                    valueExpression = Expression.Convert(valueExpression, converter.ProviderClrType);
                }

                valueExpression = ReplacingExpressionVisitor.Replace(
                    converter.ConvertFromProviderExpression.Parameters.Single(),
                    valueExpression,
                    converter.ConvertFromProviderExpression.Body);
            }

            if (valueExpression.Type != type)
            {
                valueExpression = Expression.Convert(valueExpression, type);
            }

            if (nullable)
            {
                Expression replaceExpression;
                if (converter?.ConvertsNulls == true)
                {
                    replaceExpression = ReplacingExpressionVisitor.Replace(
                        converter.ConvertFromProviderExpression.Parameters.Single(),
                        Expression.Default(converter.ProviderClrType),
                        converter.ConvertFromProviderExpression.Body);

                    if (replaceExpression.Type != type)
                    {
                        replaceExpression = Expression.Convert(replaceExpression, type);
                    }
                }
                else
                {
                    replaceExpression = Expression.Default(valueExpression.Type);
                }

                valueExpression = Expression.Condition(
                    Expression.Call(dbDataReader, IsDbNullMethod, indexExpression),
                    replaceExpression,
                    valueExpression);
            }

            if (_detailedErrorsEnabled
                && !buffering)
            {
                var exceptionParameter = Expression.Parameter(typeof(Exception), name: "e");

                var catchBlock = Expression.Catch(
                    exceptionParameter,
                    Expression.Call(
                        ThrowReadValueExceptionMethod.MakeGenericMethod(valueExpression.Type),
                        exceptionParameter,
                        Expression.Call(dbDataReader, GetFieldValueMethod.MakeGenericMethod(typeof(object)), indexExpression),
                        Expression.Constant(valueExpression.Type.MakeNullable(nullable), typeof(Type)),
                        Expression.Constant(property, typeof(IPropertyBase))));

                valueExpression = Expression.TryCatch(valueExpression, catchBlock);
            }

            return valueExpression;
        }

        private Expression CreateExtractJsonPropertyExpression(
            ParameterExpression jsonElementParameter,
            IProperty property)
        {
            var nullable = property.IsNullable;
            Expression resultExpression;
            if (property.GetTypeMapping().Converter is ValueConverter converter)
            {
                var providerClrType = converter.ProviderClrType.MakeNullable(nullable);
                if (!property.IsNullable || converter.ConvertsNulls)
                {
                    resultExpression = Expression.Call(
                        ExtractJsonPropertyMethodInfo.MakeGenericMethod(providerClrType),
                        jsonElementParameter,
                        Expression.Constant(property.GetJsonPropertyName()),
                        Expression.Constant(nullable));

                    resultExpression = ReplacingExpressionVisitor.Replace(
                        converter.ConvertFromProviderExpression.Parameters.Single(),
                        resultExpression,
                        converter.ConvertFromProviderExpression.Body);

                    if (resultExpression.Type != property.ClrType)
                    {
                        resultExpression = Expression.Convert(resultExpression, property.ClrType);
                    }
                }
                else
                {
                    // property is nullable and the converter can't handle nulls
                    // we need to peek into the JSON value and only pass it thru converter if it's not null
                    var jsonPropertyCall = Expression.Call(
                        ExtractJsonPropertyMethodInfo.MakeGenericMethod(providerClrType),
                        jsonElementParameter,
                        Expression.Constant(property.GetJsonPropertyName()),
                        Expression.Constant(nullable));

                    var jsonPropertyVariable = Expression.Variable(providerClrType);
                    var jsonPropertyAssignment = Expression.Assign(jsonPropertyVariable, jsonPropertyCall);

                    var testExpression = Expression.NotEqual(
                        jsonPropertyVariable,
                        Expression.Default(providerClrType));

                    var ifTrueExpression = (Expression)jsonPropertyVariable;
                    if (ifTrueExpression.Type != converter.ProviderClrType)
                    {
                        ifTrueExpression = Expression.Convert(ifTrueExpression, converter.ProviderClrType);
                    }

                    ifTrueExpression = ReplacingExpressionVisitor.Replace(
                        converter.ConvertFromProviderExpression.Parameters.Single(),
                        ifTrueExpression,
                        converter.ConvertFromProviderExpression.Body);

                    if (ifTrueExpression.Type != property.ClrType)
                    {
                        ifTrueExpression = Expression.Convert(ifTrueExpression, property.ClrType);
                    }

                    var condition = Expression.Condition(
                        testExpression,
                        ifTrueExpression,
                        Expression.Default(property.ClrType));

                    resultExpression = Expression.Block(
                        new ParameterExpression[] { jsonPropertyVariable },
                        new Expression[] { jsonPropertyAssignment, condition });
                }
            }
            else
            {
                resultExpression = Expression.Call(
                    ExtractJsonPropertyMethodInfo.MakeGenericMethod(property.ClrType),
                    jsonElementParameter,
                    Expression.Constant(property.GetJsonPropertyName()),
                    Expression.Constant(nullable));
            }

            if (_detailedErrorsEnabled)
            {
                var exceptionParameter = Expression.Parameter(typeof(Exception), name: "e");
                var catchBlock = Expression.Catch(
                    exceptionParameter,
                    Expression.Call(
                        ThrowExtractJsonPropertyExceptionMethod.MakeGenericMethod(resultExpression.Type),
                        exceptionParameter,
                        Expression.Constant(property, typeof(IProperty))));

                resultExpression = Expression.TryCatch(resultExpression, catchBlock);
            }

            return resultExpression;
        }

        private sealed class CollectionShaperFindingExpressionVisitor : ExpressionVisitor
        {
            private bool _containsCollection;

            public bool ContainsCollectionMaterialization(Expression expression)
            {
                _containsCollection = false;

                Visit(expression);

                return _containsCollection;
            }

            [return: NotNullIfNotNull("expression")]
            public override Expression? Visit(Expression? expression)
            {
                if (_containsCollection)
                {
                    return expression;
                }

                if (expression is RelationalCollectionShaperExpression
                    || expression is RelationalSplitCollectionShaperExpression)
                {
                    _containsCollection = true;

                    return expression;
                }

                return base.Visit(expression);
            }
        }

        private sealed class ExisitingJsonElementMapKeyComparer
            : IEqualityComparer<(int JsonColumnIndex, (string? JsonPropertyName, int? ConstantArrayIndex, int? NonConstantArrayIndex)[] AdditionalPath)>
        {
            public bool Equals(
                (int JsonColumnIndex, (string? JsonPropertyName, int? ConstantArrayIndex, int? NonConstantArrayIndex)[] AdditionalPath) x,
                (int JsonColumnIndex, (string? JsonPropertyName, int? ConstantArrayIndex, int? NonConstantArrayIndex)[] AdditionalPath) y)
                => x.JsonColumnIndex == y.JsonColumnIndex
                    && x.AdditionalPath.Length == y.AdditionalPath.Length
                    && x.AdditionalPath.SequenceEqual(y.AdditionalPath);

            public int GetHashCode([DisallowNull] (int JsonColumnIndex, (string? JsonPropertyName, int? ConstantArrayIndex, int? NonConstantArrayIndex)[] AdditionalPath) obj)
                => HashCode.Combine(obj.JsonColumnIndex, obj.AdditionalPath?.Length);
        }

        private sealed class ExisitingJsonKeyValuesMapKeyComparer
            : IEqualityComparer<(int JsonColumnIndex, (int? ConstantArrayIndex, int? NonConstantArrayIndex)[] AdditionalPath)>
        {
            public bool Equals(
                (int JsonColumnIndex, (int? ConstantArrayIndex, int? NonConstantArrayIndex)[] AdditionalPath) x,
                (int JsonColumnIndex, (int? ConstantArrayIndex, int? NonConstantArrayIndex)[] AdditionalPath) y)
                => x.JsonColumnIndex == y.JsonColumnIndex
                    && x.AdditionalPath.Length == y.AdditionalPath.Length
                    && x.AdditionalPath.SequenceEqual(y.AdditionalPath);

            public int GetHashCode([DisallowNull] (int JsonColumnIndex, (int? ConstantArrayIndex, int? NonConstantArrayIndex)[] AdditionalPath) obj)
                => HashCode.Combine(obj.JsonColumnIndex, obj.AdditionalPath?.Length);
        }
    }
}<|MERGE_RESOLUTION|>--- conflicted
+++ resolved
@@ -16,22 +16,9 @@
 {
     private sealed partial class ShaperProcessingExpressionVisitor : ExpressionVisitor
     {
-<<<<<<< HEAD
         /// <summary>
-        ///     Reading database values 
+        ///     Reading database values
         /// </summary>
-=======
-        private static readonly bool UseOldBehavior30028
-            = AppContext.TryGetSwitch("Microsoft.EntityFrameworkCore.Issue30028", out var enabled30028) && enabled30028;
-
-        private static readonly bool UseOldBehavior30266
-            = AppContext.TryGetSwitch("Microsoft.EntityFrameworkCore.Issue30266", out var enabled30266) && enabled30266;
-
-        private static readonly bool UseOldBehavior30565
-            = AppContext.TryGetSwitch("Microsoft.EntityFrameworkCore.Issue30565", out var enabled30565) && enabled30565;
-
-        // Reading database values
->>>>>>> 91b81e88
         private static readonly MethodInfo IsDbNullMethod =
             typeof(DbDataReader).GetRuntimeMethod(nameof(DbDataReader.IsDBNull), new[] { typeof(int) })!;
 
@@ -39,7 +26,7 @@
             typeof(DbDataReader).GetRuntimeMethod(nameof(DbDataReader.GetFieldValue), new[] { typeof(int) })!;
 
         /// <summary>
-        ///     Coordinating results 
+        ///     Coordinating results
         /// </summary>
         private static readonly MemberInfo ResultContextValuesMemberInfo
             = typeof(ResultContext).GetMember(nameof(ResultContext.Values))[0];
@@ -79,7 +66,7 @@
         private readonly ParameterExpression? _executionStrategyParameter;
 
         /// <summary>
-        ///     States scoped to SelectExpression 
+        ///     States scoped to SelectExpression
         /// </summary>
         private readonly SelectExpression _selectExpression;
         private readonly ParameterExpression _dataReaderParameter;
@@ -88,29 +75,29 @@
         private readonly ReaderColumn?[]? _readerColumns;
 
         /// <summary>
-        ///     States to materialize only once 
+        ///     States to materialize only once
         /// </summary>
         private readonly Dictionary<Expression, Expression> _variableShaperMapping = new(ReferenceEqualityComparer.Instance);
 
         /// <summary>
-        ///     There are always entity variables to avoid materializing same entity twice 
+        ///     There are always entity variables to avoid materializing same entity twice
         /// </summary>
         private readonly List<ParameterExpression> _variables = new();
 
         private readonly List<Expression> _expressions = new();
 
         /// <summary>
-        ///     IncludeExpressions are added later in case they are using ValuesArray 
+        ///     IncludeExpressions are added later in case they are using ValuesArray
         /// </summary>
         private readonly List<Expression> _includeExpressions = new();
 
         /// <summary>
-        ///     Json entities are added after includes so that we can utilize tracking (includes will track all json entities) 
+        ///     Json entities are added after includes so that we can utilize tracking (includes will track all json entities)
         /// </summary>
         private readonly List<Expression> _jsonEntityExpressions = new();
 
         /// <summary>
-        ///     If there is collection shaper then we need to construct ValuesArray to store values temporarily in ResultContext 
+        ///     If there is collection shaper then we need to construct ValuesArray to store values temporarily in ResultContext
         /// </summary>
         private List<Expression>? _collectionPopulatingExpressions;
         private Expression? _valuesArrayExpression;
@@ -119,13 +106,13 @@
         private bool _containsCollectionMaterialization;
 
         /// <summary>
-        ///     Since identifiers for collection are not part of larger lambda they don't cannot use caching to materialize only once. 
+        ///     Since identifiers for collection are not part of larger lambda they don't cannot use caching to materialize only once.
         /// </summary>
         private bool _inline;
         private int _collectionId;
 
         /// <summary>
-        ///     States to convert code to data reader read 
+        ///     States to convert code to data reader read
         /// </summary>
         private readonly Dictionary<ParameterExpression, IDictionary<IProperty, int>> _materializationContextBindings = new();
         private readonly Dictionary<ParameterExpression, object> _entityTypeIdentifyingExpressionInfo = new();
@@ -138,13 +125,13 @@
             _jsonMaterializationContextParameterMapping = new();
 
         /// <summary>
-        ///     Cache for the JsonElement values we have generated - storing variables that the JsonElements are assigned to  
+        ///     Cache for the JsonElement values we have generated - storing variables that the JsonElements are assigned to
         /// </summary>
         private readonly Dictionary<(int JsonColumnIndex, (string? JsonPropertyName, int? ConstantArrayIndex, int? NonConstantArrayIndex)[] AdditionalPath), ParameterExpression> _existingJsonElementMap
             = new(new ExisitingJsonElementMapKeyComparer());
 
         /// <summary>
-        ///     Cache for the key values we have generated - storing variables that the keys are assigned to 
+        ///     Cache for the key values we have generated - storing variables that the keys are assigned to
         /// </summary>
         private readonly Dictionary<(int JsonColumnIndex, (int? ConstantArrayIndex, int? NonConstantArrayIndex)[] AdditionalPath), ParameterExpression> _existingKeyValuesMap
             = new(new ExisitingJsonKeyValuesMapKeyComparer());
@@ -496,26 +483,12 @@
                             var visitedShaperResult = Visit(shaperResult);
                             var visitedShaperResultParameter = Expression.Parameter(visitedShaperResult.Type);
                             _variables.Add(visitedShaperResultParameter);
-<<<<<<< HEAD
                             _jsonEntityExpressions.Add(Expression.Assign(visitedShaperResultParameter, visitedShaperResult));
+
 
                             accessor = CompensateForCollectionMaterialization(
                                 visitedShaperResultParameter,
                                 entityShaperExpression.Type);
-=======
-                            _expressions.Add(Expression.Assign(visitedShaperResultParameter, visitedShaperResult));
-
-                            if (!UseOldBehavior30266)
-                            {
-                                accessor = CompensateForCollectionMaterialization(
-                                    visitedShaperResultParameter,
-                                    entityShaperExpression.Type);
-                            }
-                            else
-                            {
-                                accessor = visitedShaperResultParameter;
-                            }
->>>>>>> 91b81e88
                         }
                         else
                         {
@@ -540,34 +513,9 @@
 
                             _expressions.Add(Expression.Assign(entityParameter, entityMaterializationExpression));
 
-<<<<<<< HEAD
                             accessor = CompensateForCollectionMaterialization(
                                 entityParameter,
                                 entityShaperExpression.Type);
-=======
-                            if (!UseOldBehavior30266)
-                            {
-                                accessor = CompensateForCollectionMaterialization(
-                                    entityParameter,
-                                    entityShaperExpression.Type);
-                            }
-                            else
-                            {
-                                if (_containsCollectionMaterialization)
-                                {
-                                    _valuesArrayInitializers!.Add(entityParameter);
-                                    accessor = Expression.Convert(
-                                        Expression.ArrayIndex(
-                                            _valuesArrayExpression!,
-                                            Expression.Constant(_valuesArrayInitializers.Count - 1)),
-                                        entityShaperExpression.Type);
-                                }
-                                else
-                                {
-                                    accessor = entityParameter;
-                                }
-                            }
->>>>>>> 91b81e88
                         }
 
                         _variableShaperMapping[entityShaperExpression.ValueBufferExpression] = accessor;
@@ -620,7 +568,6 @@
 
                     var visitedShaperResult = Visit(shaperResult);
 
-<<<<<<< HEAD
                     var jsonCollectionParameter = Expression.Parameter(collectionResultExpression.Type);
 
                     _variables.Add(jsonCollectionParameter);
@@ -629,23 +576,6 @@
                     return CompensateForCollectionMaterialization(
                         jsonCollectionParameter,
                         collectionResultExpression.Type);
-=======
-                    if (!UseOldBehavior30565)
-                    {
-                        var jsonCollectionParameter = Expression.Parameter(collectionResultExpression.Type);
-
-                        _variables.Add(jsonCollectionParameter);
-                        _expressions.Add(Expression.Assign(jsonCollectionParameter, visitedShaperResult));
-
-                        return CompensateForCollectionMaterialization(
-                            jsonCollectionParameter,
-                            collectionResultExpression.Type);
-                    }
-                    else
-                    {
-                        return visitedShaperResult;
-                    }
->>>>>>> 91b81e88
                 }
 
                 case ProjectionBindingExpression projectionBindingExpression
