--- conflicted
+++ resolved
@@ -1,7 +1,6 @@
 // Licensed to the .NET Foundation under one or more agreements.
 // The .NET Foundation licenses this file to you under the MIT license.
 
-<<<<<<< HEAD
 namespace Microsoft.EntityFrameworkCore.Metadata.Internal;
 
 /// <summary>
@@ -11,15 +10,6 @@
 ///     doing so can result in application failures when updating to a new Entity Framework Core release.
 /// </summary>
 public static class PropertyExtensions
-=======
-using System;
-using System.Collections.Generic;
-using System.Linq;
-using Microsoft.EntityFrameworkCore.Infrastructure;
-using Microsoft.EntityFrameworkCore.Utilities;
-
-namespace Microsoft.EntityFrameworkCore.Metadata.Internal
->>>>>>> 519f9a73
 {
     /// <summary>
     ///     This is an internal API that supports the Entity Framework Core infrastructure and not subject to
@@ -77,38 +67,11 @@
             index++;
         }
 
-<<<<<<< HEAD
         return null;
     }
-=======
-        private readonly static bool _useOldBehavior27455 =
-            AppContext.TryGetSwitch("Microsoft.EntityFrameworkCore.Issue27455", out var enabled27455) && enabled27455;
-                            
-        /// <summary>
-        ///     This is an internal API that supports the Entity Framework Core infrastructure and not subject to
-        ///     the same compatibility standards as public APIs. It may be changed or removed without notice in
-        ///     any release. You should only use it directly in your code with extreme caution and knowing that
-        ///     doing so can result in application failures when updating to a new Entity Framework Core release.
-        /// </summary>
-        public static bool RequiresValueGenerator(this IReadOnlyProperty property)
-            => (property.ValueGenerated.ForAdd()
-                    && property.IsKey()
-                    && (!property.IsForeignKey()
-                        || property.IsForeignKeyToSelf()
-                        || (!_useOldBehavior27455
-                            && property.GetContainingForeignKeys().All(fk => fk.Properties.Any(p => p != property && p.IsNullable)))))
-                || property.GetValueGeneratorFactory() != null;
 
-        /// <summary>
-        ///     This is an internal API that supports the Entity Framework Core infrastructure and not subject to
-        ///     the same compatibility standards as public APIs. It may be changed or removed without notice in
-        ///     any release. You should only use it directly in your code with extreme caution and knowing that
-        ///     doing so can result in application failures when updating to a new Entity Framework Core release.
-        /// </summary>
-        public static bool IsForeignKeyToSelf(this IReadOnlyProperty property)
-        {
-            Check.DebugAssert(property.IsKey(), "Only call this method for properties known to be part of a key.");
->>>>>>> 519f9a73
+    private readonly static bool _useOldBehavior27455 =
+        AppContext.TryGetSwitch("Microsoft.EntityFrameworkCore.Issue27455", out var enabled27455) && enabled27455;
 
     /// <summary>
     ///     This is an internal API that supports the Entity Framework Core infrastructure and not subject to
@@ -119,7 +82,10 @@
     public static bool RequiresValueGenerator(this IReadOnlyProperty property)
         => (property.ValueGenerated.ForAdd()
                 && property.IsKey()
-                && (!property.IsForeignKey() || property.IsForeignKeyToSelf()))
+                && (!property.IsForeignKey()
+                    || property.IsForeignKeyToSelf()
+                    || (!_useOldBehavior27455
+                        && property.GetContainingForeignKeys().All(fk => fk.Properties.Any(p => p != property && p.IsNullable)))))
             || property.GetValueGeneratorFactory() != null;
 
     /// <summary>
