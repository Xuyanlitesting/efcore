// Licensed to the .NET Foundation under one or more agreements.
// The .NET Foundation licenses this file to you under the MIT license.

using System.Collections.Concurrent;
using System.Diagnostics.CodeAnalysis;
using Microsoft.EntityFrameworkCore.Internal;
using Microsoft.EntityFrameworkCore.Metadata.Conventions.Internal;

namespace Microsoft.EntityFrameworkCore.Metadata.Internal;

/// <summary>
///     This is an internal API that supports the Entity Framework Core infrastructure and not subject to
///     the same compatibility standards as public APIs. It may be changed or removed without notice in
///     any release. You should only use it directly in your code with extreme caution and knowing that
///     doing so can result in application failures when updating to a new Entity Framework Core release.
/// </summary>
public class Model : ConventionAnnotatable, IMutableModel, IConventionModel, IRuntimeModel
{
    /// <summary>
    ///     This is an internal API that supports the Entity Framework Core infrastructure and not subject to
    ///     the same compatibility standards as public APIs. It may be changed or removed without notice in
    ///     any release. You should only use it directly in your code with extreme caution and knowing that
    ///     doing so can result in application failures when updating to a new Entity Framework Core release.
    /// </summary>
<<<<<<< HEAD
=======
    [DynamicallyAccessedMembers(IEntityType.DynamicallyAccessedMemberTypes)]
>>>>>>> 5d0d937a
    public static readonly Type DefaultPropertyBagType = typeof(Dictionary<string, object>);

    private readonly SortedDictionary<string, EntityType> _entityTypes = new(StringComparer.Ordinal);
    private readonly ConcurrentDictionary<Type, PropertyInfo?> _indexerPropertyInfoMap = new();
    private readonly ConcurrentDictionary<Type, string> _clrTypeNameMap = new();
    private readonly Dictionary<string, ConfigurationSource> _ignoredTypeNames = new(StringComparer.Ordinal);
    private Dictionary<string, ConfigurationSource>? _ownedTypes;

    private readonly Dictionary<Type, (ConfigurationSource ConfigurationSource, SortedSet<EntityType> Types)> _sharedTypes =
        new()
        {
            { DefaultPropertyBagType, (ConfigurationSource.Explicit, new SortedSet<EntityType>(EntityTypeFullNameComparer.Instance)) }
        };

    private ConventionDispatcher? _conventionDispatcher;
    private IList<IModelFinalizedConvention>? _modelFinalizedConventions;
    private ModelDependencies? _scopedModelDependencies;
    private bool? _skipDetectChanges;
    private ChangeTrackingStrategy? _changeTrackingStrategy;

    private ConfigurationSource? _changeTrackingStrategyConfigurationSource;

    /// <summary>
    ///     This is an internal API that supports the Entity Framework Core infrastructure and not subject to
    ///     the same compatibility standards as public APIs. It may be changed or removed without notice in
    ///     any release. You should only use it directly in your code with extreme caution and knowing that
    ///     doing so can result in application failures when updating to a new Entity Framework Core release.
    /// </summary>
    public Model()
        : this(new ConventionSet())
    {
    }

    /// <summary>
    ///     This is an internal API that supports the Entity Framework Core infrastructure and not subject to
    ///     the same compatibility standards as public APIs. It may be changed or removed without notice in
    ///     any release. You should only use it directly in your code with extreme caution and knowing that
    ///     doing so can result in application failures when updating to a new Entity Framework Core release.
    /// </summary>
    public Model(ConventionSet conventions, ModelDependencies? modelDependencies = null, ModelConfiguration? modelConfiguration = null)
    {
        if (modelDependencies != null)
        {
            ScopedModelDependencies = modelDependencies;
        }

        var dispatcher = new ConventionDispatcher(conventions);
        var builder = new InternalModelBuilder(this);
        _conventionDispatcher = dispatcher;
        _modelFinalizedConventions = conventions.ModelFinalizedConventions;
        Builder = builder;
        Configuration = modelConfiguration;
        dispatcher.OnModelInitialized(builder);
    }

    /// <summary>
    ///     This is an internal API that supports the Entity Framework Core infrastructure and not subject to
    ///     the same compatibility standards as public APIs. It may be changed or removed without notice in
    ///     any release. You should only use it directly in your code with extreme caution and knowing that
    ///     doing so can result in application failures when updating to a new Entity Framework Core release.
    /// </summary>
    public virtual ConventionDispatcher ConventionDispatcher
    {
        [DebuggerStepThrough]
        get => _conventionDispatcher ?? throw new InvalidOperationException(CoreStrings.ModelReadOnly);
    }

    /// <summary>
    ///     This is an internal API that supports the Entity Framework Core infrastructure and not subject to
    ///     the same compatibility standards as public APIs. It may be changed or removed without notice in
    ///     any release. You should only use it directly in your code with extreme caution and knowing that
    ///     doing so can result in application failures when updating to a new Entity Framework Core release.
    /// </summary>
    [DisallowNull]
    public virtual ModelDependencies? ScopedModelDependencies
    {
        get => _scopedModelDependencies;
        set => _scopedModelDependencies = value;
    }

    /// <summary>
    ///     Indicates whether the model is read-only.
    /// </summary>
    public override bool IsReadOnly
        => _conventionDispatcher == null;

    /// <summary>
    ///     This is an internal API that supports the Entity Framework Core infrastructure and not subject to
    ///     the same compatibility standards as public APIs. It may be changed or removed without notice in
    ///     any release. You should only use it directly in your code with extreme caution and knowing that
    ///     doing so can result in application failures when updating to a new Entity Framework Core release.
    /// </summary>
    public virtual InternalModelBuilder Builder { [DebuggerStepThrough] get; }

    /// <summary>
    ///     This is an internal API that supports the Entity Framework Core infrastructure and not subject to
    ///     the same compatibility standards as public APIs. It may be changed or removed without notice in
    ///     any release. You should only use it directly in your code with extreme caution and knowing that
    ///     doing so can result in application failures when updating to a new Entity Framework Core release.
    /// </summary>
    public virtual ModelConfiguration? Configuration { get; }

    /// <summary>
    ///     This is an internal API that supports the Entity Framework Core infrastructure and not subject to
    ///     the same compatibility standards as public APIs. It may be changed or removed without notice in
    ///     any release. You should only use it directly in your code with extreme caution and knowing that
    ///     doing so can result in application failures when updating to a new Entity Framework Core release.
    /// </summary>
    public virtual IEnumerable<EntityType> GetEntityTypes()
        => _entityTypes.Values;

    /// <summary>
    ///     This is an internal API that supports the Entity Framework Core infrastructure and not subject to
    ///     the same compatibility standards as public APIs. It may be changed or removed without notice in
    ///     any release. You should only use it directly in your code with extreme caution and knowing that
    ///     doing so can result in application failures when updating to a new Entity Framework Core release.
    /// </summary>
    public virtual EntityType? AddEntityType(
        string name,
        bool owned,
        ConfigurationSource configurationSource)
    {
        Check.NotEmpty(name, nameof(name));

        var entityType = new EntityType(name, this, owned, configurationSource);

        return AddEntityType(entityType);
    }

    /// <summary>
    ///     This is an internal API that supports the Entity Framework Core infrastructure and not subject to
    ///     the same compatibility standards as public APIs. It may be changed or removed without notice in
    ///     any release. You should only use it directly in your code with extreme caution and knowing that
    ///     doing so can result in application failures when updating to a new Entity Framework Core release.
    /// </summary>
    public virtual EntityType? AddEntityType(
<<<<<<< HEAD
        Type type,
=======
        [DynamicallyAccessedMembers(IEntityType.DynamicallyAccessedMemberTypes)] Type type,
>>>>>>> 5d0d937a
        bool owned,
        ConfigurationSource configurationSource)
    {
        Check.NotNull(type, nameof(type));

        var entityType = new EntityType(type, this, owned, configurationSource);

        return AddEntityType(entityType);
    }

    /// <summary>
    ///     This is an internal API that supports the Entity Framework Core infrastructure and not subject to
    ///     the same compatibility standards as public APIs. It may be changed or removed without notice in
    ///     any release. You should only use it directly in your code with extreme caution and knowing that
    ///     doing so can result in application failures when updating to a new Entity Framework Core release.
    /// </summary>
    public virtual EntityType? AddEntityType(
        string name,
<<<<<<< HEAD
        Type type,
=======
        [DynamicallyAccessedMembers(IEntityType.DynamicallyAccessedMemberTypes)] Type type,
>>>>>>> 5d0d937a
        bool owned,
        ConfigurationSource configurationSource)
    {
        Check.NotEmpty(name, nameof(name));
        Check.NotNull(type, nameof(type));

        if (GetDisplayName(type) == name)
        {
            throw new InvalidOperationException(CoreStrings.AmbiguousSharedTypeEntityTypeName(name));
        }

        var entityType = new EntityType(name, type, this, owned, configurationSource);

        return AddEntityType(entityType);
    }

    private EntityType? AddEntityType(EntityType entityType)
    {
        EnsureMutable();

        var entityTypeName = entityType.Name;
        if (_entityTypes.ContainsKey(entityTypeName))
        {
            throw new InvalidOperationException(CoreStrings.DuplicateEntityType(entityType.DisplayName()));
        }

        if (entityType.HasSharedClrType)
        {
            if (_entityTypes.Any(et => !et.Value.HasSharedClrType && et.Value.ClrType == entityType.ClrType))
            {
                throw new InvalidOperationException(
                    CoreStrings.ClashingNonSharedType(entityType.Name, entityType.ClrType.DisplayName()));
            }

            if (_sharedTypes.TryGetValue(entityType.ClrType, out var existingTypes))
            {
                var newConfigurationSource = entityType.GetConfigurationSource().Max(existingTypes.ConfigurationSource);
                existingTypes.Types.Add(entityType);
                _sharedTypes[entityType.ClrType] = (newConfigurationSource, existingTypes.Types);
            }
            else
            {
                var types = new SortedSet<EntityType>(EntityTypeFullNameComparer.Instance) { entityType };
                _sharedTypes.Add(entityType.ClrType, (entityType.GetConfigurationSource(), types));
            }
        }
        else if (_sharedTypes.ContainsKey(entityType.ClrType))
        {
            throw new InvalidOperationException(CoreStrings.ClashingSharedType(entityType.DisplayName()));
        }

        _entityTypes.Add(entityTypeName, entityType);

        return (EntityType?)ConventionDispatcher.OnEntityTypeAdded(entityType.Builder)?.Metadata;
    }

    /// <summary>
    ///     This is an internal API that supports the Entity Framework Core infrastructure and not subject to
    ///     the same compatibility standards as public APIs. It may be changed or removed without notice in
    ///     any release. You should only use it directly in your code with extreme caution and knowing that
    ///     doing so can result in application failures when updating to a new Entity Framework Core release.
    /// </summary>
    public virtual EntityType? FindEntityType(Type type)
        => FindEntityType(GetDisplayName(type));

    /// <summary>
    ///     This is an internal API that supports the Entity Framework Core infrastructure and not subject to
    ///     the same compatibility standards as public APIs. It may be changed or removed without notice in
    ///     any release. You should only use it directly in your code with extreme caution and knowing that
    ///     doing so can result in application failures when updating to a new Entity Framework Core release.
    /// </summary>
    public virtual EntityType? FindEntityType(string name)
        => !string.IsNullOrEmpty(name) && _entityTypes.TryGetValue(name, out var entityType)
            ? entityType
            : null;

    /// <summary>
    ///     This is an internal API that supports the Entity Framework Core infrastructure and not subject to
    ///     the same compatibility standards as public APIs. It may be changed or removed without notice in
    ///     any release. You should only use it directly in your code with extreme caution and knowing that
    ///     doing so can result in application failures when updating to a new Entity Framework Core release.
    /// </summary>
    public virtual EntityType? RemoveEntityType(Type type)
        => RemoveEntityType(FindEntityType(type));

    /// <summary>
    ///     This is an internal API that supports the Entity Framework Core infrastructure and not subject to
    ///     the same compatibility standards as public APIs. It may be changed or removed without notice in
    ///     any release. You should only use it directly in your code with extreme caution and knowing that
    ///     doing so can result in application failures when updating to a new Entity Framework Core release.
    /// </summary>
    public virtual EntityType? RemoveEntityType(string name)
        => RemoveEntityType(FindEntityType(name));

    private static void AssertCanRemove(EntityType entityType)
    {
        var referencingForeignKey = entityType.GetDeclaredReferencingForeignKeys().FirstOrDefault();
        if (referencingForeignKey != null)
        {
            throw new InvalidOperationException(
                CoreStrings.EntityTypeInUseByReferencingForeignKey(
                    entityType.DisplayName(),
                    referencingForeignKey.Properties.Format(),
                    referencingForeignKey.DeclaringEntityType.DisplayName()));
        }

        var referencingSkipNavigation = entityType.GetDeclaredReferencingSkipNavigations().FirstOrDefault();
        if (referencingSkipNavigation != null)
        {
            throw new InvalidOperationException(
                CoreStrings.EntityTypeInUseByReferencingSkipNavigation(
                    entityType.DisplayName(),
                    referencingSkipNavigation.Name,
                    referencingSkipNavigation.DeclaringEntityType.DisplayName()));
        }

        var derivedEntityType = entityType.GetDirectlyDerivedTypes().FirstOrDefault();
        if (derivedEntityType != null)
        {
            throw new InvalidOperationException(
                CoreStrings.EntityTypeInUseByDerived(
                    entityType.DisplayName(),
                    derivedEntityType.DisplayName()));
        }
    }

    /// <summary>
    ///     This is an internal API that supports the Entity Framework Core infrastructure and not subject to
    ///     the same compatibility standards as public APIs. It may be changed or removed without notice in
    ///     any release. You should only use it directly in your code with extreme caution and knowing that
    ///     doing so can result in application failures when updating to a new Entity Framework Core release.
    /// </summary>
    public virtual EntityType? RemoveEntityType(EntityType? entityType)
    {
        if (entityType is null || !entityType.IsInModel)
        {
            return null;
        }

        EnsureMutable();
        AssertCanRemove(entityType);

        if (_sharedTypes.TryGetValue(entityType.ClrType, out var existingTypes))
        {
            existingTypes.Types.Remove(entityType);
        }

        var removed = _entityTypes.Remove(entityType.Name);
        Check.DebugAssert(removed, "removed is false");

        entityType.OnTypeRemoved();

        return entityType;
    }

    /// <summary>
    ///     This is an internal API that supports the Entity Framework Core infrastructure and not subject to
    ///     the same compatibility standards as public APIs. It may be changed or removed without notice in
    ///     any release. You should only use it directly in your code with extreme caution and knowing that
    ///     doing so can result in application failures when updating to a new Entity Framework Core release.
    /// </summary>
    public virtual EntityType? AddEntityType(
        string name,
        string definingNavigationName,
        EntityType definingEntityType,
        ConfigurationSource configurationSource)
    {
        Check.NotEmpty(name, nameof(name));

        name = definingEntityType.GetOwnedName(name, definingNavigationName);
        var entityType = new EntityType(name, DefaultPropertyBagType, this, owned: true, configurationSource);

        return AddEntityType(entityType);
    }

    /// <summary>
    ///     This is an internal API that supports the Entity Framework Core infrastructure and not subject to
    ///     the same compatibility standards as public APIs. It may be changed or removed without notice in
    ///     any release. You should only use it directly in your code with extreme caution and knowing that
    ///     doing so can result in application failures when updating to a new Entity Framework Core release.
    /// </summary>
    public virtual EntityType? AddEntityType(
<<<<<<< HEAD
        Type type,
=======
        [DynamicallyAccessedMembers(IEntityType.DynamicallyAccessedMemberTypes)] Type type,
>>>>>>> 5d0d937a
        string definingNavigationName,
        EntityType definingEntityType,
        ConfigurationSource configurationSource)
    {
        Check.NotNull(type, nameof(type));

        var name = definingEntityType.GetOwnedName(type.ShortDisplayName(), definingNavigationName);
        var entityType = new EntityType(name, type, this, owned: true, configurationSource);

        return AddEntityType(entityType);
    }

    /// <summary>
    ///     This is an internal API that supports the Entity Framework Core infrastructure and not subject to
    ///     the same compatibility standards as public APIs. It may be changed or removed without notice in
    ///     any release. You should only use it directly in your code with extreme caution and knowing that
    ///     doing so can result in application failures when updating to a new Entity Framework Core release.
    /// </summary>
    [DebuggerStepThrough]
    public virtual string GetDisplayName(Type type)
        => _clrTypeNameMap.GetOrAdd(type, t => t.DisplayName());

    /// <summary>
    ///     This is an internal API that supports the Entity Framework Core infrastructure and not subject to
    ///     the same compatibility standards as public APIs. It may be changed or removed without notice in
    ///     any release. You should only use it directly in your code with extreme caution and knowing that
    ///     doing so can result in application failures when updating to a new Entity Framework Core release.
    /// </summary>
    public virtual EntityType? FindEntityType(
        Type type,
        string definingNavigationName,
        EntityType definingEntityType)
        => FindEntityType(type.ShortDisplayName(), definingNavigationName, definingEntityType);

    /// <summary>
    ///     This is an internal API that supports the Entity Framework Core infrastructure and not subject to
    ///     the same compatibility standards as public APIs. It may be changed or removed without notice in
    ///     any release. You should only use it directly in your code with extreme caution and knowing that
    ///     doing so can result in application failures when updating to a new Entity Framework Core release.
    /// </summary>
    public virtual EntityType? FindEntityType(
        string name,
        string definingNavigationName,
        EntityType definingEntityType)
        => FindEntityType(definingEntityType.GetOwnedName(name, definingNavigationName));

    /// <summary>
    ///     This is an internal API that supports the Entity Framework Core infrastructure and not subject to
    ///     the same compatibility standards as public APIs. It may be changed or removed without notice in
    ///     any release. You should only use it directly in your code with extreme caution and knowing that
    ///     doing so can result in application failures when updating to a new Entity Framework Core release.
    /// </summary>
    // TODO: Use layering to get the updated type #15898
    public virtual EntityType? FindActualEntityType(EntityType entityType)
        => entityType.IsInModel
            ? entityType
            : FindEntityType(entityType.Name)
            ?? (entityType.HasSharedClrType
                ? entityType.FindOwnership() is ForeignKey ownership
                    ? FindActualEntityType(ownership.PrincipalEntityType)
                        ?.FindNavigation(ownership.PrincipalToDependent!.Name)?.TargetEntityType
                    : null
                : null);

    /// <summary>
    ///     This is an internal API that supports the Entity Framework Core infrastructure and not subject to
    ///     the same compatibility standards as public APIs. It may be changed or removed without notice in
    ///     any release. You should only use it directly in your code with extreme caution and knowing that
    ///     doing so can result in application failures when updating to a new Entity Framework Core release.
    /// </summary>
    public virtual Type? FindClrType(string name)
        => _entityTypes.TryGetValue(name, out var entityType)
            ? entityType.HasSharedClrType
                ? null
                : entityType.ClrType
            : null;

    /// <summary>
    ///     This is an internal API that supports the Entity Framework Core infrastructure and not subject to
    ///     the same compatibility standards as public APIs. It may be changed or removed without notice in
    ///     any release. You should only use it directly in your code with extreme caution and knowing that
    ///     doing so can result in application failures when updating to a new Entity Framework Core release.
    /// </summary>
    public virtual IEnumerable<EntityType> FindEntityTypes(Type type)
    {
        var result = GetEntityTypes(GetDisplayName(type));
        return _sharedTypes.TryGetValue(type, out var existingTypes)
            ? result.Concat(existingTypes.Types)
            : result;
    }

    /// <summary>
    ///     This is an internal API that supports the Entity Framework Core infrastructure and not subject to
    ///     the same compatibility standards as public APIs. It may be changed or removed without notice in
    ///     any release. You should only use it directly in your code with extreme caution and knowing that
    ///     doing so can result in application failures when updating to a new Entity Framework Core release.
    /// </summary>
    public virtual IEnumerable<EntityType> GetEntityTypes(string name)
    {
        var entityType = FindEntityType(name);
        return entityType == null
            ? Enumerable.Empty<EntityType>()
            : new[] { entityType };
    }

    /// <summary>
    ///     This is an internal API that supports the Entity Framework Core infrastructure and not subject to
    ///     the same compatibility standards as public APIs. It may be changed or removed without notice in
    ///     any release. You should only use it directly in your code with extreme caution and knowing that
    ///     doing so can result in application failures when updating to a new Entity Framework Core release.
    /// </summary>
    public virtual EntityType? RemoveEntityType(
        Type type,
        string definingNavigationName,
        EntityType definingEntityType)
        => RemoveEntityType(FindEntityType(type, definingNavigationName, definingEntityType));

    /// <summary>
    ///     This is an internal API that supports the Entity Framework Core infrastructure and not subject to
    ///     the same compatibility standards as public APIs. It may be changed or removed without notice in
    ///     any release. You should only use it directly in your code with extreme caution and knowing that
    ///     doing so can result in application failures when updating to a new Entity Framework Core release.
    /// </summary>
    public virtual EntityType? RemoveEntityType(
        string name,
        string definingNavigationName,
        EntityType definingEntityType)
        => RemoveEntityType(FindEntityType(name, definingNavigationName, definingEntityType));

    /// <summary>
    ///     This is an internal API that supports the Entity Framework Core infrastructure and not subject to
    ///     the same compatibility standards as public APIs. It may be changed or removed without notice in
    ///     any release. You should only use it directly in your code with extreme caution and knowing that
    ///     doing so can result in application failures when updating to a new Entity Framework Core release.
    /// </summary>
<<<<<<< HEAD
    public virtual bool IsShared(Type type)
=======
    public virtual bool IsShared([DynamicallyAccessedMembers(DynamicallyAccessedMemberTypes.Interfaces)] Type type)
>>>>>>> 5d0d937a
        => FindIsSharedConfigurationSource(type) != null
            || Configuration?.GetConfigurationType(type) == TypeConfigurationType.SharedTypeEntityType;

    /// <summary>
    ///     This is an internal API that supports the Entity Framework Core infrastructure and not subject to
    ///     the same compatibility standards as public APIs. It may be changed or removed without notice in
    ///     any release. You should only use it directly in your code with extreme caution and knowing that
    ///     doing so can result in application failures when updating to a new Entity Framework Core release.
    /// </summary>
    public virtual string? AddIgnored(
        Type type,
        ConfigurationSource configurationSource)
        => AddIgnored(GetDisplayName(Check.NotNull(type, nameof(type))), type, configurationSource);

    /// <summary>
    ///     This is an internal API that supports the Entity Framework Core infrastructure and not subject to
    ///     the same compatibility standards as public APIs. It may be changed or removed without notice in
    ///     any release. You should only use it directly in your code with extreme caution and knowing that
    ///     doing so can result in application failures when updating to a new Entity Framework Core release.
    /// </summary>
    public virtual string? AddIgnored(
        string name,
        ConfigurationSource configurationSource)
        => AddIgnored(Check.NotNull(name, nameof(name)), null, configurationSource);

    /// <summary>
    ///     This is an internal API that supports the Entity Framework Core infrastructure and not subject to
    ///     the same compatibility standards as public APIs. It may be changed or removed without notice in
    ///     any release. You should only use it directly in your code with extreme caution and knowing that
    ///     doing so can result in application failures when updating to a new Entity Framework Core release.
    /// </summary>
    public virtual string? AddIgnored(
        string name,
        Type? type,
        ConfigurationSource configurationSource)
    {
        EnsureMutable();

        if (_ignoredTypeNames.TryGetValue(name, out var existingIgnoredConfigurationSource))
        {
            configurationSource = configurationSource.Max(existingIgnoredConfigurationSource);
            _ignoredTypeNames[name] = configurationSource;
            return name;
        }

        _ignoredTypeNames[name] = configurationSource;

        // This is to populate Type for convention when removing shared type entity type
        type ??= _entityTypes.TryGetValue(name, out var existingEntityType)
            && existingEntityType.HasSharedClrType
                ? existingEntityType.ClrType
                : null;

        return ConventionDispatcher.OnEntityTypeIgnored(Builder, name, type);
    }

    /// <summary>
    ///     This is an internal API that supports the Entity Framework Core infrastructure and not subject to
    ///     the same compatibility standards as public APIs. It may be changed or removed without notice in
    ///     any release. You should only use it directly in your code with extreme caution and knowing that
    ///     doing so can result in application failures when updating to a new Entity Framework Core release.
    /// </summary>
    public virtual ConfigurationSource? FindIgnoredConfigurationSource(Type type)
    {
        Check.NotNull(type, nameof(type));

        return FindIgnoredConfigurationSource(GetDisplayName(type));
    }

    /// <summary>
    ///     This is an internal API that supports the Entity Framework Core infrastructure and not subject to
    ///     the same compatibility standards as public APIs. It may be changed or removed without notice in
    ///     any release. You should only use it directly in your code with extreme caution and knowing that
    ///     doing so can result in application failures when updating to a new Entity Framework Core release.
    /// </summary>
    public virtual ConfigurationSource? FindIgnoredConfigurationSource(string name)
        => _ignoredTypeNames.TryGetValue(Check.NotEmpty(name, nameof(name)), out var ignoredConfigurationSource)
            ? ignoredConfigurationSource
            : null;

    /// <summary>
    ///     This is an internal API that supports the Entity Framework Core infrastructure and not subject to
    ///     the same compatibility standards as public APIs. It may be changed or removed without notice in
    ///     any release. You should only use it directly in your code with extreme caution and knowing that
    ///     doing so can result in application failures when updating to a new Entity Framework Core release.
    /// </summary>
    public virtual bool IsIgnored(string name)
        => FindIgnoredConfigurationSource(name) != null;

    /// <summary>
    ///     This is an internal API that supports the Entity Framework Core infrastructure and not subject to
    ///     the same compatibility standards as public APIs. It may be changed or removed without notice in
    ///     any release. You should only use it directly in your code with extreme caution and knowing that
    ///     doing so can result in application failures when updating to a new Entity Framework Core release.
    /// </summary>
    public virtual bool IsIgnored(Type type)
        => FindIgnoredConfigurationSource(GetDisplayName(type)) != null;

    /// <summary>
    ///     This is an internal API that supports the Entity Framework Core infrastructure and not subject to
    ///     the same compatibility standards as public APIs. It may be changed or removed without notice in
    ///     any release. You should only use it directly in your code with extreme caution and knowing that
    ///     doing so can result in application failures when updating to a new Entity Framework Core release.
    /// </summary>
<<<<<<< HEAD
    public virtual bool IsIgnoredType(Type type)
=======
    public virtual bool IsIgnoredType([DynamicallyAccessedMembers(DynamicallyAccessedMemberTypes.Interfaces)] Type type)
>>>>>>> 5d0d937a
        => Configuration?.GetConfigurationType(type) == TypeConfigurationType.Ignored;

    /// <summary>
    ///     This is an internal API that supports the Entity Framework Core infrastructure and not subject to
    ///     the same compatibility standards as public APIs. It may be changed or removed without notice in
    ///     any release. You should only use it directly in your code with extreme caution and knowing that
    ///     doing so can result in application failures when updating to a new Entity Framework Core release.
    /// </summary>
    public virtual string? RemoveIgnored(Type type)
    {
        Check.NotNull(type, nameof(type));
        return RemoveIgnored(GetDisplayName(type));
    }

    /// <summary>
    ///     This is an internal API that supports the Entity Framework Core infrastructure and not subject to
    ///     the same compatibility standards as public APIs. It may be changed or removed without notice in
    ///     any release. You should only use it directly in your code with extreme caution and knowing that
    ///     doing so can result in application failures when updating to a new Entity Framework Core release.
    /// </summary>
    public virtual string? RemoveIgnored(string name)
    {
        Check.NotNull(name, nameof(name));
        EnsureMutable();

        return _ignoredTypeNames.Remove(name) ? name : null;
    }

    /// <summary>
    ///     This is an internal API that supports the Entity Framework Core infrastructure and not subject to
    ///     the same compatibility standards as public APIs. It may be changed or removed without notice in
    ///     any release. You should only use it directly in your code with extreme caution and knowing that
    ///     doing so can result in application failures when updating to a new Entity Framework Core release.
    /// </summary>
    public virtual IEnumerable<ITypeMappingConfiguration> GetTypeMappingConfigurations()
        => Configuration?.GetTypeMappingConfigurations() ?? Enumerable.Empty<ITypeMappingConfiguration>();

    /// <summary>
    ///     This is an internal API that supports the Entity Framework Core infrastructure and not subject to
    ///     the same compatibility standards as public APIs. It may be changed or removed without notice in
    ///     any release. You should only use it directly in your code with extreme caution and knowing that
    ///     doing so can result in application failures when updating to a new Entity Framework Core release.
    /// </summary>
    public virtual ITypeMappingConfiguration? FindTypeMappingConfiguration(Type propertyType)
        => Configuration?.FindTypeMappingConfiguration(propertyType);

    /// <summary>
    ///     This is an internal API that supports the Entity Framework Core infrastructure and not subject to
    ///     the same compatibility standards as public APIs. It may be changed or removed without notice in
    ///     any release. You should only use it directly in your code with extreme caution and knowing that
    ///     doing so can result in application failures when updating to a new Entity Framework Core release.
    /// </summary>
<<<<<<< HEAD
    public virtual bool IsOwned(Type type)
=======
    public virtual bool IsOwned([DynamicallyAccessedMembers(DynamicallyAccessedMemberTypes.Interfaces)] Type type)
>>>>>>> 5d0d937a
        => FindIsOwnedConfigurationSource(type) != null
            || Configuration?.GetConfigurationType(type) == TypeConfigurationType.OwnedEntityType;

    /// <summary>
    ///     This is an internal API that supports the Entity Framework Core infrastructure and not subject to
    ///     the same compatibility standards as public APIs. It may be changed or removed without notice in
    ///     any release. You should only use it directly in your code with extreme caution and knowing that
    ///     doing so can result in application failures when updating to a new Entity Framework Core release.
    /// </summary>
    public virtual ConfigurationSource? FindIsOwnedConfigurationSource(Type type)
    {
        if (_ownedTypes == null)
        {
            return null;
        }

        var currentType = type;

        while (currentType != null)
        {
            if (_ownedTypes.TryGetValue(GetDisplayName(currentType), out var configurationSource))
            {
                return configurationSource;
            }

            currentType = currentType.BaseType;
        }

        return null;
    }

    /// <summary>
    ///     This is an internal API that supports the Entity Framework Core infrastructure and not subject to
    ///     the same compatibility standards as public APIs. It may be changed or removed without notice in
    ///     any release. You should only use it directly in your code with extreme caution and knowing that
    ///     doing so can result in application failures when updating to a new Entity Framework Core release.
    /// </summary>
    public virtual void AddOwned(Type type, ConfigurationSource configurationSource)
    {
        EnsureMutable();
        var name = GetDisplayName(type);
        _ownedTypes ??= new Dictionary<string, ConfigurationSource>(StringComparer.Ordinal);

        if (_ownedTypes.TryGetValue(name, out var oldConfigurationSource))
        {
            _ownedTypes[name] = configurationSource.Max(oldConfigurationSource);
            return;
        }

        _ownedTypes.Add(name, configurationSource);
    }

    /// <summary>
    ///     This is an internal API that supports the Entity Framework Core infrastructure and not subject to
    ///     the same compatibility standards as public APIs. It may be changed or removed without notice in
    ///     any release. You should only use it directly in your code with extreme caution and knowing that
    ///     doing so can result in application failures when updating to a new Entity Framework Core release.
    /// </summary>
    public virtual string? RemoveOwned(Type type)
    {
        EnsureMutable();

        if (_ownedTypes == null)
        {
            return null;
        }

        var currentType = type;
        while (currentType != null)
        {
            var name = GetDisplayName(type);
            if (_ownedTypes.Remove(name))
            {
                return name;
            }

            currentType = currentType.BaseType;
        }

        return null;
    }

    /// <summary>
    ///     This is an internal API that supports the Entity Framework Core infrastructure and not subject to
    ///     the same compatibility standards as public APIs. It may be changed or removed without notice in
    ///     any release. You should only use it directly in your code with extreme caution and knowing that
    ///     doing so can result in application failures when updating to a new Entity Framework Core release.
    /// </summary>
    public virtual ConfigurationSource? FindIsSharedConfigurationSource(Type type)
        => _sharedTypes.TryGetValue(type, out var existingTypes) ? existingTypes.ConfigurationSource : null;

    /// <summary>
    ///     This is an internal API that supports the Entity Framework Core infrastructure and not subject to
    ///     the same compatibility standards as public APIs. It may be changed or removed without notice in
    ///     any release. You should only use it directly in your code with extreme caution and knowing that
    ///     doing so can result in application failures when updating to a new Entity Framework Core release.
    /// </summary>
    public virtual void AddShared(Type type, ConfigurationSource configurationSource)
    {
        EnsureMutable();

        if (FindEntityType(type) != null)
        {
            throw new InvalidOperationException(CoreStrings.CannotMarkShared(type.ShortDisplayName()));
        }

        if (_sharedTypes.TryGetValue(type, out var existingTypes))
        {
            _sharedTypes[type] = (configurationSource.Max(existingTypes.ConfigurationSource), existingTypes.Types);
        }
        else
        {
            _sharedTypes.Add(type, (configurationSource, new SortedSet<EntityType>(EntityTypeFullNameComparer.Instance)));
        }
    }

    /// <summary>
    ///     This is an internal API that supports the Entity Framework Core infrastructure and not subject to
    ///     the same compatibility standards as public APIs. It may be changed or removed without notice in
    ///     any release. You should only use it directly in your code with extreme caution and knowing that
    ///     doing so can result in application failures when updating to a new Entity Framework Core release.
    /// </summary>
    public virtual Type? RemoveShared(Type type)
    {
        EnsureMutable();

        if (_sharedTypes.TryGetValue(type, out var existingTypes)
            && existingTypes.Types.Count != 0)
        {
            throw new InvalidOperationException(CoreStrings.CannotMarkNonShared(type.ShortDisplayName()));
        }

        return _sharedTypes.Remove(type) ? type : null;
    }

    /// <summary>
    ///     This is an internal API that supports the Entity Framework Core infrastructure and not subject to
    ///     the same compatibility standards as public APIs. It may be changed or removed without notice in
    ///     any release. You should only use it directly in your code with extreme caution and knowing that
    ///     doing so can result in application failures when updating to a new Entity Framework Core release.
    /// </summary>
    public virtual PropertyAccessMode GetPropertyAccessMode()
        => (PropertyAccessMode?)this[CoreAnnotationNames.PropertyAccessMode]
            ?? DefaultPropertyAccessMode;

    /// <summary>
    ///     This is an internal API that supports the Entity Framework Core infrastructure and not subject to
    ///     the same compatibility standards as public APIs. It may be changed or removed without notice in
    ///     any release. You should only use it directly in your code with extreme caution and knowing that
    ///     doing so can result in application failures when updating to a new Entity Framework Core release.
    /// </summary>
    public const PropertyAccessMode DefaultPropertyAccessMode = PropertyAccessMode.PreferField;

    /// <summary>
    ///     This is an internal API that supports the Entity Framework Core infrastructure and not subject to
    ///     the same compatibility standards as public APIs. It may be changed or removed without notice in
    ///     any release. You should only use it directly in your code with extreme caution and knowing that
    ///     doing so can result in application failures when updating to a new Entity Framework Core release.
    /// </summary>
    public virtual PropertyAccessMode? SetPropertyAccessMode(
        PropertyAccessMode? propertyAccessMode,
        ConfigurationSource configurationSource)
        => (PropertyAccessMode?)SetOrRemoveAnnotation(
            CoreAnnotationNames.PropertyAccessMode, propertyAccessMode, configurationSource)?.Value;

    /// <summary>
    ///     This is an internal API that supports the Entity Framework Core infrastructure and not subject to
    ///     the same compatibility standards as public APIs. It may be changed or removed without notice in
    ///     any release. You should only use it directly in your code with extreme caution and knowing that
    ///     doing so can result in application failures when updating to a new Entity Framework Core release.
    /// </summary>
    public virtual ConfigurationSource? GetPropertyAccessModeConfigurationSource()
        => FindAnnotation(CoreAnnotationNames.PropertyAccessMode)?.GetConfigurationSource();

    /// <summary>
    ///     This is an internal API that supports the Entity Framework Core infrastructure and not subject to
    ///     the same compatibility standards as public APIs. It may be changed or removed without notice in
    ///     any release. You should only use it directly in your code with extreme caution and knowing that
    ///     doing so can result in application failures when updating to a new Entity Framework Core release.
    /// </summary>
    [DebuggerStepThrough]
    public virtual ChangeTrackingStrategy GetChangeTrackingStrategy()
        => _changeTrackingStrategy ?? ChangeTrackingStrategy.Snapshot;

    /// <summary>
    ///     This is an internal API that supports the Entity Framework Core infrastructure and not subject to
    ///     the same compatibility standards as public APIs. It may be changed or removed without notice in
    ///     any release. You should only use it directly in your code with extreme caution and knowing that
    ///     doing so can result in application failures when updating to a new Entity Framework Core release.
    /// </summary>
    public virtual ChangeTrackingStrategy? SetChangeTrackingStrategy(
        ChangeTrackingStrategy? changeTrackingStrategy,
        ConfigurationSource configurationSource)
    {
        EnsureMutable();

        _changeTrackingStrategy = changeTrackingStrategy;

        _changeTrackingStrategyConfigurationSource = _changeTrackingStrategy == null
            ? null
            : configurationSource.Max(_changeTrackingStrategyConfigurationSource);

        return changeTrackingStrategy;
    }

    /// <summary>
    ///     This is an internal API that supports the Entity Framework Core infrastructure and not subject to
    ///     the same compatibility standards as public APIs. It may be changed or removed without notice in
    ///     any release. You should only use it directly in your code with extreme caution and knowing that
    ///     doing so can result in application failures when updating to a new Entity Framework Core release.
    /// </summary>
    public virtual ConfigurationSource? GetChangeTrackingStrategyConfigurationSource()
        => _changeTrackingStrategyConfigurationSource;

    /// <summary>
    ///     Runs the conventions when an annotation was set or removed.
    /// </summary>
    /// <param name="name">The key of the set annotation.</param>
    /// <param name="annotation">The annotation set.</param>
    /// <param name="oldAnnotation">The old annotation.</param>
    /// <returns>The annotation that was set.</returns>
    protected override IConventionAnnotation? OnAnnotationSet(
        string name,
        IConventionAnnotation? annotation,
        IConventionAnnotation? oldAnnotation)
        => ConventionDispatcher.OnModelAnnotationChanged(Builder, name, annotation, oldAnnotation);

    /// <summary>
    ///     This is an internal API that supports the Entity Framework Core infrastructure and not subject to
    ///     the same compatibility standards as public APIs. It may be changed or removed without notice in
    ///     any release. You should only use it directly in your code with extreme caution and knowing that
    ///     doing so can result in application failures when updating to a new Entity Framework Core release.
    /// </summary>
    public virtual IConventionBatch DelayConventions()
    {
        EnsureMutable();
        return ConventionDispatcher.DelayConventions();
    }

    /// <summary>
    ///     This is an internal API that supports the Entity Framework Core infrastructure and not subject to
    ///     the same compatibility standards as public APIs. It may be changed or removed without notice in
    ///     any release. You should only use it directly in your code with extreme caution and knowing that
    ///     doing so can result in application failures when updating to a new Entity Framework Core release.
    /// </summary>
    public virtual T Track<T>(Func<T> func, [DisallowNull] ref IConventionForeignKey? foreignKey)
    {
        EnsureMutable();
        return ConventionDispatcher.Track(func, ref foreignKey);
    }

    /// <summary>
    ///     This is an internal API that supports the Entity Framework Core infrastructure and not subject to
    ///     the same compatibility standards as public APIs. It may be changed or removed without notice in
    ///     any release. You should only use it directly in your code with extreme caution and knowing that
    ///     doing so can result in application failures when updating to a new Entity Framework Core release.
    /// </summary>
    public virtual IModel FinalizeModel()
    {
        EnsureMutable();
        ConventionDispatcher.AssertNoScope();

        var finalizedModel = (IModel)ConventionDispatcher.OnModelFinalizing(Builder).Metadata;

        if (finalizedModel is Model model)
        {
            finalizedModel = model.MakeReadonly();
        }

        return finalizedModel;
    }

    /// <summary>
    ///     This is an internal API that supports the Entity Framework Core infrastructure and not subject to
    ///     the same compatibility standards as public APIs. It may be changed or removed without notice in
    ///     any release. You should only use it directly in your code with extreme caution and knowing that
    ///     doing so can result in application failures when updating to a new Entity Framework Core release.
    /// </summary>
    public virtual IModel OnModelFinalized()
    {
        IModel model = this;
        foreach (var modelConvention in _modelFinalizedConventions!)
        {
            model = modelConvention.ProcessModelFinalized(model);
        }

        _modelFinalizedConventions = null;

        return model;
    }

    /// <summary>
    ///     This is an internal API that supports the Entity Framework Core infrastructure and not subject to
    ///     the same compatibility standards as public APIs. It may be changed or removed without notice in
    ///     any release. You should only use it directly in your code with extreme caution and knowing that
    ///     doing so can result in application failures when updating to a new Entity Framework Core release.
    /// </summary>
    private Model MakeReadonly()
    {
        // ConventionDispatcher should never be accessed once the model is made read-only.
        _conventionDispatcher = null;
        _scopedModelDependencies = null;
        return this;
    }

    /// <summary>
    ///     This is an internal API that supports the Entity Framework Core infrastructure and not subject to
    ///     the same compatibility standards as public APIs. It may be changed or removed without notice in
    ///     any release. You should only use it directly in your code with extreme caution and knowing that
    ///     doing so can result in application failures when updating to a new Entity Framework Core release.
    /// </summary>
    public virtual PropertyInfo? FindIndexerPropertyInfo(Type type)
        => _indexerPropertyInfoMap.GetOrAdd(type, type.FindIndexerProperty());

    /// <summary>
    ///     Gets a value indicating whether the given MethodInfo represents an indexer access.
    /// </summary>
    /// <param name="methodInfo">The MethodInfo to check for.</param>
    public virtual bool IsIndexerMethod(MethodInfo methodInfo)
        => !methodInfo.IsStatic
            && methodInfo.IsSpecialName
            && methodInfo.DeclaringType != null
            && FindIndexerPropertyInfo(methodInfo.DeclaringType) is PropertyInfo indexerProperty
            && (methodInfo == indexerProperty.GetMethod || methodInfo == indexerProperty.SetMethod);

    /// <summary>
    ///     This is an internal API that supports the Entity Framework Core infrastructure and not subject to
    ///     the same compatibility standards as public APIs. It may be changed or removed without notice in
    ///     any release. You should only use it directly in your code with extreme caution and knowing that
    ///     doing so can result in application failures when updating to a new Entity Framework Core release.
    /// </summary>
    public virtual bool SkipDetectChanges
    {
        get => _skipDetectChanges ?? false;
        set => SetSkipDetectChanges(value);
    }

    /// <summary>
    ///     This is an internal API that supports the Entity Framework Core infrastructure and not subject to
    ///     the same compatibility standards as public APIs. It may be changed or removed without notice in
    ///     any release. You should only use it directly in your code with extreme caution and knowing that
    ///     doing so can result in application failures when updating to a new Entity Framework Core release.
    /// </summary>
    public virtual bool? SetSkipDetectChanges(bool? skipDetectChanges)
    {
        EnsureMutable();

        _skipDetectChanges = skipDetectChanges;

        return skipDetectChanges;
    }

    /// <summary>
    ///     This is an internal API that supports the Entity Framework Core infrastructure and not subject to
    ///     the same compatibility standards as public APIs. It may be changed or removed without notice in
    ///     any release. You should only use it directly in your code with extreme caution and knowing that
    ///     doing so can result in application failures when updating to a new Entity Framework Core release.
    /// </summary>
    public virtual object? RelationalModel
        => ((IAnnotatable)this).FindRuntimeAnnotationValue("Relational:RelationalModel");

    /// <summary>
    ///     This is an internal API that supports the Entity Framework Core infrastructure and not subject to
    ///     the same compatibility standards as public APIs. It may be changed or removed without notice in
    ///     any release. You should only use it directly in your code with extreme caution and knowing that
    ///     doing so can result in application failures when updating to a new Entity Framework Core release.
    /// </summary>
    public virtual DebugView DebugView
        => new(
            () => ((IReadOnlyModel)this).ToDebugString(),
            () => ((IReadOnlyModel)this).ToDebugString(MetadataDebugStringOptions.LongDefault));

    /// <summary>
    ///     This is an internal API that supports the Entity Framework Core infrastructure and not subject to
    ///     the same compatibility standards as public APIs. It may be changed or removed without notice in
    ///     any release. You should only use it directly in your code with extreme caution and knowing that
    ///     doing so can result in application failures when updating to a new Entity Framework Core release.
    /// </summary>
    IConventionModelBuilder IConventionModel.Builder
    {
        [DebuggerStepThrough]
        get => Builder;
    }

    /// <summary>
    ///     This is an internal API that supports the Entity Framework Core infrastructure and not subject to
    ///     the same compatibility standards as public APIs. It may be changed or removed without notice in
    ///     any release. You should only use it directly in your code with extreme caution and knowing that
    ///     doing so can result in application failures when updating to a new Entity Framework Core release.
    /// </summary>
    IConventionAnnotatableBuilder IConventionAnnotatable.Builder
    {
        [DebuggerStepThrough]
        get => Builder;
    }

    /// <summary>
    ///     This is an internal API that supports the Entity Framework Core infrastructure and not subject to
    ///     the same compatibility standards as public APIs. It may be changed or removed without notice in
    ///     any release. You should only use it directly in your code with extreme caution and knowing that
    ///     doing so can result in application failures when updating to a new Entity Framework Core release.
    /// </summary>
    [DebuggerStepThrough]
    void IMutableModel.SetPropertyAccessMode(PropertyAccessMode? propertyAccessMode)
        => SetPropertyAccessMode(propertyAccessMode, ConfigurationSource.Explicit);

    /// <summary>
    ///     This is an internal API that supports the Entity Framework Core infrastructure and not subject to
    ///     the same compatibility standards as public APIs. It may be changed or removed without notice in
    ///     any release. You should only use it directly in your code with extreme caution and knowing that
    ///     doing so can result in application failures when updating to a new Entity Framework Core release.
    /// </summary>
    [DebuggerStepThrough]
    PropertyAccessMode? IConventionModel.SetPropertyAccessMode(
        PropertyAccessMode? propertyAccessMode,
        bool fromDataAnnotation)
        => SetPropertyAccessMode(
            propertyAccessMode,
            fromDataAnnotation ? ConfigurationSource.DataAnnotation : ConfigurationSource.Convention);

    /// <summary>
    ///     This is an internal API that supports the Entity Framework Core infrastructure and not subject to
    ///     the same compatibility standards as public APIs. It may be changed or removed without notice in
    ///     any release. You should only use it directly in your code with extreme caution and knowing that
    ///     doing so can result in application failures when updating to a new Entity Framework Core release.
    /// </summary>
    [DebuggerStepThrough]
    void IMutableModel.SetChangeTrackingStrategy(ChangeTrackingStrategy? changeTrackingStrategy)
        => SetChangeTrackingStrategy(changeTrackingStrategy, ConfigurationSource.Explicit);

    /// <summary>
    ///     This is an internal API that supports the Entity Framework Core infrastructure and not subject to
    ///     the same compatibility standards as public APIs. It may be changed or removed without notice in
    ///     any release. You should only use it directly in your code with extreme caution and knowing that
    ///     doing so can result in application failures when updating to a new Entity Framework Core release.
    /// </summary>
    [DebuggerStepThrough]
    ChangeTrackingStrategy? IConventionModel.SetChangeTrackingStrategy(
        ChangeTrackingStrategy? changeTrackingStrategy,
        bool fromDataAnnotation)
        => SetChangeTrackingStrategy(
            changeTrackingStrategy,
            fromDataAnnotation ? ConfigurationSource.DataAnnotation : ConfigurationSource.Convention);

    /// <summary>
    ///     This is an internal API that supports the Entity Framework Core infrastructure and not subject to
    ///     the same compatibility standards as public APIs. It may be changed or removed without notice in
    ///     any release. You should only use it directly in your code with extreme caution and knowing that
    ///     doing so can result in application failures when updating to a new Entity Framework Core release.
    /// </summary>
    [DebuggerStepThrough]
    IReadOnlyEntityType? IReadOnlyModel.FindEntityType(string name)
        => FindEntityType(name);

    /// <summary>
    ///     This is an internal API that supports the Entity Framework Core infrastructure and not subject to
    ///     the same compatibility standards as public APIs. It may be changed or removed without notice in
    ///     any release. You should only use it directly in your code with extreme caution and knowing that
    ///     doing so can result in application failures when updating to a new Entity Framework Core release.
    /// </summary>
    [DebuggerStepThrough]
    IMutableEntityType? IMutableModel.FindEntityType(string name)
        => FindEntityType(name);

    /// <summary>
    ///     This is an internal API that supports the Entity Framework Core infrastructure and not subject to
    ///     the same compatibility standards as public APIs. It may be changed or removed without notice in
    ///     any release. You should only use it directly in your code with extreme caution and knowing that
    ///     doing so can result in application failures when updating to a new Entity Framework Core release.
    /// </summary>
    [DebuggerStepThrough]
    IConventionEntityType? IConventionModel.FindEntityType(string name)
        => FindEntityType(name);

    /// <summary>
    ///     This is an internal API that supports the Entity Framework Core infrastructure and not subject to
    ///     the same compatibility standards as public APIs. It may be changed or removed without notice in
    ///     any release. You should only use it directly in your code with extreme caution and knowing that
    ///     doing so can result in application failures when updating to a new Entity Framework Core release.
    /// </summary>
    [DebuggerStepThrough]
    IEntityType? IModel.FindEntityType(string name)
        => FindEntityType(name);

    /// <summary>
    ///     This is an internal API that supports the Entity Framework Core infrastructure and not subject to
    ///     the same compatibility standards as public APIs. It may be changed or removed without notice in
    ///     any release. You should only use it directly in your code with extreme caution and knowing that
    ///     doing so can result in application failures when updating to a new Entity Framework Core release.
    /// </summary>
    [DebuggerStepThrough]
    IReadOnlyEntityType? IReadOnlyModel.FindEntityType(Type type)
        => FindEntityType(type);

    /// <summary>
    ///     This is an internal API that supports the Entity Framework Core infrastructure and not subject to
    ///     the same compatibility standards as public APIs. It may be changed or removed without notice in
    ///     any release. You should only use it directly in your code with extreme caution and knowing that
    ///     doing so can result in application failures when updating to a new Entity Framework Core release.
    /// </summary>
    [DebuggerStepThrough]
<<<<<<< HEAD
    IEntityType? IModel.FindEntityType(Type type)
=======
    IEntityType? IModel.FindEntityType([DynamicallyAccessedMembers(IEntityType.DynamicallyAccessedMemberTypes)] Type type)
>>>>>>> 5d0d937a
        => FindEntityType(type);

    /// <summary>
    ///     This is an internal API that supports the Entity Framework Core infrastructure and not subject to
    ///     the same compatibility standards as public APIs. It may be changed or removed without notice in
    ///     any release. You should only use it directly in your code with extreme caution and knowing that
    ///     doing so can result in application failures when updating to a new Entity Framework Core release.
    /// </summary>
    [DebuggerStepThrough]
    IReadOnlyEntityType? IReadOnlyModel.FindEntityType(
        string name,
        string definingNavigationName,
        IReadOnlyEntityType definingEntityType)
        => FindEntityType(name, definingNavigationName, (EntityType)definingEntityType);

    /// <summary>
    ///     This is an internal API that supports the Entity Framework Core infrastructure and not subject to
    ///     the same compatibility standards as public APIs. It may be changed or removed without notice in
    ///     any release. You should only use it directly in your code with extreme caution and knowing that
    ///     doing so can result in application failures when updating to a new Entity Framework Core release.
    /// </summary>
    [DebuggerStepThrough]
    IMutableEntityType? IMutableModel.FindEntityType(
        string name,
        string definingNavigationName,
        IMutableEntityType definingEntityType)
        => FindEntityType(name, definingNavigationName, (EntityType)definingEntityType);

    /// <summary>
    ///     This is an internal API that supports the Entity Framework Core infrastructure and not subject to
    ///     the same compatibility standards as public APIs. It may be changed or removed without notice in
    ///     any release. You should only use it directly in your code with extreme caution and knowing that
    ///     doing so can result in application failures when updating to a new Entity Framework Core release.
    /// </summary>
    [DebuggerStepThrough]
    IConventionEntityType? IConventionModel.FindEntityType(
        string name,
        string definingNavigationName,
        IConventionEntityType definingEntityType)
        => FindEntityType(name, definingNavigationName, (EntityType)definingEntityType);

    /// <summary>
    ///     This is an internal API that supports the Entity Framework Core infrastructure and not subject to
    ///     the same compatibility standards as public APIs. It may be changed or removed without notice in
    ///     any release. You should only use it directly in your code with extreme caution and knowing that
    ///     doing so can result in application failures when updating to a new Entity Framework Core release.
    /// </summary>
    [DebuggerStepThrough]
    IEntityType? IModel.FindEntityType(
        string name,
        string definingNavigationName,
        IEntityType definingEntityType)
        => FindEntityType(name, definingNavigationName, (EntityType)definingEntityType);

    /// <summary>
    ///     This is an internal API that supports the Entity Framework Core infrastructure and not subject to
    ///     the same compatibility standards as public APIs. It may be changed or removed without notice in
    ///     any release. You should only use it directly in your code with extreme caution and knowing that
    ///     doing so can result in application failures when updating to a new Entity Framework Core release.
    /// </summary>
    [DebuggerStepThrough]
    IReadOnlyEntityType? IReadOnlyModel.FindEntityType(
        Type type,
        string definingNavigationName,
        IReadOnlyEntityType definingEntityType)
        => FindEntityType(type, definingNavigationName, (EntityType)definingEntityType);

    /// <summary>
    ///     This is an internal API that supports the Entity Framework Core infrastructure and not subject to
    ///     the same compatibility standards as public APIs. It may be changed or removed without notice in
    ///     any release. You should only use it directly in your code with extreme caution and knowing that
    ///     doing so can result in application failures when updating to a new Entity Framework Core release.
    /// </summary>
    [DebuggerStepThrough]
    IEnumerable<IReadOnlyEntityType> IReadOnlyModel.GetEntityTypes()
        => GetEntityTypes();

    /// <summary>
    ///     This is an internal API that supports the Entity Framework Core infrastructure and not subject to
    ///     the same compatibility standards as public APIs. It may be changed or removed without notice in
    ///     any release. You should only use it directly in your code with extreme caution and knowing that
    ///     doing so can result in application failures when updating to a new Entity Framework Core release.
    /// </summary>
    [DebuggerStepThrough]
    IEnumerable<IMutableEntityType> IMutableModel.GetEntityTypes()
        => GetEntityTypes();

    /// <summary>
    ///     This is an internal API that supports the Entity Framework Core infrastructure and not subject to
    ///     the same compatibility standards as public APIs. It may be changed or removed without notice in
    ///     any release. You should only use it directly in your code with extreme caution and knowing that
    ///     doing so can result in application failures when updating to a new Entity Framework Core release.
    /// </summary>
    [DebuggerStepThrough]
    IEnumerable<IConventionEntityType> IConventionModel.GetEntityTypes()
        => GetEntityTypes();

    /// <summary>
    ///     This is an internal API that supports the Entity Framework Core infrastructure and not subject to
    ///     the same compatibility standards as public APIs. It may be changed or removed without notice in
    ///     any release. You should only use it directly in your code with extreme caution and knowing that
    ///     doing so can result in application failures when updating to a new Entity Framework Core release.
    /// </summary>
    [DebuggerStepThrough]
    IEnumerable<IEntityType> IModel.GetEntityTypes()
        => GetEntityTypes();

    /// <summary>
    ///     This is an internal API that supports the Entity Framework Core infrastructure and not subject to
    ///     the same compatibility standards as public APIs. It may be changed or removed without notice in
    ///     any release. You should only use it directly in your code with extreme caution and knowing that
    ///     doing so can result in application failures when updating to a new Entity Framework Core release.
    /// </summary>
    [DebuggerStepThrough]
    IEnumerable<IReadOnlyEntityType> IReadOnlyModel.FindEntityTypes(Type type)
        => FindEntityTypes(type);

    /// <summary>
    ///     This is an internal API that supports the Entity Framework Core infrastructure and not subject to
    ///     the same compatibility standards as public APIs. It may be changed or removed without notice in
    ///     any release. You should only use it directly in your code with extreme caution and knowing that
    ///     doing so can result in application failures when updating to a new Entity Framework Core release.
    /// </summary>
    [DebuggerStepThrough]
    IEnumerable<IEntityType> IModel.FindEntityTypes(Type type)
        => FindEntityTypes(type);

    /// <summary>
    ///     This is an internal API that supports the Entity Framework Core infrastructure and not subject to
    ///     the same compatibility standards as public APIs. It may be changed or removed without notice in
    ///     any release. You should only use it directly in your code with extreme caution and knowing that
    ///     doing so can result in application failures when updating to a new Entity Framework Core release.
    /// </summary>
    [DebuggerStepThrough]
    IMutableEntityType IMutableModel.AddEntityType(string name)
        => AddEntityType(name, owned: false, ConfigurationSource.Explicit)!;

    /// <summary>
    ///     This is an internal API that supports the Entity Framework Core infrastructure and not subject to
    ///     the same compatibility standards as public APIs. It may be changed or removed without notice in
    ///     any release. You should only use it directly in your code with extreme caution and knowing that
    ///     doing so can result in application failures when updating to a new Entity Framework Core release.
    /// </summary>
    [DebuggerStepThrough]
    IConventionEntityType? IConventionModel.AddEntityType(string name, bool fromDataAnnotation)
        => AddEntityType(name, owned: false, fromDataAnnotation ? ConfigurationSource.DataAnnotation : ConfigurationSource.Convention);

    /// <summary>
    ///     This is an internal API that supports the Entity Framework Core infrastructure and not subject to
    ///     the same compatibility standards as public APIs. It may be changed or removed without notice in
    ///     any release. You should only use it directly in your code with extreme caution and knowing that
    ///     doing so can result in application failures when updating to a new Entity Framework Core release.
    /// </summary>
    [DebuggerStepThrough]
<<<<<<< HEAD
    IMutableEntityType IMutableModel.AddEntityType(Type type)
=======
    IMutableEntityType IMutableModel.AddEntityType([DynamicallyAccessedMembers(IEntityType.DynamicallyAccessedMemberTypes)] Type type)
>>>>>>> 5d0d937a
        => AddEntityType(type, owned: false, ConfigurationSource.Explicit)!;

    /// <summary>
    ///     This is an internal API that supports the Entity Framework Core infrastructure and not subject to
    ///     the same compatibility standards as public APIs. It may be changed or removed without notice in
    ///     any release. You should only use it directly in your code with extreme caution and knowing that
    ///     doing so can result in application failures when updating to a new Entity Framework Core release.
    /// </summary>
    [DebuggerStepThrough]
<<<<<<< HEAD
    IConventionEntityType? IConventionModel.AddEntityType(Type type, bool fromDataAnnotation)
=======
    IConventionEntityType? IConventionModel.AddEntityType(
        [DynamicallyAccessedMembers(IEntityType.DynamicallyAccessedMemberTypes)] Type type,
        bool fromDataAnnotation)
>>>>>>> 5d0d937a
        => AddEntityType(type, owned: false, fromDataAnnotation ? ConfigurationSource.DataAnnotation : ConfigurationSource.Convention);

    /// <summary>
    ///     This is an internal API that supports the Entity Framework Core infrastructure and not subject to
    ///     the same compatibility standards as public APIs. It may be changed or removed without notice in
    ///     any release. You should only use it directly in your code with extreme caution and knowing that
    ///     doing so can result in application failures when updating to a new Entity Framework Core release.
    /// </summary>
    [DebuggerStepThrough]
<<<<<<< HEAD
    IMutableEntityType IMutableModel.AddEntityType(string name, Type type)
=======
    IMutableEntityType IMutableModel.AddEntityType(
        string name,
        [DynamicallyAccessedMembers(IEntityType.DynamicallyAccessedMemberTypes)] Type type)
>>>>>>> 5d0d937a
        => AddEntityType(name, type, owned: false, ConfigurationSource.Explicit)!;

    /// <summary>
    ///     This is an internal API that supports the Entity Framework Core infrastructure and not subject to
    ///     the same compatibility standards as public APIs. It may be changed or removed without notice in
    ///     any release. You should only use it directly in your code with extreme caution and knowing that
    ///     doing so can result in application failures when updating to a new Entity Framework Core release.
    /// </summary>
    [DebuggerStepThrough]
<<<<<<< HEAD
    IConventionEntityType? IConventionModel.AddEntityType(string name, Type type, bool fromDataAnnotation)
=======
    IConventionEntityType? IConventionModel.AddEntityType(
        string name,
        [DynamicallyAccessedMembers(IEntityType.DynamicallyAccessedMemberTypes)] Type type,
        bool fromDataAnnotation)
>>>>>>> 5d0d937a
        => AddEntityType(
            name, type, owned: false, fromDataAnnotation ? ConfigurationSource.DataAnnotation : ConfigurationSource.Convention);

    /// <summary>
    ///     This is an internal API that supports the Entity Framework Core infrastructure and not subject to
    ///     the same compatibility standards as public APIs. It may be changed or removed without notice in
    ///     any release. You should only use it directly in your code with extreme caution and knowing that
    ///     doing so can result in application failures when updating to a new Entity Framework Core release.
    /// </summary>
    [DebuggerStepThrough]
    IMutableEntityType IMutableModel.AddEntityType(
        string name,
        string definingNavigationName,
        IMutableEntityType definingEntityType)
        => AddEntityType(name, definingNavigationName, (EntityType)definingEntityType, ConfigurationSource.Explicit)!;

    /// <summary>
    ///     This is an internal API that supports the Entity Framework Core infrastructure and not subject to
    ///     the same compatibility standards as public APIs. It may be changed or removed without notice in
    ///     any release. You should only use it directly in your code with extreme caution and knowing that
    ///     doing so can result in application failures when updating to a new Entity Framework Core release.
    /// </summary>
    [Obsolete] // The interface didn't mark method obsolete
    [DebuggerStepThrough]
    IConventionEntityType? IConventionModel.AddEntityType(
        string name,
        string definingNavigationName,
        IConventionEntityType definingEntityType,
        bool fromDataAnnotation)
        => AddEntityType(
            name, definingNavigationName, (EntityType)definingEntityType,
            fromDataAnnotation ? ConfigurationSource.DataAnnotation : ConfigurationSource.Convention);

    /// <summary>
    ///     This is an internal API that supports the Entity Framework Core infrastructure and not subject to
    ///     the same compatibility standards as public APIs. It may be changed or removed without notice in
    ///     any release. You should only use it directly in your code with extreme caution and knowing that
    ///     doing so can result in application failures when updating to a new Entity Framework Core release.
    /// </summary>
    [DebuggerStepThrough]
    IMutableEntityType IMutableModel.AddEntityType(
<<<<<<< HEAD
        Type type,
=======
        [DynamicallyAccessedMembers(IEntityType.DynamicallyAccessedMemberTypes)] Type type,
>>>>>>> 5d0d937a
        string definingNavigationName,
        IMutableEntityType definingEntityType)
        => AddEntityType(type, definingNavigationName, (EntityType)definingEntityType, ConfigurationSource.Explicit)!;

    /// <summary>
    ///     This is an internal API that supports the Entity Framework Core infrastructure and not subject to
    ///     the same compatibility standards as public APIs. It may be changed or removed without notice in
    ///     any release. You should only use it directly in your code with extreme caution and knowing that
    ///     doing so can result in application failures when updating to a new Entity Framework Core release.
    /// </summary>
    [Obsolete] // The interface didn't mark method obsolete
    [DebuggerStepThrough]
    IConventionEntityType? IConventionModel.AddEntityType(
<<<<<<< HEAD
        Type type,
=======
        [DynamicallyAccessedMembers(IEntityType.DynamicallyAccessedMemberTypes)] Type type,
>>>>>>> 5d0d937a
        string definingNavigationName,
        IConventionEntityType definingEntityType,
        bool fromDataAnnotation)
        => AddEntityType(
            type, definingNavigationName, (EntityType)definingEntityType,
            fromDataAnnotation ? ConfigurationSource.DataAnnotation : ConfigurationSource.Convention);

    /// <summary>
    ///     This is an internal API that supports the Entity Framework Core infrastructure and not subject to
    ///     the same compatibility standards as public APIs. It may be changed or removed without notice in
    ///     any release. You should only use it directly in your code with extreme caution and knowing that
    ///     doing so can result in application failures when updating to a new Entity Framework Core release.
    /// </summary>
    [DebuggerStepThrough]
    IMutableEntityType IMutableModel.AddOwnedEntityType(string name)
        => AddEntityType(name, owned: true, ConfigurationSource.Explicit)!;

    /// <summary>
    ///     This is an internal API that supports the Entity Framework Core infrastructure and not subject to
    ///     the same compatibility standards as public APIs. It may be changed or removed without notice in
    ///     any release. You should only use it directly in your code with extreme caution and knowing that
    ///     doing so can result in application failures when updating to a new Entity Framework Core release.
    /// </summary>
    [DebuggerStepThrough]
    IConventionEntityType? IConventionModel.AddOwnedEntityType(string name, bool fromDataAnnotation)
        => AddEntityType(name, owned: true, fromDataAnnotation ? ConfigurationSource.DataAnnotation : ConfigurationSource.Convention);

    /// <summary>
    ///     This is an internal API that supports the Entity Framework Core infrastructure and not subject to
    ///     the same compatibility standards as public APIs. It may be changed or removed without notice in
    ///     any release. You should only use it directly in your code with extreme caution and knowing that
    ///     doing so can result in application failures when updating to a new Entity Framework Core release.
    /// </summary>
    [DebuggerStepThrough]
<<<<<<< HEAD
    IMutableEntityType IMutableModel.AddOwnedEntityType(Type type)
=======
    IMutableEntityType IMutableModel.AddOwnedEntityType([DynamicallyAccessedMembers(IEntityType.DynamicallyAccessedMemberTypes)] Type type)
>>>>>>> 5d0d937a
        => AddEntityType(type, owned: true, ConfigurationSource.Explicit)!;

    /// <summary>
    ///     This is an internal API that supports the Entity Framework Core infrastructure and not subject to
    ///     the same compatibility standards as public APIs. It may be changed or removed without notice in
    ///     any release. You should only use it directly in your code with extreme caution and knowing that
    ///     doing so can result in application failures when updating to a new Entity Framework Core release.
    /// </summary>
    [DebuggerStepThrough]
<<<<<<< HEAD
    IConventionEntityType? IConventionModel.AddOwnedEntityType(Type type, bool fromDataAnnotation)
=======
    IConventionEntityType? IConventionModel.AddOwnedEntityType(
        [DynamicallyAccessedMembers(IEntityType.DynamicallyAccessedMemberTypes)] Type type,
        bool fromDataAnnotation)
>>>>>>> 5d0d937a
        => AddEntityType(type, owned: true, fromDataAnnotation ? ConfigurationSource.DataAnnotation : ConfigurationSource.Convention);

    /// <summary>
    ///     This is an internal API that supports the Entity Framework Core infrastructure and not subject to
    ///     the same compatibility standards as public APIs. It may be changed or removed without notice in
    ///     any release. You should only use it directly in your code with extreme caution and knowing that
    ///     doing so can result in application failures when updating to a new Entity Framework Core release.
    /// </summary>
    [DebuggerStepThrough]
<<<<<<< HEAD
    IMutableEntityType IMutableModel.AddOwnedEntityType(string name, Type type)
=======
    IMutableEntityType IMutableModel.AddOwnedEntityType(
        string name,
        [DynamicallyAccessedMembers(IEntityType.DynamicallyAccessedMemberTypes)] Type type)
>>>>>>> 5d0d937a
        => AddEntityType(name, type, owned: true, ConfigurationSource.Explicit)!;

    /// <summary>
    ///     This is an internal API that supports the Entity Framework Core infrastructure and not subject to
    ///     the same compatibility standards as public APIs. It may be changed or removed without notice in
    ///     any release. You should only use it directly in your code with extreme caution and knowing that
    ///     doing so can result in application failures when updating to a new Entity Framework Core release.
    /// </summary>
    [DebuggerStepThrough]
<<<<<<< HEAD
    IConventionEntityType? IConventionModel.AddOwnedEntityType(string name, Type type, bool fromDataAnnotation)
=======
    IConventionEntityType? IConventionModel.AddOwnedEntityType(
        string name,
        [DynamicallyAccessedMembers(IEntityType.DynamicallyAccessedMemberTypes)] Type type, bool fromDataAnnotation)
>>>>>>> 5d0d937a
        => AddEntityType(
            name, type, owned: true,
            fromDataAnnotation ? ConfigurationSource.DataAnnotation : ConfigurationSource.Convention);

    /// <summary>
    ///     This is an internal API that supports the Entity Framework Core infrastructure and not subject to
    ///     the same compatibility standards as public APIs. It may be changed or removed without notice in
    ///     any release. You should only use it directly in your code with extreme caution and knowing that
    ///     doing so can result in application failures when updating to a new Entity Framework Core release.
    /// </summary>
    [DebuggerStepThrough]
    IMutableEntityType? IMutableModel.RemoveEntityType(IMutableEntityType entityType)
        => RemoveEntityType((EntityType)entityType);

    /// <summary>
    ///     This is an internal API that supports the Entity Framework Core infrastructure and not subject to
    ///     the same compatibility standards as public APIs. It may be changed or removed without notice in
    ///     any release. You should only use it directly in your code with extreme caution and knowing that
    ///     doing so can result in application failures when updating to a new Entity Framework Core release.
    /// </summary>
    [DebuggerStepThrough]
    IConventionEntityType? IConventionModel.RemoveEntityType(IConventionEntityType entityType)
        => RemoveEntityType((EntityType)entityType);

    /// <summary>
    ///     This is an internal API that supports the Entity Framework Core infrastructure and not subject to
    ///     the same compatibility standards as public APIs. It may be changed or removed without notice in
    ///     any release. You should only use it directly in your code with extreme caution and knowing that
    ///     doing so can result in application failures when updating to a new Entity Framework Core release.
    /// </summary>
    [DebuggerStepThrough]
    IMutableEntityType? IMutableModel.RemoveEntityType(Type type)
        => RemoveEntityType(type);

    /// <summary>
    ///     This is an internal API that supports the Entity Framework Core infrastructure and not subject to
    ///     the same compatibility standards as public APIs. It may be changed or removed without notice in
    ///     any release. You should only use it directly in your code with extreme caution and knowing that
    ///     doing so can result in application failures when updating to a new Entity Framework Core release.
    /// </summary>
    [DebuggerStepThrough]
    IConventionEntityType? IConventionModel.RemoveEntityType(Type type)
        => RemoveEntityType(type);

    /// <summary>
    ///     This is an internal API that supports the Entity Framework Core infrastructure and not subject to
    ///     the same compatibility standards as public APIs. It may be changed or removed without notice in
    ///     any release. You should only use it directly in your code with extreme caution and knowing that
    ///     doing so can result in application failures when updating to a new Entity Framework Core release.
    /// </summary>
    [DebuggerStepThrough]
    IMutableEntityType? IMutableModel.RemoveEntityType(
        Type type,
        string definingNavigationName,
        IMutableEntityType definingEntityType)
        => RemoveEntityType(type, definingNavigationName, (EntityType)definingEntityType);

    /// <summary>
    ///     This is an internal API that supports the Entity Framework Core infrastructure and not subject to
    ///     the same compatibility standards as public APIs. It may be changed or removed without notice in
    ///     any release. You should only use it directly in your code with extreme caution and knowing that
    ///     doing so can result in application failures when updating to a new Entity Framework Core release.
    /// </summary>
    [DebuggerStepThrough]
    IConventionEntityType? IConventionModel.RemoveEntityType(
        Type type,
        string definingNavigationName,
        IConventionEntityType definingEntityType)
        => RemoveEntityType(type, definingNavigationName, (EntityType)definingEntityType);

    /// <summary>
    ///     This is an internal API that supports the Entity Framework Core infrastructure and not subject to
    ///     the same compatibility standards as public APIs. It may be changed or removed without notice in
    ///     any release. You should only use it directly in your code with extreme caution and knowing that
    ///     doing so can result in application failures when updating to a new Entity Framework Core release.
    /// </summary>
    [DebuggerStepThrough]
    IMutableEntityType? IMutableModel.RemoveEntityType(string name)
        => RemoveEntityType(name);

    /// <summary>
    ///     This is an internal API that supports the Entity Framework Core infrastructure and not subject to
    ///     the same compatibility standards as public APIs. It may be changed or removed without notice in
    ///     any release. You should only use it directly in your code with extreme caution and knowing that
    ///     doing so can result in application failures when updating to a new Entity Framework Core release.
    /// </summary>
    [DebuggerStepThrough]
    IConventionEntityType? IConventionModel.RemoveEntityType(string name)
        => RemoveEntityType(name);

    /// <summary>
    ///     This is an internal API that supports the Entity Framework Core infrastructure and not subject to
    ///     the same compatibility standards as public APIs. It may be changed or removed without notice in
    ///     any release. You should only use it directly in your code with extreme caution and knowing that
    ///     doing so can result in application failures when updating to a new Entity Framework Core release.
    /// </summary>
    [DebuggerStepThrough]
    IMutableEntityType? IMutableModel.RemoveEntityType(
        string name,
        string definingNavigationName,
        IMutableEntityType definingEntityType)
        => RemoveEntityType(name, definingNavigationName, (EntityType)definingEntityType);

    /// <summary>
    ///     This is an internal API that supports the Entity Framework Core infrastructure and not subject to
    ///     the same compatibility standards as public APIs. It may be changed or removed without notice in
    ///     any release. You should only use it directly in your code with extreme caution and knowing that
    ///     doing so can result in application failures when updating to a new Entity Framework Core release.
    /// </summary>
    [DebuggerStepThrough]
    IConventionEntityType? IConventionModel.RemoveEntityType(
        string name,
        string definingNavigationName,
        IConventionEntityType definingEntityType)
        => RemoveEntityType(name, definingNavigationName, (EntityType)definingEntityType);

    /// <summary>
    ///     This is an internal API that supports the Entity Framework Core infrastructure and not subject to
    ///     the same compatibility standards as public APIs. It may be changed or removed without notice in
    ///     any release. You should only use it directly in your code with extreme caution and knowing that
    ///     doing so can result in application failures when updating to a new Entity Framework Core release.
    /// </summary>
    [DebuggerStepThrough]
    void IMutableModel.AddShared(Type type)
        => AddShared(type, ConfigurationSource.Explicit);

    /// <summary>
    ///     This is an internal API that supports the Entity Framework Core infrastructure and not subject to
    ///     the same compatibility standards as public APIs. It may be changed or removed without notice in
    ///     any release. You should only use it directly in your code with extreme caution and knowing that
    ///     doing so can result in application failures when updating to a new Entity Framework Core release.
    /// </summary>
    [DebuggerStepThrough]
    void IConventionModel.AddShared(Type type, bool fromDataAnnotation)
        => AddShared(type, fromDataAnnotation ? ConfigurationSource.DataAnnotation : ConfigurationSource.Convention);

    /// <summary>
    ///     This is an internal API that supports the Entity Framework Core infrastructure and not subject to
    ///     the same compatibility standards as public APIs. It may be changed or removed without notice in
    ///     any release. You should only use it directly in your code with extreme caution and knowing that
    ///     doing so can result in application failures when updating to a new Entity Framework Core release.
    /// </summary>
    [DebuggerStepThrough]
    void IMutableModel.AddOwned(Type type)
        => AddOwned(type, ConfigurationSource.Explicit);

    /// <summary>
    ///     This is an internal API that supports the Entity Framework Core infrastructure and not subject to
    ///     the same compatibility standards as public APIs. It may be changed or removed without notice in
    ///     any release. You should only use it directly in your code with extreme caution and knowing that
    ///     doing so can result in application failures when updating to a new Entity Framework Core release.
    /// </summary>
    [DebuggerStepThrough]
    void IConventionModel.AddOwned(Type type, bool fromDataAnnotation)
        => AddOwned(type, fromDataAnnotation ? ConfigurationSource.DataAnnotation : ConfigurationSource.Convention);

    /// <summary>
    ///     This is an internal API that supports the Entity Framework Core infrastructure and not subject to
    ///     the same compatibility standards as public APIs. It may be changed or removed without notice in
    ///     any release. You should only use it directly in your code with extreme caution and knowing that
    ///     doing so can result in application failures when updating to a new Entity Framework Core release.
    /// </summary>
    [DebuggerStepThrough]
    string IMutableModel.AddIgnored(string name)
        => AddIgnored(name, ConfigurationSource.Explicit)!;

    /// <summary>
    ///     This is an internal API that supports the Entity Framework Core infrastructure and not subject to
    ///     the same compatibility standards as public APIs. It may be changed or removed without notice in
    ///     any release. You should only use it directly in your code with extreme caution and knowing that
    ///     doing so can result in application failures when updating to a new Entity Framework Core release.
    /// </summary>
    [DebuggerStepThrough]
    string? IConventionModel.AddIgnored(string name, bool fromDataAnnotation)
        => AddIgnored(name, fromDataAnnotation ? ConfigurationSource.DataAnnotation : ConfigurationSource.Convention);

    /// <summary>
    ///     This is an internal API that supports the Entity Framework Core infrastructure and not subject to
    ///     the same compatibility standards as public APIs. It may be changed or removed without notice in
    ///     any release. You should only use it directly in your code with extreme caution and knowing that
    ///     doing so can result in application failures when updating to a new Entity Framework Core release.
    /// </summary>
    [DebuggerStepThrough]
    string IMutableModel.AddIgnored(Type type)
        => AddIgnored(type, ConfigurationSource.Explicit)!;

    /// <summary>
    ///     This is an internal API that supports the Entity Framework Core infrastructure and not subject to
    ///     the same compatibility standards as public APIs. It may be changed or removed without notice in
    ///     any release. You should only use it directly in your code with extreme caution and knowing that
    ///     doing so can result in application failures when updating to a new Entity Framework Core release.
    /// </summary>
    [DebuggerStepThrough]
    string? IConventionModel.AddIgnored(Type type, bool fromDataAnnotation)
        => AddIgnored(type, fromDataAnnotation ? ConfigurationSource.DataAnnotation : ConfigurationSource.Convention);
}<|MERGE_RESOLUTION|>--- conflicted
+++ resolved
@@ -22,10 +22,7 @@
     ///     any release. You should only use it directly in your code with extreme caution and knowing that
     ///     doing so can result in application failures when updating to a new Entity Framework Core release.
     /// </summary>
-<<<<<<< HEAD
-=======
     [DynamicallyAccessedMembers(IEntityType.DynamicallyAccessedMemberTypes)]
->>>>>>> 5d0d937a
     public static readonly Type DefaultPropertyBagType = typeof(Dictionary<string, object>);
 
     private readonly SortedDictionary<string, EntityType> _entityTypes = new(StringComparer.Ordinal);
@@ -162,11 +159,7 @@
     ///     doing so can result in application failures when updating to a new Entity Framework Core release.
     /// </summary>
     public virtual EntityType? AddEntityType(
-<<<<<<< HEAD
-        Type type,
-=======
         [DynamicallyAccessedMembers(IEntityType.DynamicallyAccessedMemberTypes)] Type type,
->>>>>>> 5d0d937a
         bool owned,
         ConfigurationSource configurationSource)
     {
@@ -185,11 +178,7 @@
     /// </summary>
     public virtual EntityType? AddEntityType(
         string name,
-<<<<<<< HEAD
-        Type type,
-=======
         [DynamicallyAccessedMembers(IEntityType.DynamicallyAccessedMemberTypes)] Type type,
->>>>>>> 5d0d937a
         bool owned,
         ConfigurationSource configurationSource)
     {
@@ -372,11 +361,7 @@
     ///     doing so can result in application failures when updating to a new Entity Framework Core release.
     /// </summary>
     public virtual EntityType? AddEntityType(
-<<<<<<< HEAD
-        Type type,
-=======
         [DynamicallyAccessedMembers(IEntityType.DynamicallyAccessedMemberTypes)] Type type,
->>>>>>> 5d0d937a
         string definingNavigationName,
         EntityType definingEntityType,
         ConfigurationSource configurationSource)
@@ -512,11 +497,7 @@
     ///     any release. You should only use it directly in your code with extreme caution and knowing that
     ///     doing so can result in application failures when updating to a new Entity Framework Core release.
     /// </summary>
-<<<<<<< HEAD
-    public virtual bool IsShared(Type type)
-=======
     public virtual bool IsShared([DynamicallyAccessedMembers(DynamicallyAccessedMemberTypes.Interfaces)] Type type)
->>>>>>> 5d0d937a
         => FindIsSharedConfigurationSource(type) != null
             || Configuration?.GetConfigurationType(type) == TypeConfigurationType.SharedTypeEntityType;
 
@@ -621,11 +602,7 @@
     ///     any release. You should only use it directly in your code with extreme caution and knowing that
     ///     doing so can result in application failures when updating to a new Entity Framework Core release.
     /// </summary>
-<<<<<<< HEAD
-    public virtual bool IsIgnoredType(Type type)
-=======
     public virtual bool IsIgnoredType([DynamicallyAccessedMembers(DynamicallyAccessedMemberTypes.Interfaces)] Type type)
->>>>>>> 5d0d937a
         => Configuration?.GetConfigurationType(type) == TypeConfigurationType.Ignored;
 
     /// <summary>
@@ -678,11 +655,7 @@
     ///     any release. You should only use it directly in your code with extreme caution and knowing that
     ///     doing so can result in application failures when updating to a new Entity Framework Core release.
     /// </summary>
-<<<<<<< HEAD
-    public virtual bool IsOwned(Type type)
-=======
     public virtual bool IsOwned([DynamicallyAccessedMembers(DynamicallyAccessedMemberTypes.Interfaces)] Type type)
->>>>>>> 5d0d937a
         => FindIsOwnedConfigurationSource(type) != null
             || Configuration?.GetConfigurationType(type) == TypeConfigurationType.OwnedEntityType;
 
@@ -1184,11 +1157,7 @@
     ///     doing so can result in application failures when updating to a new Entity Framework Core release.
     /// </summary>
     [DebuggerStepThrough]
-<<<<<<< HEAD
-    IEntityType? IModel.FindEntityType(Type type)
-=======
     IEntityType? IModel.FindEntityType([DynamicallyAccessedMembers(IEntityType.DynamicallyAccessedMemberTypes)] Type type)
->>>>>>> 5d0d937a
         => FindEntityType(type);
 
     /// <summary>
@@ -1343,11 +1312,7 @@
     ///     doing so can result in application failures when updating to a new Entity Framework Core release.
     /// </summary>
     [DebuggerStepThrough]
-<<<<<<< HEAD
-    IMutableEntityType IMutableModel.AddEntityType(Type type)
-=======
     IMutableEntityType IMutableModel.AddEntityType([DynamicallyAccessedMembers(IEntityType.DynamicallyAccessedMemberTypes)] Type type)
->>>>>>> 5d0d937a
         => AddEntityType(type, owned: false, ConfigurationSource.Explicit)!;
 
     /// <summary>
@@ -1357,13 +1322,9 @@
     ///     doing so can result in application failures when updating to a new Entity Framework Core release.
     /// </summary>
     [DebuggerStepThrough]
-<<<<<<< HEAD
-    IConventionEntityType? IConventionModel.AddEntityType(Type type, bool fromDataAnnotation)
-=======
     IConventionEntityType? IConventionModel.AddEntityType(
         [DynamicallyAccessedMembers(IEntityType.DynamicallyAccessedMemberTypes)] Type type,
         bool fromDataAnnotation)
->>>>>>> 5d0d937a
         => AddEntityType(type, owned: false, fromDataAnnotation ? ConfigurationSource.DataAnnotation : ConfigurationSource.Convention);
 
     /// <summary>
@@ -1373,13 +1334,9 @@
     ///     doing so can result in application failures when updating to a new Entity Framework Core release.
     /// </summary>
     [DebuggerStepThrough]
-<<<<<<< HEAD
-    IMutableEntityType IMutableModel.AddEntityType(string name, Type type)
-=======
     IMutableEntityType IMutableModel.AddEntityType(
         string name,
         [DynamicallyAccessedMembers(IEntityType.DynamicallyAccessedMemberTypes)] Type type)
->>>>>>> 5d0d937a
         => AddEntityType(name, type, owned: false, ConfigurationSource.Explicit)!;
 
     /// <summary>
@@ -1389,14 +1346,10 @@
     ///     doing so can result in application failures when updating to a new Entity Framework Core release.
     /// </summary>
     [DebuggerStepThrough]
-<<<<<<< HEAD
-    IConventionEntityType? IConventionModel.AddEntityType(string name, Type type, bool fromDataAnnotation)
-=======
     IConventionEntityType? IConventionModel.AddEntityType(
         string name,
         [DynamicallyAccessedMembers(IEntityType.DynamicallyAccessedMemberTypes)] Type type,
         bool fromDataAnnotation)
->>>>>>> 5d0d937a
         => AddEntityType(
             name, type, owned: false, fromDataAnnotation ? ConfigurationSource.DataAnnotation : ConfigurationSource.Convention);
 
@@ -1438,11 +1391,7 @@
     /// </summary>
     [DebuggerStepThrough]
     IMutableEntityType IMutableModel.AddEntityType(
-<<<<<<< HEAD
-        Type type,
-=======
         [DynamicallyAccessedMembers(IEntityType.DynamicallyAccessedMemberTypes)] Type type,
->>>>>>> 5d0d937a
         string definingNavigationName,
         IMutableEntityType definingEntityType)
         => AddEntityType(type, definingNavigationName, (EntityType)definingEntityType, ConfigurationSource.Explicit)!;
@@ -1456,11 +1405,7 @@
     [Obsolete] // The interface didn't mark method obsolete
     [DebuggerStepThrough]
     IConventionEntityType? IConventionModel.AddEntityType(
-<<<<<<< HEAD
-        Type type,
-=======
         [DynamicallyAccessedMembers(IEntityType.DynamicallyAccessedMemberTypes)] Type type,
->>>>>>> 5d0d937a
         string definingNavigationName,
         IConventionEntityType definingEntityType,
         bool fromDataAnnotation)
@@ -1495,11 +1440,7 @@
     ///     doing so can result in application failures when updating to a new Entity Framework Core release.
     /// </summary>
     [DebuggerStepThrough]
-<<<<<<< HEAD
-    IMutableEntityType IMutableModel.AddOwnedEntityType(Type type)
-=======
     IMutableEntityType IMutableModel.AddOwnedEntityType([DynamicallyAccessedMembers(IEntityType.DynamicallyAccessedMemberTypes)] Type type)
->>>>>>> 5d0d937a
         => AddEntityType(type, owned: true, ConfigurationSource.Explicit)!;
 
     /// <summary>
@@ -1509,13 +1450,9 @@
     ///     doing so can result in application failures when updating to a new Entity Framework Core release.
     /// </summary>
     [DebuggerStepThrough]
-<<<<<<< HEAD
-    IConventionEntityType? IConventionModel.AddOwnedEntityType(Type type, bool fromDataAnnotation)
-=======
     IConventionEntityType? IConventionModel.AddOwnedEntityType(
         [DynamicallyAccessedMembers(IEntityType.DynamicallyAccessedMemberTypes)] Type type,
         bool fromDataAnnotation)
->>>>>>> 5d0d937a
         => AddEntityType(type, owned: true, fromDataAnnotation ? ConfigurationSource.DataAnnotation : ConfigurationSource.Convention);
 
     /// <summary>
@@ -1525,13 +1462,9 @@
     ///     doing so can result in application failures when updating to a new Entity Framework Core release.
     /// </summary>
     [DebuggerStepThrough]
-<<<<<<< HEAD
-    IMutableEntityType IMutableModel.AddOwnedEntityType(string name, Type type)
-=======
     IMutableEntityType IMutableModel.AddOwnedEntityType(
         string name,
         [DynamicallyAccessedMembers(IEntityType.DynamicallyAccessedMemberTypes)] Type type)
->>>>>>> 5d0d937a
         => AddEntityType(name, type, owned: true, ConfigurationSource.Explicit)!;
 
     /// <summary>
@@ -1541,13 +1474,9 @@
     ///     doing so can result in application failures when updating to a new Entity Framework Core release.
     /// </summary>
     [DebuggerStepThrough]
-<<<<<<< HEAD
-    IConventionEntityType? IConventionModel.AddOwnedEntityType(string name, Type type, bool fromDataAnnotation)
-=======
     IConventionEntityType? IConventionModel.AddOwnedEntityType(
         string name,
         [DynamicallyAccessedMembers(IEntityType.DynamicallyAccessedMemberTypes)] Type type, bool fromDataAnnotation)
->>>>>>> 5d0d937a
         => AddEntityType(
             name, type, owned: true,
             fromDataAnnotation ? ConfigurationSource.DataAnnotation : ConfigurationSource.Convention);
