// Licensed to the .NET Foundation under one or more agreements.
// The .NET Foundation licenses this file to you under the MIT license.

// ReSharper disable ArgumentsStyleOther
// ReSharper disable ArgumentsStyleNamedExpression

using Microsoft.EntityFrameworkCore.Query.Internal;

namespace Microsoft.EntityFrameworkCore.Metadata.Internal;

/// <summary>
///     This is an internal API that supports the Entity Framework Core infrastructure and not subject to
///     the same compatibility standards as public APIs. It may be changed or removed without notice in
///     any release. You should only use it directly in your code with extreme caution and knowing that
///     doing so can result in application failures when updating to a new Entity Framework Core release.
/// </summary>
public static class EntityTypeExtensions
{
    /// <summary>
    ///     This is an internal API that supports the Entity Framework Core infrastructure and not subject to
    ///     the same compatibility standards as public APIs. It may be changed or removed without notice in
    ///     any release. You should only use it directly in your code with extreme caution and knowing that
    ///     doing so can result in application failures when updating to a new Entity Framework Core release.
    /// </summary>
    public static MemberInfo GetNavigationMemberInfo(
        this IReadOnlyEntityType entityType,
        string navigationName)
    {
        MemberInfo? memberInfo;
        if (entityType.IsPropertyBag)
        {
            memberInfo = entityType.FindIndexerPropertyInfo()!;
        }
        else
        {
            memberInfo = entityType.ClrType.GetMembersInHierarchy(navigationName).FirstOrDefault();

            if (memberInfo == null)
            {
                throw new InvalidOperationException(
                    CoreStrings.NoClrNavigation(navigationName, entityType.DisplayName()));
            }
        }

        return memberInfo;
    }

    /// <summary>
    ///     This is an internal API that supports the Entity Framework Core infrastructure and not subject to
    ///     the same compatibility standards as public APIs. It may be changed or removed without notice in
    ///     any release. You should only use it directly in your code with extreme caution and knowing that
    ///     doing so can result in application failures when updating to a new Entity Framework Core release.
    /// </summary>
    public static bool IsOwned(this IReadOnlyEntityType entityType)
        => entityType.IsOwned();

    /// <summary>
    ///     This is an internal API that supports the Entity Framework Core infrastructure and not subject to
    ///     the same compatibility standards as public APIs. It may be changed or removed without notice in
    ///     any release. You should only use it directly in your code with extreme caution and knowing that
    ///     doing so can result in application failures when updating to a new Entity Framework Core release.
    /// </summary>
    public static IReadOnlyForeignKey? FindDeclaredOwnership(this IReadOnlyEntityType entityType)
        => entityType.GetDeclaredForeignKeys().FirstOrDefault(fk => fk.IsOwnership);

    /// <summary>
    ///     This is an internal API that supports the Entity Framework Core infrastructure and not subject to
    ///     the same compatibility standards as public APIs. It may be changed or removed without notice in
    ///     any release. You should only use it directly in your code with extreme caution and knowing that
    ///     doing so can result in application failures when updating to a new Entity Framework Core release.
    /// </summary>
    public static IConventionForeignKey? FindDeclaredOwnership(this IConventionEntityType entityType)
        => entityType.GetDeclaredForeignKeys().FirstOrDefault(fk => fk.IsOwnership);

    /// <summary>
    ///     This is an internal API that supports the Entity Framework Core infrastructure and not subject to
    ///     the same compatibility standards as public APIs. It may be changed or removed without notice in
    ///     any release. You should only use it directly in your code with extreme caution and knowing that
    ///     doing so can result in application failures when updating to a new Entity Framework Core release.
    /// </summary>
    public static IReadOnlyEntityType? FindInOwnershipPath(this IReadOnlyEntityType entityType, Type targetType)
    {
        if (entityType.ClrType == targetType)
        {
            return entityType;
        }

        var owner = entityType;
        while (true)
        {
            var ownership = owner.FindOwnership();
            if (ownership == null)
            {
                return null;
            }

            owner = ownership.PrincipalEntityType;
            if (owner.ClrType.IsAssignableFrom(targetType))
            {
                return owner;
            }
        }
    }

    /// <summary>
    ///     This is an internal API that supports the Entity Framework Core infrastructure and not subject to
    ///     the same compatibility standards as public APIs. It may be changed or removed without notice in
    ///     any release. You should only use it directly in your code with extreme caution and knowing that
    ///     doing so can result in application failures when updating to a new Entity Framework Core release.
    /// </summary>
    public static bool IsInOwnershipPath(this IReadOnlyEntityType entityType, Type targetType)
        => entityType.FindInOwnershipPath(targetType) != null;

    /// <summary>
    ///     This is an internal API that supports the Entity Framework Core infrastructure and not subject to
    ///     the same compatibility standards as public APIs. It may be changed or removed without notice in
    ///     any release. You should only use it directly in your code with extreme caution and knowing that
    ///     doing so can result in application failures when updating to a new Entity Framework Core release.
    /// </summary>
    public static bool IsInOwnershipPath(this IReadOnlyEntityType entityType, IReadOnlyEntityType targetType)
        => entityType.IsInOwnershipPath(targetType);

    /// <summary>
    ///     This is an internal API that supports the Entity Framework Core infrastructure and not subject to
    ///     the same compatibility standards as public APIs. It may be changed or removed without notice in
    ///     any release. You should only use it directly in your code with extreme caution and knowing that
    ///     doing so can result in application failures when updating to a new Entity Framework Core release.
    /// </summary>
    public static bool UseEagerSnapshots(this IReadOnlyEntityType entityType)
    {
        var changeTrackingStrategy = entityType.GetChangeTrackingStrategy();

        return changeTrackingStrategy is ChangeTrackingStrategy.Snapshot or ChangeTrackingStrategy.ChangedNotifications;
    }

    /// <summary>
    ///     This is an internal API that supports the Entity Framework Core infrastructure and not subject to
    ///     the same compatibility standards as public APIs. It may be changed or removed without notice in
    ///     any release. You should only use it directly in your code with extreme caution and knowing that
    ///     doing so can result in application failures when updating to a new Entity Framework Core release.
    /// </summary>
    public static PropertyCounts CalculateCounts(this IRuntimeEntityType entityType)
    {
        var propertyIndex = 0;
        var navigationIndex = 0;
        var complexPropertyIndex = 0;
        var originalValueIndex = 0;
        var shadowIndex = 0;
        var relationshipIndex = 0;
        var storeGenerationIndex = 0;

        var baseCounts = entityType.BaseType?.Counts;
        if (baseCounts != null)
        {
            propertyIndex = baseCounts.PropertyCount;
            navigationIndex = baseCounts.NavigationCount;
            complexPropertyIndex = baseCounts.ComplexPropertyCount;
            originalValueIndex = baseCounts.OriginalValueCount;
            shadowIndex = baseCounts.ShadowCount;
            relationshipIndex = baseCounts.RelationshipCount;
            storeGenerationIndex = baseCounts.StoreGeneratedCount;
        }

        foreach (var property in entityType.GetDeclaredProperties())
        {
            var indexes = new PropertyIndexes(
                index: propertyIndex++,
                originalValueIndex: property.RequiresOriginalValue() ? originalValueIndex++ : -1,
                shadowIndex: property.IsShadowProperty() ? shadowIndex++ : -1,
                relationshipIndex: property.IsKey() || property.IsForeignKey() ? relationshipIndex++ : -1,
                storeGenerationIndex: property.MayBeStoreGenerated() ? storeGenerationIndex++ : -1);

            ((IRuntimePropertyBase)property).PropertyIndexes = indexes;
        }

        CountComplexProperties(entityType.GetDeclaredComplexProperties());

        var isNotifying = entityType.GetChangeTrackingStrategy() != ChangeTrackingStrategy.Snapshot;

        foreach (var navigation in entityType.GetDeclaredNavigations()
                     .Union<IPropertyBase>(entityType.GetDeclaredSkipNavigations()))
        {
            var indexes = new PropertyIndexes(
                index: navigationIndex++,
                originalValueIndex: -1,
                shadowIndex: navigation.IsShadowProperty() ? shadowIndex++ : -1,
                relationshipIndex: ((IReadOnlyNavigationBase)navigation).IsCollection && isNotifying ? -1 : relationshipIndex++,
                storeGenerationIndex: -1);

            ((IRuntimePropertyBase)navigation).PropertyIndexes = indexes;
        }

        foreach (var serviceProperty in entityType.GetDeclaredServiceProperties())
        {
            var indexes = new PropertyIndexes(
                index: -1,
                originalValueIndex: -1,
                shadowIndex: -1,
                relationshipIndex: -1,
                storeGenerationIndex: -1);

            ((IRuntimePropertyBase)serviceProperty).PropertyIndexes = indexes;
        }

        return new PropertyCounts(
            propertyIndex,
            navigationIndex,
            complexPropertyIndex,
            originalValueIndex,
            shadowIndex,
            relationshipIndex,
            storeGenerationIndex);

        void CountComplexProperties(IEnumerable<IComplexProperty> complexProperties)
        {
            foreach (var complexProperty in complexProperties)
            {
                var indexes = new PropertyIndexes(
                    index: complexPropertyIndex++,
                    originalValueIndex: -1,
                    shadowIndex: complexProperty.IsShadowProperty() ? shadowIndex++ : -1,
                    relationshipIndex: -1,
                    storeGenerationIndex: -1);

                ((IRuntimePropertyBase)complexProperty).PropertyIndexes = indexes;

                var complexType = complexProperty.ComplexType;
                foreach (var property in complexType.GetProperties())
                {
                    var complexIndexes = new PropertyIndexes(
                        index: propertyIndex++,
                        originalValueIndex: property.RequiresOriginalValue() ? originalValueIndex++ : -1,
                        shadowIndex: property.IsShadowProperty() ? shadowIndex++ : -1,
                        relationshipIndex: property.IsKey() || property.IsForeignKey() ? relationshipIndex++ : -1,
                        storeGenerationIndex: property.MayBeStoreGenerated() ? storeGenerationIndex++ : -1);

                    ((IRuntimePropertyBase)property).PropertyIndexes = complexIndexes;
                }

                CountComplexProperties(complexType.GetComplexProperties());
            }
        }
    }

    /// <summary>
    ///     This is an internal API that supports the Entity Framework Core infrastructure and not subject to
    ///     the same compatibility standards as public APIs. It may be changed or removed without notice in
    ///     any release. You should only use it directly in your code with extreme caution and knowing that
    ///     doing so can result in application failures when updating to a new Entity Framework Core release.
    /// </summary>
    public static EntityType? LeastDerivedType(this EntityType entityType, EntityType otherEntityType)
        => (EntityType?)((IReadOnlyEntityType)entityType).LeastDerivedType(otherEntityType);

    /// <summary>
    ///     This is an internal API that supports the Entity Framework Core infrastructure and not subject to
    ///     the same compatibility standards as public APIs. It may be changed or removed without notice in
    ///     any release. You should only use it directly in your code with extreme caution and knowing that
    ///     doing so can result in application failures when updating to a new Entity Framework Core release.
    /// </summary>
    public static bool IsAssignableFrom(this EntityType entityType, IReadOnlyEntityType otherEntityType)
        => ((IReadOnlyEntityType)entityType).IsAssignableFrom(otherEntityType);

    /// <summary>
    ///     This is an internal API that supports the Entity Framework Core infrastructure and not subject to
    ///     the same compatibility standards as public APIs. It may be changed or removed without notice in
    ///     any release. You should only use it directly in your code with extreme caution and knowing that
    ///     doing so can result in application failures when updating to a new Entity Framework Core release.
    /// </summary>
    public static bool IsStrictlyDerivedFrom(this EntityType entityType, IReadOnlyEntityType otherEntityType)
        => ((IReadOnlyEntityType)entityType).IsStrictlyDerivedFrom(otherEntityType);

    /// <summary>
    ///     This is an internal API that supports the Entity Framework Core infrastructure and not subject to
    ///     the same compatibility standards as public APIs. It may be changed or removed without notice in
    ///     any release. You should only use it directly in your code with extreme caution and knowing that
    ///     doing so can result in application failures when updating to a new Entity Framework Core release.
    /// </summary>
    public static object? GetDiscriminatorValue(this EntityType entityType)
        => ((IReadOnlyEntityType)entityType).GetDiscriminatorValue();

    /// <summary>
    ///     This is an internal API that supports the Entity Framework Core infrastructure and not subject to
    ///     the same compatibility standards as public APIs. It may be changed or removed without notice in
    ///     any release. You should only use it directly in your code with extreme caution and knowing that
    ///     doing so can result in application failures when updating to a new Entity Framework Core release.
    /// </summary>
    public static IReadOnlyKey? FindDeclaredPrimaryKey(this IReadOnlyEntityType entityType)
        => entityType.BaseType == null ? entityType.FindPrimaryKey() : null;

    /// <summary>
    ///     This is an internal API that supports the Entity Framework Core infrastructure and not subject to
    ///     the same compatibility standards as public APIs. It may be changed or removed without notice in
    ///     any release. You should only use it directly in your code with extreme caution and knowing that
    ///     doing so can result in application failures when updating to a new Entity Framework Core release.
    /// </summary>
    public static IEnumerable<IReadOnlyNavigation> FindDerivedNavigations(
        this IReadOnlyEntityType entityType,
        string navigationName)
        => entityType.GetDerivedTypes().Select(t => t.FindDeclaredNavigation(navigationName)!)
            .Where(n => n != null);

    /// <summary>
    ///     This is an internal API that supports the Entity Framework Core infrastructure and not subject to
    ///     the same compatibility standards as public APIs. It may be changed or removed without notice in
    ///     any release. You should only use it directly in your code with extreme caution and knowing that
    ///     doing so can result in application failures when updating to a new Entity Framework Core release.
    /// </summary>
    public static IProperty CheckContains(
        this IEntityType entityType,
        IProperty property)
    {
        Check.NotNull(property, nameof(property));

<<<<<<< HEAD
        if (!property.DeclaringType.ContainingEntityType.IsAssignableFrom(entityType))
=======
        if ((EntityMaterializerSource.UseOldBehavior32701
                && (property.DeclaringType as IEntityType)?.IsAssignableFrom(entityType) != true)
            || !property.DeclaringType.ContainingEntityType.IsAssignableFrom(entityType))
>>>>>>> 23e4ab1e
        {
            throw new InvalidOperationException(
                CoreStrings.PropertyDoesNotBelong(property.Name, property.DeclaringType.DisplayName(), entityType.DisplayName()));
        }

        return property;
    }
}<|MERGE_RESOLUTION|>--- conflicted
+++ resolved
@@ -311,13 +311,7 @@
     {
         Check.NotNull(property, nameof(property));
 
-<<<<<<< HEAD
         if (!property.DeclaringType.ContainingEntityType.IsAssignableFrom(entityType))
-=======
-        if ((EntityMaterializerSource.UseOldBehavior32701
-                && (property.DeclaringType as IEntityType)?.IsAssignableFrom(entityType) != true)
-            || !property.DeclaringType.ContainingEntityType.IsAssignableFrom(entityType))
->>>>>>> 23e4ab1e
         {
             throw new InvalidOperationException(
                 CoreStrings.PropertyDoesNotBelong(property.Name, property.DeclaringType.DisplayName(), entityType.DisplayName()));
