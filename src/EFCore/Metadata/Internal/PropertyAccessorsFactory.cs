--- conflicted
+++ resolved
@@ -56,11 +56,7 @@
         {
             currentValueExpression = Expression.Call(
                 entryParameter,
-<<<<<<< HEAD
-                InternalEntityEntry.ReadShadowValueMethod.MakeGenericMethod(typeof(TProperty)),
-=======
                 InternalEntityEntry.MakeReadShadowValueMethod(typeof(TProperty)),
->>>>>>> 5d0d937a
                 Expression.Constant(shadowIndex));
         }
         else
@@ -97,11 +93,7 @@
                         Expression.Constant(default(TProperty), typeof(TProperty))),
                     Expression.Call(
                         entryParameter,
-<<<<<<< HEAD
-                        InternalEntityEntry.ReadStoreGeneratedValueMethod.MakeGenericMethod(typeof(TProperty)),
-=======
                         InternalEntityEntry.MakeReadStoreGeneratedValueMethod(typeof(TProperty)),
->>>>>>> 5d0d937a
                         Expression.Constant(storeGeneratedIndex)),
                     currentValueExpression);
             }
@@ -114,11 +106,7 @@
                     Expression.Constant(default(TProperty), typeof(TProperty))),
                 Expression.Call(
                     entryParameter,
-<<<<<<< HEAD
-                    InternalEntityEntry.ReadTemporaryValueMethod.MakeGenericMethod(typeof(TProperty)),
-=======
                     InternalEntityEntry.MakeReadTemporaryValueMethod(typeof(TProperty)),
->>>>>>> 5d0d937a
                     Expression.Constant(storeGeneratedIndex)),
                 currentValueExpression);
         }
@@ -139,11 +127,7 @@
                 originalValuesIndex >= 0
                     ? Expression.Call(
                         entryParameter,
-<<<<<<< HEAD
-                        InternalEntityEntry.ReadOriginalValueMethod.MakeGenericMethod(typeof(TProperty)),
-=======
                         InternalEntityEntry.MakeReadOriginalValueMethod(typeof(TProperty)),
->>>>>>> 5d0d937a
                         Expression.Constant(property),
                         Expression.Constant(originalValuesIndex))
                     : Expression.Block(
@@ -168,20 +152,12 @@
                 relationshipIndex >= 0
                     ? Expression.Call(
                         entryParameter,
-<<<<<<< HEAD
-                        InternalEntityEntry.ReadRelationshipSnapshotValueMethod.MakeGenericMethod(typeof(TProperty)),
-=======
                         InternalEntityEntry.MakeReadRelationshipSnapshotValueMethod(typeof(TProperty)),
->>>>>>> 5d0d937a
                         Expression.Constant(propertyBase),
                         Expression.Constant(relationshipIndex))
                     : Expression.Call(
                         entryParameter,
-<<<<<<< HEAD
-                        InternalEntityEntry.GetCurrentValueMethod.MakeGenericMethod(typeof(TProperty)),
-=======
                         InternalEntityEntry.MakeGetCurrentValueMethod(typeof(TProperty)),
->>>>>>> 5d0d937a
                         Expression.Constant(propertyBase)),
                 updateParameter)
             .Compile();
