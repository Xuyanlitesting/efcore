// Licensed to the .NET Foundation under one or more agreements.
// The .NET Foundation licenses this file to you under the MIT license.

<<<<<<< HEAD
=======
using System.Diagnostics.CodeAnalysis;
>>>>>>> 5d0d937a
using System.Dynamic;

namespace Microsoft.EntityFrameworkCore.Metadata.Internal;

/// <summary>
///     This is an internal API that supports the Entity Framework Core infrastructure and not subject to
///     the same compatibility standards as public APIs. It may be changed or removed without notice in
///     any release. You should only use it directly in your code with extreme caution and knowing that
///     doing so can result in application failures when updating to a new Entity Framework Core release.
/// </summary>
public class ModelConfiguration
{
    private readonly Dictionary<Type, PropertyConfiguration> _properties = new();
    private readonly Dictionary<Type, PropertyConfiguration> _typeMappings = new();
    private readonly HashSet<Type> _ignoredTypes = new();
    private readonly Dictionary<Type, TypeConfigurationType?> _configurationTypes = new();

    /// <summary>
    ///     This is an internal API that supports the Entity Framework Core infrastructure and not subject to
    ///     the same compatibility standards as public APIs. It may be changed or removed without notice in
    ///     any release. You should only use it directly in your code with extreme caution and knowing that
    ///     doing so can result in application failures when updating to a new Entity Framework Core release.
    /// </summary>
    public virtual bool IsEmpty()
        => _properties.Count == 0 && _ignoredTypes.Count == 0 && _typeMappings.Count == 0;

    /// <summary>
    ///     This is an internal API that supports the Entity Framework Core infrastructure and not subject to
    ///     the same compatibility standards as public APIs. It may be changed or removed without notice in
    ///     any release. You should only use it directly in your code with extreme caution and knowing that
    ///     doing so can result in application failures when updating to a new Entity Framework Core release.
    /// </summary>
    public virtual ModelConfiguration Validate()
    {
        Type? configuredType = null;
        var stringType = GetConfigurationType(typeof(string), null, ref configuredType);
        if (stringType != null
            && stringType != TypeConfigurationType.Property)
        {
            throw new InvalidOperationException(
                CoreStrings.UnconfigurableType(
                    typeof(string).DisplayName(fullName: false),
                    stringType,
                    TypeConfigurationType.Property,
                    configuredType!.DisplayName(fullName: false)));
        }

        configuredType = null;
        var intType = GetConfigurationType(typeof(int?), null, ref configuredType);
        if (intType != null
            && intType != TypeConfigurationType.Property)
        {
            throw new InvalidOperationException(
                CoreStrings.UnconfigurableType(
                    typeof(int?).DisplayName(fullName: false),
                    intType,
                    TypeConfigurationType.Property,
                    configuredType!.DisplayName(fullName: false)));
        }

        configuredType = null;
        var propertyBagType = GetConfigurationType(Model.DefaultPropertyBagType, null, ref configuredType);
        if (propertyBagType != null
            && !propertyBagType.Value.IsEntityType())
        {
            throw new InvalidOperationException(
                CoreStrings.UnconfigurableType(
                    Model.DefaultPropertyBagType.DisplayName(fullName: false),
                    propertyBagType,
                    TypeConfigurationType.SharedTypeEntityType,
                    configuredType!.DisplayName(fullName: false)));
        }

        return this;
    }

    /// <summary>
    ///     This is an internal API that supports the Entity Framework Core infrastructure and not subject to
    ///     the same compatibility standards as public APIs. It may be changed or removed without notice in
    ///     any release. You should only use it directly in your code with extreme caution and knowing that
    ///     doing so can result in application failures when updating to a new Entity Framework Core release.
    /// </summary>
<<<<<<< HEAD
    public virtual TypeConfigurationType? GetConfigurationType(Type type)
=======
    public virtual TypeConfigurationType? GetConfigurationType(
        [DynamicallyAccessedMembers(DynamicallyAccessedMemberTypes.Interfaces)] Type type)
>>>>>>> 5d0d937a
    {
        Type? configuredType = null;
        return GetConfigurationType(type, null, ref configuredType);
    }

    private TypeConfigurationType? GetConfigurationType(
<<<<<<< HEAD
        Type type,
=======
        [DynamicallyAccessedMembers(DynamicallyAccessedMemberTypes.Interfaces)] Type type,
>>>>>>> 5d0d937a
        TypeConfigurationType? previousConfiguration,
        ref Type? previousType,
        bool getBaseTypes = true)
    {
        if (_configurationTypes.TryGetValue(type, out var configurationType))
        {
            if (configurationType.HasValue)
            {
                EnsureCompatible(configurationType.Value, type, previousConfiguration, previousType);
                previousType = type;
            }

            return configurationType ?? previousConfiguration;
        }

        Type? configuredType = null;

        if (type.IsNullableValueType())
        {
            configurationType = GetConfigurationType(
                Nullable.GetUnderlyingType(type)!, configurationType, ref configuredType, getBaseTypes: false);
        }

        if (type.IsConstructedGenericType)
        {
            configurationType = GetConfigurationType(
                type.GetGenericTypeDefinition(), configurationType, ref configuredType, getBaseTypes: false);
        }

        if (getBaseTypes)
        {
            if (type.BaseType != null)
            {
                configurationType = GetConfigurationType(
                    type.BaseType, configurationType, ref configuredType);
            }

            foreach (var @interface in type.GetDeclaredInterfaces())
            {
                configurationType = GetConfigurationType(
                    @interface, configurationType, ref configuredType, getBaseTypes: false);
            }
        }

        if (_ignoredTypes.Contains(type))
        {
            EnsureCompatible(TypeConfigurationType.Ignored, type, configurationType, configuredType);
            configurationType = TypeConfigurationType.Ignored;
            configuredType = type;
        }

        if (_properties.ContainsKey(type))
        {
            EnsureCompatible(TypeConfigurationType.Property, type, configurationType, configuredType);
            configurationType = TypeConfigurationType.Property;
            configuredType = type;
        }

        if (configurationType.HasValue)
        {
            EnsureCompatible(configurationType.Value, configuredType!, previousConfiguration, previousType);
            previousType = configuredType;
        }

        _configurationTypes[type] = configurationType;
        return configurationType ?? previousConfiguration;
    }

    private static void EnsureCompatible(
        TypeConfigurationType configurationType,
        Type type,
        TypeConfigurationType? previousConfiguration,
        Type? previousType)
    {
        if (previousConfiguration != null
            && previousConfiguration.Value != configurationType)
        {
            throw new InvalidOperationException(
                CoreStrings.TypeConfigurationConflict(
                    type.DisplayName(fullName: false), configurationType,
                    previousType?.DisplayName(fullName: false), previousConfiguration.Value));
        }
    }

    /// <summary>
    ///     This is an internal API that supports the Entity Framework Core infrastructure and not subject to
    ///     the same compatibility standards as public APIs. It may be changed or removed without notice in
    ///     any release. You should only use it directly in your code with extreme caution and knowing that
    ///     doing so can result in application failures when updating to a new Entity Framework Core release.
    /// </summary>
    public virtual IEnumerable<ITypeMappingConfiguration> GetTypeMappingConfigurations()
        => _typeMappings.Values;

    /// <summary>
    ///     This is an internal API that supports the Entity Framework Core infrastructure and not subject to
    ///     the same compatibility standards as public APIs. It may be changed or removed without notice in
    ///     any release. You should only use it directly in your code with extreme caution and knowing that
    ///     doing so can result in application failures when updating to a new Entity Framework Core release.
    /// </summary>
    public virtual ITypeMappingConfiguration? FindTypeMappingConfiguration(Type scalarType)
        => _typeMappings.Count == 0
            ? null
            : _typeMappings.GetValueOrDefault(scalarType);

    /// <summary>
    ///     This is an internal API that supports the Entity Framework Core infrastructure and not subject to
    ///     the same compatibility standards as public APIs. It may be changed or removed without notice in
    ///     any release. You should only use it directly in your code with extreme caution and knowing that
    ///     doing so can result in application failures when updating to a new Entity Framework Core release.
    /// </summary>
    public virtual void ConfigureProperty(IMutableProperty property)
    {
        var types = property.ClrType.GetBaseTypesAndInterfacesInclusive();
        for (var i = types.Count - 1; i >= 0; i--)
        {
            var type = types[i];

            if (_properties.TryGetValue(type, out var configuration))
            {
                configuration.Apply(property);
            }
        }
    }

    /// <summary>
    ///     This is an internal API that supports the Entity Framework Core infrastructure and not subject to
    ///     the same compatibility standards as public APIs. It may be changed or removed without notice in
    ///     any release. You should only use it directly in your code with extreme caution and knowing that
    ///     doing so can result in application failures when updating to a new Entity Framework Core release.
    /// </summary>
    public virtual PropertyConfiguration GetOrAddProperty(Type type)
    {
        var property = FindProperty(type);
        if (property == null)
        {
            RemoveIgnored(type);

            property = new PropertyConfiguration(type);
            _properties.Add(type, property);
        }

        return property;
    }

    /// <summary>
    ///     This is an internal API that supports the Entity Framework Core infrastructure and not subject to
    ///     the same compatibility standards as public APIs. It may be changed or removed without notice in
    ///     any release. You should only use it directly in your code with extreme caution and knowing that
    ///     doing so can result in application failures when updating to a new Entity Framework Core release.
    /// </summary>
    public virtual PropertyConfiguration? FindProperty(Type type)
        => _properties.TryGetValue(type, out var property)
            ? property
            : null;

    /// <summary>
    ///     This is an internal API that supports the Entity Framework Core infrastructure and not subject to
    ///     the same compatibility standards as public APIs. It may be changed or removed without notice in
    ///     any release. You should only use it directly in your code with extreme caution and knowing that
    ///     doing so can result in application failures when updating to a new Entity Framework Core release.
    /// </summary>
    public virtual bool RemoveProperty(Type type)
        => _properties.Remove(type);

    /// <summary>
    ///     This is an internal API that supports the Entity Framework Core infrastructure and not subject to
    ///     the same compatibility standards as public APIs. It may be changed or removed without notice in
    ///     any release. You should only use it directly in your code with extreme caution and knowing that
    ///     doing so can result in application failures when updating to a new Entity Framework Core release.
    /// </summary>
    public virtual PropertyConfiguration GetOrAddTypeMapping(Type type)
    {
        var typeMappingConfiguration = FindTypeMapping(type);
        if (typeMappingConfiguration == null)
        {
            if (type == typeof(object)
                || type == typeof(ExpandoObject)
                || type == typeof(SortedDictionary<string, object>)
                || type == typeof(Dictionary<string, object>)
                || type.IsNullableValueType()
                || !type.IsInstantiable())
            {
                throw new InvalidOperationException(
                    CoreStrings.UnconfigurableTypeMapping(type.DisplayName(fullName: false)));
            }

            typeMappingConfiguration = new PropertyConfiguration(type);
            _typeMappings.Add(type, typeMappingConfiguration);
        }

        return typeMappingConfiguration;
    }

    /// <summary>
    ///     This is an internal API that supports the Entity Framework Core infrastructure and not subject to
    ///     the same compatibility standards as public APIs. It may be changed or removed without notice in
    ///     any release. You should only use it directly in your code with extreme caution and knowing that
    ///     doing so can result in application failures when updating to a new Entity Framework Core release.
    /// </summary>
    public virtual PropertyConfiguration? FindTypeMapping(Type type)
        => _typeMappings.TryGetValue(type, out var property)
            ? property
            : null;

    /// <summary>
    ///     This is an internal API that supports the Entity Framework Core infrastructure and not subject to
    ///     the same compatibility standards as public APIs. It may be changed or removed without notice in
    ///     any release. You should only use it directly in your code with extreme caution and knowing that
    ///     doing so can result in application failures when updating to a new Entity Framework Core release.
    /// </summary>
    public virtual void AddIgnored(Type type)
    {
        RemoveProperty(type);
        _ignoredTypes.Add(type);
    }

    /// <summary>
    ///     This is an internal API that supports the Entity Framework Core infrastructure and not subject to
    ///     the same compatibility standards as public APIs. It may be changed or removed without notice in
    ///     any release. You should only use it directly in your code with extreme caution and knowing that
    ///     doing so can result in application failures when updating to a new Entity Framework Core release.
    /// </summary>
    public virtual bool IsIgnored(Type type)
        => _ignoredTypes.Contains(type);

    /// <summary>
    ///     This is an internal API that supports the Entity Framework Core infrastructure and not subject to
    ///     the same compatibility standards as public APIs. It may be changed or removed without notice in
    ///     any release. You should only use it directly in your code with extreme caution and knowing that
    ///     doing so can result in application failures when updating to a new Entity Framework Core release.
    /// </summary>
    public virtual bool RemoveIgnored(Type type)
        => _ignoredTypes.Remove(type);
}<|MERGE_RESOLUTION|>--- conflicted
+++ resolved
@@ -1,10 +1,7 @@
 // Licensed to the .NET Foundation under one or more agreements.
 // The .NET Foundation licenses this file to you under the MIT license.
 
-<<<<<<< HEAD
-=======
 using System.Diagnostics.CodeAnalysis;
->>>>>>> 5d0d937a
 using System.Dynamic;
 
 namespace Microsoft.EntityFrameworkCore.Metadata.Internal;
@@ -87,23 +84,15 @@
     ///     any release. You should only use it directly in your code with extreme caution and knowing that
     ///     doing so can result in application failures when updating to a new Entity Framework Core release.
     /// </summary>
-<<<<<<< HEAD
-    public virtual TypeConfigurationType? GetConfigurationType(Type type)
-=======
     public virtual TypeConfigurationType? GetConfigurationType(
         [DynamicallyAccessedMembers(DynamicallyAccessedMemberTypes.Interfaces)] Type type)
->>>>>>> 5d0d937a
     {
         Type? configuredType = null;
         return GetConfigurationType(type, null, ref configuredType);
     }
 
     private TypeConfigurationType? GetConfigurationType(
-<<<<<<< HEAD
-        Type type,
-=======
         [DynamicallyAccessedMembers(DynamicallyAccessedMemberTypes.Interfaces)] Type type,
->>>>>>> 5d0d937a
         TypeConfigurationType? previousConfiguration,
         ref Type? previousType,
         bool getBaseTypes = true)
