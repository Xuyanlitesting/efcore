// Licensed to the .NET Foundation under one or more agreements.
// The .NET Foundation licenses this file to you under the MIT license.

<<<<<<< HEAD
namespace Microsoft.EntityFrameworkCore.Infrastructure;

=======
using System.Diagnostics.CodeAnalysis;
using Microsoft.EntityFrameworkCore.Metadata.Internal;

namespace Microsoft.EntityFrameworkCore.Infrastructure;

>>>>>>> 5d0d937a
/// <summary>
///     A struct representing facets of <see cref="DbSet{TEntity}" /> property defined on DbContext derived type.
/// </summary>
public readonly struct DbSetProperty
{
    /// <summary>
    ///     Initializes new <see cref="DbSetProperty" /> with given values.
    /// </summary>
    /// <param name="name">The name of DbSet.</param>
    /// <param name="type">The entity clr type of DbSet.</param>
    /// <param name="setter">The setter for DbSet property.</param>
    public DbSetProperty(
        string name,
<<<<<<< HEAD
        Type type,
=======
        [DynamicallyAccessedMembers(IEntityType.DynamicallyAccessedMemberTypes)] Type type,
>>>>>>> 5d0d937a
        IClrPropertySetter? setter)
    {
        Name = name;
        Type = type;
        Setter = setter;
    }

    /// <summary>
    ///     Gets the name of this DbSet property.
    /// </summary>
    public string Name { get; }

    /// <summary>
    ///     Gets the clr type of entity type this DbSet property represent.
    /// </summary>
<<<<<<< HEAD
=======
    [DynamicallyAccessedMembers(IEntityType.DynamicallyAccessedMemberTypes)]
>>>>>>> 5d0d937a
    public Type Type { get; }

    /// <summary>
    ///     The property setter for this DbSet property.
    /// </summary>
    public IClrPropertySetter? Setter { get; }
}<|MERGE_RESOLUTION|>--- conflicted
+++ resolved
@@ -1,16 +1,11 @@
 // Licensed to the .NET Foundation under one or more agreements.
 // The .NET Foundation licenses this file to you under the MIT license.
 
-<<<<<<< HEAD
-namespace Microsoft.EntityFrameworkCore.Infrastructure;
-
-=======
 using System.Diagnostics.CodeAnalysis;
 using Microsoft.EntityFrameworkCore.Metadata.Internal;
 
 namespace Microsoft.EntityFrameworkCore.Infrastructure;
 
->>>>>>> 5d0d937a
 /// <summary>
 ///     A struct representing facets of <see cref="DbSet{TEntity}" /> property defined on DbContext derived type.
 /// </summary>
@@ -24,11 +19,7 @@
     /// <param name="setter">The setter for DbSet property.</param>
     public DbSetProperty(
         string name,
-<<<<<<< HEAD
-        Type type,
-=======
         [DynamicallyAccessedMembers(IEntityType.DynamicallyAccessedMemberTypes)] Type type,
->>>>>>> 5d0d937a
         IClrPropertySetter? setter)
     {
         Name = name;
@@ -44,10 +35,7 @@
     /// <summary>
     ///     Gets the clr type of entity type this DbSet property represent.
     /// </summary>
-<<<<<<< HEAD
-=======
     [DynamicallyAccessedMembers(IEntityType.DynamicallyAccessedMemberTypes)]
->>>>>>> 5d0d937a
     public Type Type { get; }
 
     /// <summary>
