--- conflicted
+++ resolved
@@ -23,8 +23,6 @@
             = MethodNameBasedNodeTypeRegistry.CreateFromRelinqAssembly();
 
         private readonly MethodInfoBasedNodeTypeRegistry _methodInfoBasedNodeTypeRegistry;
-        private readonly bool _quirkEnabled;
-
         private volatile INodeTypeProvider[] _nodeTypeProviders;
 
         /// <summary>
@@ -37,30 +35,26 @@
         {
             Check.NotNull(methodInfoBasedNodeTypeRegistry, nameof(methodInfoBasedNodeTypeRegistry));
 
-            _quirkEnabled = AppContext.TryGetSwitch("Microsoft.EntityFrameworkCore.Issue12682", out var isEnabled)
-                && isEnabled;
-
             _methodInfoBasedNodeTypeRegistry = methodInfoBasedNodeTypeRegistry;
 
-            if (!_quirkEnabled)
+            _methodInfoBasedNodeTypeRegistry
+                .Register(TrackingExpressionNode.SupportedMethods, typeof(TrackingExpressionNode));
+            _methodInfoBasedNodeTypeRegistry
+                .Register(TagExpressionNode.SupportedMethods, typeof(TagExpressionNode));
+            _methodInfoBasedNodeTypeRegistry
+                .Register(IgnoreQueryFiltersExpressionNode.SupportedMethods, typeof(IgnoreQueryFiltersExpressionNode));
+            _methodInfoBasedNodeTypeRegistry
+                .Register(IncludeExpressionNode.SupportedMethods, typeof(IncludeExpressionNode));
+            _methodInfoBasedNodeTypeRegistry
+                .Register(StringIncludeExpressionNode.SupportedMethods, typeof(StringIncludeExpressionNode));
+            _methodInfoBasedNodeTypeRegistry
+                .Register(ThenIncludeExpressionNode.SupportedMethods, typeof(ThenIncludeExpressionNode));
+
+            _nodeTypeProviders = new INodeTypeProvider[]
             {
-                _methodInfoBasedNodeTypeRegistry
-                    .Register(TrackingExpressionNode.SupportedMethods, typeof(TrackingExpressionNode));
-                _methodInfoBasedNodeTypeRegistry
-                    .Register(IgnoreQueryFiltersExpressionNode.SupportedMethods, typeof(IgnoreQueryFiltersExpressionNode));
-                _methodInfoBasedNodeTypeRegistry
-                    .Register(IncludeExpressionNode.SupportedMethods, typeof(IncludeExpressionNode));
-                _methodInfoBasedNodeTypeRegistry
-                    .Register(StringIncludeExpressionNode.SupportedMethods, typeof(StringIncludeExpressionNode));
-                _methodInfoBasedNodeTypeRegistry
-                    .Register(ThenIncludeExpressionNode.SupportedMethods, typeof(ThenIncludeExpressionNode));
-
-                _nodeTypeProviders = new INodeTypeProvider[]
-                {
                     _methodInfoBasedNodeTypeRegistry,
                     _methodNameBasedNodeTypeRegistry
-                };
-            }
+            };
         }
 
         /// <summary>
@@ -73,21 +67,14 @@
             Check.NotNull(methods, nameof(methods));
             Check.NotNull(nodeType, nameof(nodeType));
 
-            if (_quirkEnabled)
+            lock (_syncLock)
             {
                 _methodInfoBasedNodeTypeRegistry.Register(methods, nodeType);
-            }
-            else
-            {
-                lock (_syncLock)
+                _nodeTypeProviders = new INodeTypeProvider[]
                 {
-                    _methodInfoBasedNodeTypeRegistry.Register(methods, nodeType);
-                    _nodeTypeProviders = new INodeTypeProvider[]
-                    {
                         _methodInfoBasedNodeTypeRegistry,
                         _methodNameBasedNodeTypeRegistry
-                    };
-                }
+                };
             }
         }
 
@@ -95,41 +82,6 @@
         ///     Creates a <see cref="INodeTypeProvider" />.
         /// </summary>
         /// <returns>The <see cref="INodeTypeProvider" />.</returns>
-        public virtual INodeTypeProvider Create()
-        {
-            if (_quirkEnabled)
-            {
-                _methodInfoBasedNodeTypeRegistry
-                    .Register(TrackingExpressionNode.SupportedMethods, typeof(TrackingExpressionNode));
-
-<<<<<<< HEAD
-            _methodInfoBasedNodeTypeRegistry
-                .Register(TagExpressionNode.SupportedMethods, typeof(TagExpressionNode));
-
-            _methodInfoBasedNodeTypeRegistry
-                .Register(IgnoreQueryFiltersExpressionNode.SupportedMethods, typeof(IgnoreQueryFiltersExpressionNode));
-=======
-                _methodInfoBasedNodeTypeRegistry
-                    .Register(IgnoreQueryFiltersExpressionNode.SupportedMethods, typeof(IgnoreQueryFiltersExpressionNode));
->>>>>>> ec36f0b4
-
-                _methodInfoBasedNodeTypeRegistry
-                    .Register(IncludeExpressionNode.SupportedMethods, typeof(IncludeExpressionNode));
-
-                _methodInfoBasedNodeTypeRegistry
-                    .Register(StringIncludeExpressionNode.SupportedMethods, typeof(StringIncludeExpressionNode));
-
-                _methodInfoBasedNodeTypeRegistry
-                    .Register(ThenIncludeExpressionNode.SupportedMethods, typeof(ThenIncludeExpressionNode));
-
-                _nodeTypeProviders = new INodeTypeProvider[]
-                {
-                    _methodInfoBasedNodeTypeRegistry,
-                    MethodNameBasedNodeTypeRegistry.CreateFromRelinqAssembly()
-                };
-            }
-
-            return new CompoundNodeTypeProvider(_nodeTypeProviders);
-        }
+        public virtual INodeTypeProvider Create() => new CompoundNodeTypeProvider(_nodeTypeProviders);
     }
 }