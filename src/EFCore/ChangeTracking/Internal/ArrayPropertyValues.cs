--- conflicted
+++ resolved
@@ -100,11 +100,7 @@
 
         for (var i = 0; i < _values.Length; i++)
         {
-<<<<<<< HEAD
-            SetValue(i, propertyValues[Properties[i]]);
-=======
-            SetValue(i, EntityMaterializerSource.UseOldBehavior32701 ? propertyValues[Properties[i].Name] : propertyValues[Properties[i]]);
->>>>>>> 23e4ab1e
+            SetValue(i, EntityMaterializerSource.UseOldBehavior32701 ? propertyValues[Properties[i]] : propertyValues[Properties[i]]);
         }
     }
 
@@ -115,13 +111,9 @@
     ///     doing so can result in application failures when updating to a new Entity Framework Core release.
     /// </summary>
     public override IReadOnlyList<IProperty> Properties
-<<<<<<< HEAD
-        => _properties ??= EntityType.GetFlattenedProperties().ToList();
-=======
         => _properties ??= EntityMaterializerSource.UseOldBehavior32701
-            ? EntityType.GetProperties().ToList()
+            ? EntityType.GetFlattenedProperties().ToList()
             : EntityType.GetFlattenedProperties().ToList();
->>>>>>> 23e4ab1e
 
     /// <summary>
     ///     This is an internal API that supports the Entity Framework Core infrastructure and not subject to
