--- conflicted
+++ resolved
@@ -25,14 +25,6 @@
 
     private readonly List<IReadOnlyModificationCommand> _pendingBulkInsertCommands = new();
 
-<<<<<<< HEAD
-=======
-    private static readonly bool QuirkEnabled29502
-        = AppContext.TryGetSwitch("Microsoft.EntityFrameworkCore.Issue29502", out var enabled) && enabled;
-    private static readonly bool QuirkEnabled29539
-        = AppContext.TryGetSwitch("Microsoft.EntityFrameworkCore.Issue29539", out var enabled) && enabled;
-
->>>>>>> ffda3b5a
     /// <summary>
     ///     This is an internal API that supports the Entity Framework Core infrastructure and not subject to
     ///     the same compatibility standards as public APIs. It may be changed or removed without notice in
@@ -140,34 +132,6 @@
     /// </summary>
     public override bool TryAddCommand(IReadOnlyModificationCommand modificationCommand)
     {
-        // If there are any pending bulk insert commands and the new command is incompatible with them (not an insert, insert into a
-        // separate table..), apply the pending commands.
-        if (_pendingBulkInsertCommands.Count > 0
-            && (modificationCommand.EntityState != EntityState.Added
-                || modificationCommand.StoreStoredProcedure is not null
-                || !CanBeInsertedInSameStatement(_pendingBulkInsertCommands[0], modificationCommand)))
-        {
-            ApplyPendingBulkInsertCommands();
-            _pendingBulkInsertCommands.Clear();
-        }
-
-        return base.TryAddCommand(modificationCommand);
-    }
-
-    /// <summary>
-    ///     This is an internal API that supports the Entity Framework Core infrastructure and not subject to
-    ///     the same compatibility standards as public APIs. It may be changed or removed without notice in
-    ///     any release. You should only use it directly in your code with extreme caution and knowing that
-    ///     doing so can result in application failures when updating to a new Entity Framework Core release.
-    /// </summary>
-    public override bool TryAddCommand(IReadOnlyModificationCommand modificationCommand)
-    {
-<<<<<<< HEAD
-        // TryAddCommand above already applied any pending commands if the new command is incompatible with them.
-        // So if the new command is an insert, just append it to pending, otherwise do the regular add logic.
-        if (modificationCommand.EntityState == EntityState.Added && modificationCommand.StoreStoredProcedure is null)
-        {
-=======
         if (!QuirkEnabled29539)
         {
             // If there are any pending bulk insert commands and the new command is incompatible with them (not an insert, insert into a
@@ -191,45 +155,40 @@
     ///     any release. You should only use it directly in your code with extreme caution and knowing that
     ///     doing so can result in application failures when updating to a new Entity Framework Core release.
     /// </summary>
+    public override bool TryAddCommand(IReadOnlyModificationCommand modificationCommand)
+    {
+        // If there are any pending bulk insert commands and the new command is incompatible with them (not an insert, insert into a
+        // separate table..), apply the pending commands.
+        if (_pendingBulkInsertCommands.Count > 0
+            && (modificationCommand.EntityState != EntityState.Added
+                || modificationCommand.StoreStoredProcedure is not null
+                || !CanBeInsertedInSameStatement(_pendingBulkInsertCommands[0], modificationCommand)))
+        {
+            ApplyPendingBulkInsertCommands();
+            _pendingBulkInsertCommands.Clear();
+        }
+            }
+
+        return base.TryAddCommand(modificationCommand);
+    }
+
+    /// <summary>
+    ///     This is an internal API that supports the Entity Framework Core infrastructure and not subject to
+    ///     the same compatibility standards as public APIs. It may be changed or removed without notice in
+    ///     any release. You should only use it directly in your code with extreme caution and knowing that
+    ///     doing so can result in application failures when updating to a new Entity Framework Core release.
+    /// </summary>
     protected override void AddCommand(IReadOnlyModificationCommand modificationCommand)
     {
         // TryAddCommand above already applied any pending commands if the new command is incompatible with them.
         // So if the new command is an insert, just append it to pending, otherwise do the regular add logic.
         if (modificationCommand.EntityState == EntityState.Added && modificationCommand.StoreStoredProcedure is null)
         {
-            if (QuirkEnabled29539)
-            {
-                if (_pendingBulkInsertCommands.Count > 0
-                    && !CanBeInsertedInSameStatement(_pendingBulkInsertCommands[0], modificationCommand))
-                {
-                    // The new Add command cannot be added to the pending bulk insert commands (e.g. different table).
-                    // Write out the pending commands before starting a new pending chain.
-                    ApplyPendingBulkInsertCommands();
-                    _pendingBulkInsertCommands.Clear();
-                }
-            }
-
->>>>>>> ffda3b5a
             _pendingBulkInsertCommands.Add(modificationCommand);
             AddParameters(modificationCommand);
         }
         else
         {
-<<<<<<< HEAD
-=======
-            if (QuirkEnabled29539)
-            {
-                // If we have any pending bulk insert commands, write them out before the next non-Add command
-                if (_pendingBulkInsertCommands.Count > 0)
-                {
-                    // Note that we don't care about the transactionality of the bulk insert SQL, since there's the additional non-Add
-                    // command coming right afterwards, and so a transaction is required in any case.
-                    ApplyPendingBulkInsertCommands();
-                    _pendingBulkInsertCommands.Clear();
-                }
-            }
-
->>>>>>> ffda3b5a
             base.AddCommand(modificationCommand);
         }
     }
